
# cuDF 0.5.0 (Date TBD)

## New Features

- PR #411 added null support to gdf_order_by (new API) and cudf_table::sort
- PR #525 Added GitHub Issue templates for bugs, documentation, new features, and questions
- PR #455 CSV Reader: Add support for user-specified decimal point and thousands separator
- PR #439 add `DataFrame.drop` method similar to pandas
- PR #474 add ZLIB-based GZIP/ZIP support to `read_csv()`

## Improvements

- PR #472 RMM: Created centralized rmm::device_vector alias and rmm::exec_policy
- PR #426 Removed sort-based groupby and refactored existing groupby APIs. Also improves C++/CUDA compile time.
- PR #500 Improved the concurrent hash map class to support partitioned (multi-pass) hash table building.
- PR #465 Added templated C++ API for RMM to avoid explicit cast to `void**`
<<<<<<< HEAD
- PR #513 `.gitignore` tweaks
=======
- PR #521 Add `assert_eq` function for testing
>>>>>>> 79648916

## Bug Fixes

- PR #473 Added missing <random> include
- PR #495 Updated README to correct where cffi pytest should be executed.
- PR #537 Fix CMAKE_CUDA_STANDARD_REQURIED typo in CMakeLists.txt

# cuDF 0.4.0 (05 Dec 2018)

## New Features

- PR #398 add pandas-compatible `DataFrame.shape()` and `Series.shape()`
- PR #394 New documentation feature "10 Minutes to cuDF"
- PR #361 CSV Reader: Add support for strings with delimiters

## Improvements

 - PR #436 Improvements for type_dispatcher and wrapper structs
 - PR #429 Add CHANGELOG.md (this file)
 - PR #266 use faster CUDA-accelerated DataFrame column/Series concatenation.
 - PR #379 new C++ `type_dispatcher` reduces code complexity in supporting many data types.
 - PR #349 Improve performance for creating columns from memoryview objects
 - PR #445 Update reductions to use type_dispatcher. Adds integer types support to sum_of_squares.
 - PR #448 Improve installation instructions in README.md
 - PR #456 Change default CMake build to Release, and added option for disabling compilation of tests

## Bug Fixes

 - PR #444 Fix csv_test CUDA too many resources requested fail.
 - PR #396 added missing output buffer in validity tests for groupbys.
 - PR #408 Dockerfile updates for source reorganization
 - PR #437 Add cffi to Dockerfile conda env, fixes "cannot import name 'librmm'"
 - PR #417 Fix `map_test` failure with CUDA 10
 - PR #414 Fix CMake installation include file paths
 - PR #418 Properly cast string dtypes to programmatic dtypes when instantiating columns
 - PR #427 Fix and tests for Concatenation illegal memory access with nulls


# cuDF 0.3.0 (23 Nov 2018)

## New Features

 - PR #336 CSV Reader string support

## Improvements

 - PR #354 source code refactored for better organization. CMake build system overhaul. Beginning of transition to Cython bindings.
 - PR #290 Add support for typecasting to/from datetime dtype
 - PR #323 Add handling pyarrow boolean arrays in input/out, add tests
 - PR #325 GDF_VALIDITY_UNSUPPORTED now returned for algorithms that don't support non-empty valid bitmasks
 - PR #381 Faster InputTooLarge Join test completes in ms rather than minutes.
 - PR #373 .gitignore improvements
 - PR #367 Doc cleanup & examples for DataFrame methods
 - PR #333 Add Rapids Memory Manager documentation
 - PR #321 Rapids Memory Manager adds file/line location logging and convenience macros
 - PR #334 Implement DataFrame `__copy__` and `__deepcopy__`
 - PR #271 Add NVTX ranges to pygdf
 - PR #311 Document system requirements for conda install

## Bug Fixes

 - PR #337 Retain index on `scale()` function
 - PR #344 Fix test failure due to PyArrow 0.11 Boolean handling
 - PR #364 Remove noexcept from managed_allocator;  CMakeLists fix for NVstrings
 - PR #357 Fix bug that made all series be considered booleans for indexing
 - PR #351 replace conda env configuration for developers
 - PRs #346 #360 Fix CSV reading of negative numbers
 - PR #342 Fix CMake to use conda-installed nvstrings
 - PR #341 Preserve categorical dtype after groupby aggregations
 - PR #315 ReadTheDocs build update to fix missing libcuda.so
 - PR #320 FIX out-of-bounds access error in reductions.cu
 - PR #319 Fix out-of-bounds memory access in libcudf count_valid_bits
 - PR #303 Fix printing empty dataframe


# cuDF 0.2.0 and cuDF 0.1.0

These were initial releases of cuDF based on previously separate pyGDF and libGDF libraries.
<|MERGE_RESOLUTION|>--- conflicted
+++ resolved
@@ -15,17 +15,15 @@
 - PR #426 Removed sort-based groupby and refactored existing groupby APIs. Also improves C++/CUDA compile time.
 - PR #500 Improved the concurrent hash map class to support partitioned (multi-pass) hash table building.
 - PR #465 Added templated C++ API for RMM to avoid explicit cast to `void**`
-<<<<<<< HEAD
 - PR #513 `.gitignore` tweaks
-=======
 - PR #521 Add `assert_eq` function for testing
->>>>>>> 79648916
 
 ## Bug Fixes
 
 - PR #473 Added missing <random> include
 - PR #495 Updated README to correct where cffi pytest should be executed.
 - PR #537 Fix CMAKE_CUDA_STANDARD_REQURIED typo in CMakeLists.txt
+
 
 # cuDF 0.4.0 (05 Dec 2018)
 
