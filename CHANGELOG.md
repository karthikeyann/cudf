--- conflicted
+++ resolved
@@ -15,11 +15,8 @@
 - PR #4053 Multi-column quantiles.
 - PR #4107 Add groupby nunique aggregation
 - PR #4153 Support Dask serialization protocol on cuDF objects
-<<<<<<< HEAD
+- PR #4164 Add Buffer "constructor-kwargs" header
 - PR #4190 Add libcudf++ transpose Cython implementation
-=======
-- PR #4164 Add Buffer "constructor-kwargs" header
->>>>>>> 451abc55
 
 ## Improvements
 
