--- conflicted
+++ resolved
@@ -20,12 +20,9 @@
 
 ## Bug Fixes
 
-<<<<<<< HEAD
+- PR #3041 Fixed exp to experimental namespace name change issue
 - PR #2994 Fix split_out-support but with hash_object_dispatch
-=======
-- PR #3041 Fixed exp to experimental namespace name change issue
-
->>>>>>> 38e79fd8
+
 
 # cuDF 0.10.0 (Date TBD)
 
