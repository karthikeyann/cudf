--- conflicted
+++ resolved
@@ -141,9 +141,7 @@
 - PR #4089 Fix dask groupby mutliindex test case issues in join
 - PR #4097 Fix strings concatenate logic with column offsets
 - PR #4076 All null string entries should have null data buffer
-<<<<<<< HEAD
 - PR #4115 Serialize an empty column table with non zero rows
-=======
 - PR #4145 Support empty index case in DataFrame._from_table
 - PR #4109 Use rmm::device_vector instead of thrust::device_vector
 - PR #4113 Use `.nvstrings` in `StringColumn.sum(...)`
@@ -176,7 +174,6 @@
 - PR #4258 Fix dask-cudf losing index name in `reset_index`
 - PR #4268 Fix java build for hash aggregate
 - PR #4273 Fix losing `StringIndex` name in dask `_meta_nonempty`
->>>>>>> ea5d332c
 
 
 # cuDF 0.12.0 (04 Feb 2020)
