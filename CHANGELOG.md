# cuDF 0.11.0 (Date TBD)

## New Features

- PR #2930 JSON Reader: Support ARROW_RANDOM_FILE input
- PR #2956 Add `cudf::stack` and `cudf::tile`
- PR #2980 Added nvtext is_vowel/is_consonant functions
- PR #2987 Add `inplace` arg to `DataFrame.reset_index` and `Series`
- PR #3011 Added libcudf++ transition guide
- PR #3129 Add strings column factory from `std::vector`s
- PR #3054 Add parquet reader support for decimal data types
- PR #3022 adds DataFrame.astype for cuDF dataframes
- PR #2962 Add isnull(), notnull() and related functions
- PR #3025 Move search files to legacy
- PR #3094 Adding `any` and `all` support from libcudf
- PR #3130 Define and implement new `column_wrapper`
- PR #3143 Define and implement new copying APIs `slice` and `split`
- PR #3161 Move merge files to legacy
- PR #3079 Added support to write ORC files given a local path
- PR #3192 Add dtype param to cast `DataFrame` on init
- PR #3223 Java expose underlying buffers

## Improvements

- PR #2904 Move gpu decompressors to cudf::io namespace
- PR #2977 Moved old C++ test utilities to legacy directory.
- PR #2965 Fix slow orc reader perf with large uncompressed blocks
- PR #2995 Move JIT type utilities to legacy directory
- PR #2927 Add ``Table`` and ``TableView`` extension classes that wrap legacy cudf::table
- PR #3005 Renames `cudf::exp` namespace to `cudf::experimental`
- PR #3008 Make safe versions of `is_null` and `is_valid` in `column_device_view`
- PR #3026 Move fill and repeat files to legacy
- PR #3027 Move copying.hpp and related source to legacy folder
- PR #3014 Snappy decompression optimizations
- PR #3032 Use `asarray` to coerce indices to a NumPy array
- PR #2996 IO Readers: Replace `cuio::device_buffer` with `rmm::device_buffer`
- PR #3051 Specialized hash function for strings column
- PR #3065 Select and Concat for cudf::experimental::table
- PR #3080 Move `valid_if.cuh` to `legacy/`
- PR #3052 Moved replace.hpp functionality to legacy
- PR #3091 Move join files to legacy
- PR #3092 Implicitly init RMM if Java allocates before init
- PR #3029 Update gdf_ numeric types with stdint and move to cudf namespace
- PR #3052 Moved replace.hpp functionality to legacy
- PR #2955 Add cmake option to only build for present GPU architecture
- PR #3070 Move functions.h and related source to legacy
- PR #2951 Allow set_index to handle a list of column names
- PR #3093 Move groupby files to legacy
- PR #2988 Removing GIS functionality (now part of cuSpatial library)
- PR #3067 Java method to return size of device memory buffer
- PR #3083 Improved some binary operation tests to include null testing.
- PR #3084 Update to arrow-cpp and pyarrow 0.15.0
- PR #3071 Move cuIO to legacy
- PR #3126 Round 2 of snappy decompression optimizations
- PR #3046 Define and implement new copying APIs `empty_like` and `allocate_like`
- PR #3128 Support MultiIndex in DataFrame.join
- PR #3135 Add nvtx utilities to cudf::nvtx namespace
- PR #3021 Java host side concat of serialized buffers
- PR #3138 Move unary files to legacy
- PR #3154 Make `table_view_base.column()` const and add `mutable_table_view.column()`
- PR #3175 Set cmake cuda version variables
- PR #3171 Move deprecated error macros to legacy
- PR #3193 Add cuPy as a formal dependency
- PR #3195 Support for zero columned `table_view`
- PR #3165 Java device memory size for string category
- PR #3205 Move transform files to legacy
- PR #3202 Rename and move error.hpp to public headers
- PR #2878 Use upstream merge code in dask_cudf
- PR #3231 Add `column::release()` to give up ownership of contents.
- PR #3157 Use enum class rather than enum for mask_allocation_policy
- PR #3245 Move binaryop files to legacy
- PR #3241 Move stream_compaction files to legacy
- PR #3166 Move reductions to legacy
- PR #3261 Small cleanup: remove `== true`
<<<<<<< HEAD
- PR #3214 Port unary to libcudf++
=======
- PR #3270 Move predicates files to legacy
>>>>>>> 6bca9f69

## Bug Fixes

- PR #2895 Fixed dask_cudf group_split behavior to handle upstream rearrange_by_divisions
- PR #3048 Support for zero columned tables
- PR #3030 Fix snappy decoding regression in PR #3014
- PR #3041 Fixed exp to experimental namespace name change issue
- PR #3056 Add additional cmake hint for finding local build of RMM files
- PR #3060 Move copying.hpp includes to legacy
- PR #3139 Fixed java RMM auto initalization
- PR #3141 Java fix for relocated IO headers
- PR #3149 Rename column_wrapper.cuh to column_wrapper.hpp
- PR #3168 Fix mutable_column_device_view head const_cast
- PR #3199 Update JNI includes for legacy moves
- PR #3204 ORC writer: Fix ByteRLE encoding of NULLs
- PR #2994 Fix split_out-support but with hash_object_dispatch
- PR #3212 Fix string to date casting when format is not specified
- PR #3218 Fixes `row_lexicographic_comparator` issue with handling two tables
- PR #3228 Default initialize RMM when Java native dependencies are loaded
- PR #3236 Fix Numba 0.46+/CuPy 6.3 interface compatibility
- PR #3256 Fix orc writer crash with multiple string columns
- PR #3211 Fix breaking change caused by rapidsai/rmm#167
- PR #3265 Fix dangling pointer in `is_sorted`
- PR #3267 ORC writer: fix incorrect ByteRLE encoding of long literal runs

# cuDF 0.10.0 (16 Oct 2019)

## New Features

- PR #2423 Added `groupby.quantile()`
- PR #2522 Add Java bindings for NVStrings backed upper and lower case mutators
- PR #2605 Added Sort based groupby in libcudf
- PR #2607 Add Java bindings for parsing JSON
- PR #2629 Add dropna= parameter to groupby
- PR #2585 ORC & Parquet Readers: Remove millisecond timestamp restriction
- PR #2507 Add GPU-accelerated ORC Writer
- PR #2559 Add Series.tolist()
- PR #2653 Add Java bindings for rolling window operations
- PR #2480 Merge `custreamz` codebase into `cudf` repo
- PR #2674 Add __contains__ for Index/Series/Column
- PR #2635 Add support to read from remote and cloud sources like s3, gcs, hdfs
- PR #2722 Add Java bindings for NVTX ranges
- PR #2702 Add make_bool to dataset generation functions
- PR #2394 Move `rapidsai/custrings` into `cudf`
- PR #2734 Final sync of custrings source into cudf
- PR #2724 Add libcudf support for __contains__
- PR #2777 Add python bindings for porter stemmer measure functionality
- PR #2781 Add issorted to is_monotonic
- PR #2685 Add cudf::scatter_to_tables and cython binding
- PR #2743 Add Java bindings for NVStrings timestamp2long as part of String ColumnVector casting
- PR #2785 Add nvstrings Python docs
- PR #2786 Add benchmarks option to root build.sh
- PR #2802 Add `cudf::repeat()` and `cudf.Series.repeat()`
- PR #2773 Add Fisher's unbiased kurtosis and skew for Series/DataFrame
- PR #2748 Parquet Reader: Add option to specify loading of PANDAS index
- PR #2807 Add scatter_by_map to DataFrame python API
- PR #2836 Add nvstrings.code_points method
- PR #2844 Add Series/DataFrame notnull
- PR #2858 Add GTest type list utilities
- PR #2870 Add support for grouping by Series of arbitrary length
- PR #2719 Series covariance and Pearson correlation
- PR #2207 Beginning of libcudf overhaul: introduce new column and table types
- PR #2869 Add `cudf.CategoricalDtype`
- PR #2838 CSV Reader: Support ARROW_RANDOM_FILE input
- PR #2655 CuPy-based Series and Dataframe .values property
- PR #2803 Added `edit_distance_matrix()` function to calculate pairwise edit distance for each string on a given nvstrings object.
- PR #2811 Start of cudf strings column work based on 2207
- PR #2872 Add Java pinned memory pool allocator
- PR #2971 Added initial gather and scatter methods for strings_column_view
- PR #2969 Add findAndReplaceAll to ColumnVector
- PR #2814 Add Datetimeindex.weekday
- PR #2999 Add timestamp conversion support for string categories
- PR #2918 Add cudf::column timestamp wrapper types

## Improvements

- PR #2578 Update legacy_groupby to use libcudf group_by_without_aggregation
- PR #2581 Removed `managed` allocator from hash map classes.
- PR #2571 Remove unnecessary managed memory from gdf_column_concat
- PR #2648 Cython/Python reorg
- PR #2588 Update Series.append documentation
- PR #2632 Replace dask-cudf set_index code with upstream
- PR #2682 Add cudf.set_allocator() function for easier allocator init
- PR #2642 Improve null printing and testing
- PR #2747 Add missing Cython headers / cudftestutil lib to conda package for cuspatial build
- PR #2706 Compute CSV format in device code to speedup performance
- PR #2673 Add support for np.longlong type
- PR #2703 move dask serialization dispatch into cudf
- PR #2728 Add YYMMDD to version tag for nightly conda packages
- PR #2729 Handle file-handle input in to_csv
- PR #2741 CSV Reader: Move kernel functions into its own file
- PR #2766 Improve nvstrings python cmake flexibility
- PR #2756 Add out_time_unit option to csv reader, support timestamp resolutions
- PR #2771 Stopgap alias for to_gpu_matrix()
- PR #2783 Support mapping input columns to function arguments in apply kernels
- PR #2645 libcudf unique_count for Series.nunique
- PR #2817 Dask-cudf: `read_parquet` support for remote filesystems
- PR #2823 improve java data movement debugging
- PR #2806 CSV Reader: Clean-up row offset operations
- PR #2640 Add dask wait/persist exmaple to 10 minute guide
- PR #2828 Optimizations of kernel launch configuration for `DataFrame.apply_rows` and `DataFrame.apply_chunks`
- PR #2831 Add `column` argument to `DataFrame.drop`
- PR #2775 Various optimizations to improve __getitem__ and __setitem__ performance
- PR #2810 cudf::allocate_like can optionally always allocate a mask.
- PR #2833 Parquet reader: align page data allocation sizes to 4-bytes to satisfy cuda-memcheck
- PR #2832 Using the new Python bindings for UCX
- PR #2856 Update group_split_cudf to use scatter_by_map
- PR #2890 Optionally keep serialized table data on the host.
- PR #2778 Doc: Updated and fixed some docstrings that were formatted incorrectly.
- PR #2830 Use YYMMDD tag in custreamz nightly build
- PR #2875 Java: Remove synchronized from register methods in MemoryCleaner
- PR #2887 Minor snappy decompression optimization
- PR #2899 Use new RMM API based on Cython
- PR #2788 Guide to Python UDFs
- PR #2919 Change java API to use operators in groupby namespace
- PR #2909 CSV Reader: Avoid row offsets host vector default init
- PR #2834 DataFrame supports setting columns via attribute syntax `df.x = col`
- PR #3147 DataFrame can be initialized from rows via list of tuples

## Bug Fixes

- PR #2584 ORC Reader: fix parsing of `DECIMAL` index positions
- PR #2619 Fix groupby serialization/deserialization
- PR #2614 Update Java version to match
- PR #2601 Fixes nlargest(1) issue in Series and Dataframe
- PR #2610 Fix a bug in index serialization (properly pass DeviceNDArray)
- PR #2621 Fixes the floordiv issue of not promoting float type when rhs is 0
- PR #2611 Types Test: fix static casting from negative int to string
- PR #2618 IO Readers: Fix datasource memory map failure for multiple reads
- PR #2628 groupby_without_aggregation non-nullable input table produces non-nullable output
- PR #2615 fix string category partitioning in java API
- PR #2641 fix string category and timeunit concat in the java API
- PR #2649 Fix groupby issue resulting from column_empty bug
- PR #2658 Fix astype() for null categorical columns
- PR #2660 fix column string category and timeunit concat in the java API
- PR #2664 ORC reader: fix `skip_rows` larger than first stripe
- PR #2654 Allow Java gdfOrderBy to work with string categories
- PR #2669 AVRO reader: fix non-deterministic output
- PR #2668 Update Java bindings to specify timestamp units for ORC and Parquet readers
- PR #2679 AVRO reader: fix cuda errors when decoding compressed streams
- PR #2692 Add concatenation for data-frame with different headers (empty and non-empty)
- PR #2651 Remove nvidia driver installation from ci/cpu/build.sh
- PR #2697 Ensure csv reader sets datetime column time units
- PR #2698 Return RangeIndex from contiguous slice of RangeIndex
- PR #2672 Fix null and integer handling in round
- PR #2704 Parquet Reader: Fix crash when loading string column with nulls
- PR #2725 Fix Jitify issue with running on Turing using CUDA version < 10
- PR #2731 Fix building of benchmarks
- PR #2738 Fix java to find new NVStrings locations
- PR #2736 Pin Jitify branch to v0.10 version
- PR #2742 IO Readers: Fix possible silent failures when creating `NvStrings` instance
- PR #2753 Fix java quantile API calls
- PR #2762 Fix validity processing for time in java
- PR #2796 Fix handling string slicing and other nvstrings delegated methods with dask
- PR #2769 Fix link to API docs in README.md
- PR #2772 Handle multiindex pandas Series #2772
- PR #2749 Fix apply_rows/apply_chunks pessimistic null mask to use in_cols null masks only
- PR #2752 CSV Reader: Fix exception when there's no rows to process
- PR #2716 Added Exception for `StringMethods` in string methods
- PR #2787 Fix Broadcasting `None` to `cudf-series`
- PR #2794 Fix async race in NVCategory::get_value and get_value_bounds
- PR #2795 Fix java build/cast error
- PR #2496 Fix improper merge of two dataframes when names differ
- PR #2824 Fix issue with incorrect result when Numeric Series replace is called several times
- PR #2751 Replace value with null
- PR #2765 Fix Java inequality comparisons for string category
- PR #2818 Fix java join API to use new C++ join API
- PR #2841 Fix nvstrings.slice and slice_from for range (0,0)
- PR #2837 Fix join benchmark
- PR #2809 Add hash_df and group_split dispatch functions for dask
- PR #2843 Parquet reader: fix skip_rows when not aligned with page or row_group boundaries
- PR #2851 Deleted existing dask-cudf/record.txt
- PR #2854 Fix column creation from ephemeral objects exposing __cuda_array_interface__
- PR #2860 Fix boolean indexing when the result is a single row
- PR #2859 Fix tail method issue for string columns
- PR #2852 Fixed `cumsum()` and `cumprod()` on boolean series.
- PR #2865 DaskIO: Fix `read_csv` and `read_orc` when input is list of files
- PR #2750 Fixed casting values to cudf::bool8 so non-zero values always cast to true
- PR #2873 Fixed dask_cudf read_partition bug by generating ParquetDatasetPiece
- PR #2850 Fixes dask_cudf.read_parquet on partitioned datasets
- PR #2896 Properly handle `axis` string keywords in `concat`
- PR #2926 Update rounding algorithm to avoid using fmod
- PR #2968 Fix Java dependency loading when using NVTX
- PR #2963 Fix ORC writer uncompressed block indexing
- PR #2928 CSV Reader: Fix using `byte_range` for large datasets
- PR #2983 Fix sm_70+ race condition in gpu_unsnap
- PR #2964 ORC Writer: Segfault when writing mixed numeric and string columns
- PR #3007 Java: Remove unit test that frees RMM invalid pointer
- PR #3009 Fix orc reader RLEv2 patch position regression from PR #2507
- PR #3002 Fix CUDA invalid configuration errors reported after loading an ORC file without data
- PR #3035 Update update-version.sh for new docs locations
- PR #3038 Fix uninitialized stream parameter in device_table deleter
- PR #3064 Fixes groupby performance issue
- PR #3061 Add rmmInitialize to nvstrings gtests
- PR #3058 Fix UDF doc markdown formatting
- PR #3059 Add nvstrings python build instructions to contributing.md


# cuDF 0.9.0 (21 Aug 2019)

## New Features

- PR #1993 Add CUDA-accelerated series aggregations: mean, var, std
- PR #2111 IO Readers: Support memory buffer, file-like object, and URL inputs
- PR #2012 Add `reindex()` to DataFrame and Series
- PR #2097 Add GPU-accelerated AVRO reader
- PR #2098 Support binary ops on DFs and Series with mismatched indices
- PR #2160 Merge `dask-cudf` codebase into `cudf` repo
- PR #2149 CSV Reader: Add `hex` dtype for explicit hexadecimal parsing
- PR #2156 Add `upper_bound()` and `lower_bound()` for libcudf tables and `searchsorted()` for cuDF Series
- PR #2158 CSV Reader: Support single, non-list/dict argument for `dtype`
- PR #2177 CSV Reader: Add `parse_dates` parameter for explicit date inference
- PR #1744 cudf::apply_boolean_mask and cudf::drop_nulls support for cudf::table inputs (multi-column)
- PR #2196 Add `DataFrame.dropna()`
- PR #2197 CSV Writer: add `chunksize` parameter for `to_csv`
- PR #2215 `type_dispatcher` benchmark
- PR #2179 Add Java quantiles
- PR #2157 Add __array_function__ to DataFrame and Series
- PR #2212 Java support for ORC reader
- PR #2224 Add DataFrame isna, isnull, notna functions
- PR #2236 Add Series.drop_duplicates
- PR #2105 Add hash-based join benchmark
- PR #2316 Add unique, nunique, and value_counts for datetime columns
- PR #2337 Add Java support for slicing a ColumnVector
- PR #2049 Add cudf::merge (sorted merge)
- PR #2368 Full cudf+dask Parquet Support
- PR #2380 New cudf::is_sorted checks whether cudf::table is sorted
- PR #2356 Java column vector standard deviation support
- PR #2221 MultiIndex full indexing - Support iloc and wildcards for loc
- PR #2429 Java support for getting length of strings in a ColumnVector
- PR #2415 Add `value_counts` for series of any type
- PR #2446 Add __array_function__ for index
- PR #2437 ORC reader: Add 'use_np_dtypes' option
- PR #2382 Add CategoricalAccessor add, remove, rename, and ordering methods
- PR #2464 Native implement `__cuda_array_interface__` for Series/Index/Column objects
- PR #2425 Rolling window now accepts array-based user-defined functions
- PR #2442 Add __setitem__
- PR #2449 Java support for getting byte count of strings in a ColumnVector
- PR #2492 Add groupby.size() method
- PR #2358 Add cudf::nans_to_nulls: convert floating point column into bitmask
- PR #2489 Add drop argument to set_index
- PR #2491 Add Java bindings for ORC reader 'use_np_dtypes' option
- PR #2213 Support s/ms/us/ns DatetimeColumn time unit resolutions
- PR #2536 Add _constructor properties to Series and DataFrame

## Improvements

- PR #2103 Move old `column` and `bitmask` files into `legacy/` directory
- PR #2109 added name to Python column classes
- PR #1947 Cleanup serialization code
- PR #2125 More aggregate in java API
- PR #2127 Add in java Scalar tests
- PR #2088 Refactor of Python groupby code
- PR #2130 Java serialization and deserialization of tables.
- PR #2131 Chunk rows logic added to csv_writer
- PR #2129 Add functions in the Java API to support nullable column filtering
- PR #2165 made changes to get_dummies api for it to be available in MethodCache
- PR #2171 Add CodeCov integration, fix doc version, make --skip-tests work when invoking with source
- PR #2184 handle remote orc files for dask-cudf
- PR #2186 Add `getitem` and `getattr` style access to Rolling objects
- PR #2168 Use cudf.Column for CategoricalColumn's categories instead of a tuple
- PR #2193 DOC: cudf::type_dispatcher documentation for specializing dispatched functors
- PR #2199 Better java support for appending strings
- PR #2176 Added column dtype support for datetime, int8, int16 to csv_writer
- PR #2209 Matching `get_dummies` & `select_dtypes` behavior to pandas
- PR #2217 Updated Java bindings to use the new groupby API
- PR #2214 DOC: Update doc instructions to build/install `cudf` and `dask-cudf`
- PR #2220 Update Java bindings for reduction rename
- PR #2232 Move CodeCov upload from build script to Jenkins
- PR #2225 refactor to use libcudf for gathering columns in dataframes
- PR #2293 Improve join performance (faster compute_join_output_size)
- PR #2300 Create separate dask codeowners for dask-cudf codebase
- PR #2304 gdf_group_by_without_aggregations returns gdf_column
- PR #2309 Java readers: remove redundant copy of result pointers
- PR #2307 Add `black` and `isort` to style checker script
- PR #2345 Restore removal of old groupby implementation
- PR #2342 Improve `astype()` to operate all ways
- PR #2329 using libcudf cudf::copy for column deep copy
- PR #2344 DOC: docs on code formatting for contributors
- PR #2376 Add inoperative axis= and win_type= arguments to Rolling()
- PR #2378 remove dask for (de-)serialization of cudf objects
- PR #2353 Bump Arrow and Dask versions
- PR #2377 Replace `standard_python_slice` with just `slice.indices()`
- PR #2373 cudf.DataFrame enchancements & Series.values support
- PR #2392 Remove dlpack submodule; make cuDF's Cython API externally accessible
- PR #2430 Updated Java bindings to use the new unary API
- PR #2406 Moved all existing `table` related files to a `legacy/` directory
- PR #2350 Performance related changes to get_dummies
- PR #2420 Remove `cudautils.astype` and replace with `typecast.apply_cast`
- PR #2456 Small improvement to typecast utility
- PR #2458 Fix handling of thirdparty packages in `isort` config
- PR #2459 IO Readers: Consolidate all readers to use `datasource` class
- PR #2475 Exposed type_dispatcher.hpp, nvcategory_util.hpp and wrapper_types.hpp in the include folder
- PR #2484 Enabled building libcudf as a static library
- PR #2453 Streamline CUDA_REL environment variable
- PR #2483 Bundle Boost filesystem dependency in the Java jar
- PR #2486 Java API hash functions
- PR #2481 Adds the ignore_null_keys option to the java api
- PR #2490 Java api: support multiple aggregates for the same column
- PR #2510 Java api: uses table based apply_boolean_mask
- PR #2432 Use pandas formatting for console, html, and latex output
- PR #2573 Bump numba version to 0.45.1
- PR #2606 Fix references to notebooks-contrib

## Bug Fixes

- PR #2086 Fixed quantile api behavior mismatch in series & dataframe
- PR #2128 Add offset param to host buffer readers in java API.
- PR #2145 Work around binops validity checks for java
- PR #2146 Work around unary_math validity checks for java
- PR #2151 Fixes bug in cudf::copy_range where null_count was invalid
- PR #2139 matching to pandas describe behavior & fixing nan values issue
- PR #2161 Implicitly convert unsigned to signed integer types in binops
- PR #2154 CSV Reader: Fix bools misdetected as strings dtype
- PR #2178 Fix bug in rolling bindings where a view of an ephemeral column was being taken
- PR #2180 Fix issue with isort reordering `importorskip` below imports depending on them
- PR #2187 fix to honor dtype when numpy arrays are passed to columnops.as_column
- PR #2190 Fix issue in astype conversion of string column to 'str'
- PR #2208 Fix issue with calling `head()` on one row dataframe
- PR #2229 Propagate exceptions from Cython cdef functions
- PR #2234 Fix issue with local build script not properly building
- PR #2223 Fix CUDA invalid configuration errors reported after loading small compressed ORC files
- PR #2162 Setting is_unique and is_monotonic-related attributes
- PR #2244 Fix ORC RLEv2 delta mode decoding with nonzero residual delta width
- PR #2297 Work around `var/std` unsupported only at debug build
- PR #2302 Fixed java serialization corner case
- PR #2355 Handle float16 in binary operations
- PR #2311 Fix copy behaviour for GenericIndex
- PR #2349 Fix issues with String filter in java API
- PR #2323 Fix groupby on categoricals
- PR #2328 Ensure order is preserved in CategoricalAccessor._set_categories
- PR #2202 Fix issue with unary ops mishandling empty input
- PR #2326 Fix for bug in DLPack when reading multiple columns
- PR #2324 Fix cudf Docker build
- PR #2325 Fix ORC RLEv2 patched base mode decoding with nonzero patch width
- PR #2235 Fix get_dummies to be compatible with dask
- PR #2332 Zero initialize gdf_dtype_extra_info
- PR #2355 Handle float16 in binary operations
- PR #2360 Fix missing dtype handling in cudf.Series & columnops.as_column
- PR #2364 Fix quantile api and other trivial issues around it
- PR #2361 Fixed issue with `codes` of CategoricalIndex
- PR #2357 Fixed inconsistent type of index created with from_pandas vs direct construction
- PR #2389 Fixed Rolling __getattr__ and __getitem__ for offset based windows
- PR #2402 Fixed bug in valid mask computation in cudf::copy_if (apply_boolean_mask)
- PR #2401 Fix to a scalar datetime(of type Days) issue
- PR #2386 Correctly allocate output valids in groupby
- PR #2411 Fixed failures on binary op on single element string column
- PR #2422 Fix Pandas logical binary operation incompatibilites
- PR #2447 Fix CodeCov posting build statuses temporarily
- PR #2450 Fix erroneous null handling in `cudf.DataFrame`'s `apply_rows`
- PR #2470 Fix issues with empty strings and string categories (Java)
- PR #2471 Fix String Column Validity.
- PR #2481 Fix java validity buffer serialization
- PR #2485 Updated bytes calculation to use size_t to avoid overflow in column concat
- PR #2461 Fix groupby multiple aggregations same column
- PR #2514 Fix cudf::drop_nulls threshold handling in Cython
- PR #2516 Fix utilities include paths and meta.yaml header paths
- PR #2517 Fix device memory leak in to_dlpack tensor deleter
- PR #2431 Fix local build generated file ownerships
- PR #2511 Added import of orc, refactored exception handlers to not squash fatal exceptions
- PR #2527 Fix index and column input handling in dask_cudf read_parquet
- PR #2466 Fix `dataframe.query` returning null rows erroneously
- PR #2548 Orc reader: fix non-deterministic data decoding at chunk boundaries
- PR #2557 fix cudautils import in string.py
- PR #2521 Fix casting datetimes from/to the same resolution
- PR #2545 Fix MultiIndexes with datetime levels
- PR #2560 Remove duplicate `dlpack` definition in conda recipe
- PR #2567 Fix ColumnVector.fromScalar issues while dealing with null scalars
- PR #2565 Orc reader: fix incorrect data decoding of int64 data types
- PR #2577 Fix search benchmark compilation error by adding necessary header
- PR #2604 Fix a bug in copying.pyx:_normalize_types that upcasted int32 to int64


# cuDF 0.8.0 (27 June 2019)

## New Features

- PR #1524 Add GPU-accelerated JSON Lines parser with limited feature set
- PR #1569 Add support for Json objects to the JSON Lines reader
- PR #1622 Add Series.loc
- PR #1654 Add cudf::apply_boolean_mask: faster replacement for gdf_apply_stencil
- PR #1487 cython gather/scatter
- PR #1310 Implemented the slice/split functionality.
- PR #1630 Add Python layer to the GPU-accelerated JSON reader
- PR #1745 Add rounding of numeric columns via Numba
- PR #1772 JSON reader: add support for BytesIO and StringIO input
- PR #1527 Support GDF_BOOL8 in readers and writers
- PR #1819 Logical operators (AND, OR, NOT) for libcudf and cuDF
- PR #1813 ORC Reader: Add support for stripe selection
- PR #1828 JSON Reader: add suport for bool8 columns
- PR #1833 Add column iterator with/without nulls
- PR #1665 Add the point-in-polygon GIS function
- PR #1863 Series and Dataframe methods for all and any
- PR #1908 cudf::copy_range and cudf::fill for copying/assigning an index or range to a constant
- PR #1921 Add additional formats for typecasting to/from strings
- PR #1807 Add Series.dropna()
- PR #1987 Allow user defined functions in the form of ptx code to be passed to binops
- PR #1948 Add operator functions like `Series.add()` to DataFrame and Series
- PR #1954 Add skip test argument to GPU build script
- PR #2018 Add bindings for new groupby C++ API
- PR #1984 Add rolling window operations Series.rolling() and DataFrame.rolling()
- PR #1542 Python method and bindings for to_csv
- PR #1995 Add Java API
- PR #1998 Add google benchmark to cudf
- PR #1845 Add cudf::drop_duplicates, DataFrame.drop_duplicates
- PR #1652 Added `Series.where()` feature
- PR #2074 Java Aggregates, logical ops, and better RMM support
- PR #2140 Add a `cudf::transform` function
- PR #2068 Concatenation of different typed columns

## Improvements

- PR #1538 Replacing LesserRTTI with inequality_comparator
- PR #1703 C++: Added non-aggregating `insert` to `concurrent_unordered_map` with specializations to store pairs with a single atomicCAS when possible.
- PR #1422 C++: Added a RAII wrapper for CUDA streams
- PR #1701 Added `unique` method for stringColumns
- PR #1713 Add documentation for Dask-XGBoost
- PR #1666 CSV Reader: Improve performance for files with large number of columns
- PR #1725 Enable the ability to use a single column groupby as its own index
- PR #1759 Add an example showing simultaneous rolling averages to `apply_grouped` documentation
- PR #1746 C++: Remove unused code: `windowed_ops.cu`, `sorting.cu`, `hash_ops.cu`
- PR #1748 C++: Add `bool` nullability flag to `device_table` row operators
- PR #1764 Improve Numerical column: `mean_var` and `mean`
- PR #1767 Speed up Python unit tests
- PR #1770 Added build.sh script, updated CI scripts and documentation
- PR #1739 ORC Reader: Add more pytest coverage
- PR #1696 Added null support in `Series.replace()`.
- PR #1390 Added some basic utility functions for `gdf_column`'s
- PR #1791 Added general column comparison code for testing
- PR #1795 Add printing of git submodule info to `print_env.sh`
- PR #1796 Removing old sort based group by code and gdf_filter
- PR #1811 Added funtions for copying/allocating `cudf::table`s
- PR #1838 Improve columnops.column_empty so that it returns typed columns instead of a generic Column
- PR #1890 Add utils.get_dummies- a pandas-like wrapper around one_hot-encoding
- PR #1823 CSV Reader: default the column type to string for empty dataframes
- PR #1827 Create bindings for scalar-vector binops, and update one_hot_encoding to use them
- PR #1817 Operators now support different sized dataframes as long as they don't share different sized columns
- PR #1855 Transition replace_nulls to new C++ API and update corresponding Cython/Python code
- PR #1858 Add `std::initializer_list` constructor to `column_wrapper`
- PR #1846 C++ type-erased gdf_equal_columns test util; fix gdf_equal_columns logic error
- PR #1390 Added some basic utility functions for `gdf_column`s
- PR #1391 Tidy up bit-resolution-operation and bitmask class code
- PR #1882 Add iloc functionality to MultiIndex dataframes
- PR #1884 Rolling windows: general enhancements and better coverage for unit tests
- PR #1886 support GDF_STRING_CATEGORY columns in apply_boolean_mask, drop_nulls and other libcudf functions
- PR #1896 Improve performance of groupby with levels specified in dask-cudf
- PR #1915 Improve iloc performance for non-contiguous row selection
- PR #1859 Convert read_json into a C++ API
- PR #1919 Rename libcudf namespace gdf to namespace cudf
- PR #1850 Support left_on and right_on for DataFrame merge operator
- PR #1930 Specialize constructor for `cudf::bool8` to cast argument to `bool`
- PR #1938 Add default constructor for `column_wrapper`
- PR #1930 Specialize constructor for `cudf::bool8` to cast argument to `bool`
- PR #1952 consolidate libcudf public API headers in include/cudf
- PR #1949 Improved selection with boolmask using libcudf `apply_boolean_mask`
- PR #1956 Add support for nulls in `query()`
- PR #1973 Update `std::tuple` to `std::pair` in top-most libcudf APIs and C++ transition guide
- PR #1981 Convert read_csv into a C++ API
- PR #1868 ORC Reader: Support row index for speed up on small/medium datasets
- PR #1964 Added support for list-like types in Series.str.cat
- PR #2005 Use HTML5 details tag in bug report issue template
- PR #2003 Removed few redundant unit-tests from test_string.py::test_string_cat
- PR #1944 Groupby design improvements
- PR #2017 Convert `read_orc()` into a C++ API
- PR #2011 Convert `read_parquet()` into a C++ API
- PR #1756 Add documentation "10 Minutes to cuDF and dask_cuDF"
- PR #2034 Adding support for string columns concatenation using "add" binary operator
- PR #2042 Replace old "10 Minutes" guide with new guide for docs build process
- PR #2036 Make library of common test utils to speed up tests compilation
- PR #2022 Facilitating get_dummies to be a high level api too
- PR #2050 Namespace IO readers and add back free-form `read_xxx` functions
- PR #2104 Add a functional ``sort=`` keyword argument to groupby
- PR #2108 Add `find_and_replace` for StringColumn for replacing single values
- PR #1803 cuDF/CuPy interoperability documentation

## Bug Fixes

- PR #1465 Fix for test_orc.py and test_sparse_df.py test failures
- PR #1583 Fix underlying issue in `as_index()` that was causing `Series.quantile()` to fail
- PR #1680 Add errors= keyword to drop() to fix cudf-dask bug
- PR #1651 Fix `query` function on empty dataframe
- PR #1616 Fix CategoricalColumn to access categories by index instead of iteration
- PR #1660 Fix bug in `loc` when indexing with a column name (a string)
- PR #1683 ORC reader: fix timestamp conversion to UTC
- PR #1613 Improve CategoricalColumn.fillna(-1) performance
- PR #1642 Fix failure of CSV_TEST gdf_csv_test.SkiprowsNrows on multiuser systems
- PR #1709 Fix handling of `datetime64[ms]` in `dataframe.select_dtypes`
- PR #1704 CSV Reader: Add support for the plus sign in number fields
- PR #1687 CSV reader: return an empty dataframe for zero size input
- PR #1757 Concatenating columns with null columns
- PR #1755 Add col_level keyword argument to melt
- PR #1758 Fix df.set_index() when setting index from an empty column
- PR #1749 ORC reader: fix long strings of NULL values resulting in incorrect data
- PR #1742 Parquet Reader: Fix index column name to match PANDAS compat
- PR #1782 Update libcudf doc version
- PR #1783 Update conda dependencies
- PR #1786 Maintain the original series name in series.unique output
- PR #1760 CSV Reader: fix segfault when dtype list only includes columns from usecols list
- PR #1831 build.sh: Assuming python is in PATH instead of using PYTHON env var
- PR #1839 Raise an error instead of segfaulting when transposing a DataFrame with StringColumns
- PR #1840 Retain index correctly during merge left_on right_on
- PR #1825 cuDF: Multiaggregation Groupby Failures
- PR #1789 CSV Reader: Fix missing support for specifying `int8` and `int16` dtypes
- PR #1857 Cython Bindings: Handle `bool` columns while calling `column_view_from_NDArrays`
- PR #1849 Allow DataFrame support methods to pass arguments to the methods
- PR #1847 Fixed #1375 by moving the nvstring check into the wrapper function
- PR #1864 Fixing cudf reduction for POWER platform
- PR #1869 Parquet reader: fix Dask timestamps not matching with Pandas (convert to milliseconds)
- PR #1876 add dtype=bool for `any`, `all` to treat integer column correctly
- PR #1875 CSV reader: take NaN values into account in dtype detection
- PR #1873 Add column dtype checking for the all/any methods
- PR #1902 Bug with string iteration in _apply_basic_agg
- PR #1887 Fix for initialization issue in pq_read_arg,orc_read_arg
- PR #1867 JSON reader: add support for null/empty fields, including the 'null' literal
- PR #1891 Fix bug #1750 in string column comparison
- PR #1909 Support of `to_pandas()` of boolean series with null values
- PR #1923 Use prefix removal when two aggs are called on a SeriesGroupBy
- PR #1914 Zero initialize gdf_column local variables
- PR #1959 Add support for comparing boolean Series to scalar
- PR #1966 Ignore index fix in series append
- PR #1967 Compute index __sizeof__ only once for DataFrame __sizeof__
- PR #1977 Support CUDA installation in default system directories
- PR #1982 Fixes incorrect index name after join operation
- PR #1985 Implement `GDF_PYMOD`, a special modulo that follows python's sign rules
- PR #1991 Parquet reader: fix decoding of NULLs
- PR #1990 Fixes a rendering bug in the `apply_grouped` documentation
- PR #1978 Fix for values being filled in an empty dataframe
- PR #2001 Correctly create MultiColumn from Pandas MultiColumn
- PR #2006 Handle empty dataframe groupby construction for dask
- PR #1965 Parquet Reader: Fix duplicate index column when it's already in `use_cols`
- PR #2033 Add pip to conda environment files to fix warning
- PR #2028 CSV Reader: Fix reading of uncompressed files without a recognized file extension
- PR #2073 Fix an issue when gathering columns with NVCategory and nulls
- PR #2053 cudf::apply_boolean_mask return empty column for empty boolean mask
- PR #2066 exclude `IteratorTest.mean_var_output` test from debug build
- PR #2069 Fix JNI code to use read_csv and read_parquet APIs
- PR #2071 Fix bug with unfound transitive dependencies for GTests in Ubuntu 18.04
- PR #2089 Configure Sphinx to render params correctly
- PR #2091 Fix another bug with unfound transitive dependencies for `cudftestutils` in Ubuntu 18.04
- PR #2115 Just apply `--disable-new-dtags` instead of trying to define all the transitive dependencies
- PR #2106 Fix errors in JitCache tests caused by sharing of device memory between processes
- PR #2120 Fix errors in JitCache tests caused by running multiple threads on the same data
- PR #2102 Fix memory leak in groupby
- PR #2113 fixed typo in to_csv code example


# cudf 0.7.2 (16 May 2019)

## New Features

- PR #1735 Added overload for atomicAdd on int64. Streamlined implementation of custom atomic overloads.
- PR #1741 Add MultiIndex concatenation

## Bug Fixes

- PR #1718 Fix issue with SeriesGroupBy MultiIndex in dask-cudf
- PR #1734 Python: fix performance regression for groupby count() aggregations
- PR #1768 Cython: fix handling read only schema buffers in gpuarrow reader


# cudf 0.7.1 (11 May 2019)

## New Features

- PR #1702 Lazy load MultiIndex to return groupby performance to near optimal.

## Bug Fixes

- PR #1708 Fix handling of `datetime64[ms]` in `dataframe.select_dtypes`


# cuDF 0.7.0 (10 May 2019)

## New Features

- PR #982 Implement gdf_group_by_without_aggregations and gdf_unique_indices functions
- PR #1142 Add `GDF_BOOL` column type
- PR #1194 Implement overloads for CUDA atomic operations
- PR #1292 Implemented Bitwise binary ops AND, OR, XOR (&, |, ^)
- PR #1235 Add GPU-accelerated Parquet Reader
- PR #1335 Added local_dict arg in `DataFrame.query()`.
- PR #1282 Add Series and DataFrame.describe()
- PR #1356 Rolling windows
- PR #1381 Add DataFrame._get_numeric_data
- PR #1388 Add CODEOWNERS file to auto-request reviews based on where changes are made
- PR #1396 Add DataFrame.drop method
- PR #1413 Add DataFrame.melt method
- PR #1412 Add DataFrame.pop()
- PR #1419 Initial CSV writer function
- PR #1441 Add Series level cumulative ops (cumsum, cummin, cummax, cumprod)
- PR #1420 Add script to build and test on a local gpuCI image
- PR #1440 Add DatetimeColumn.min(), DatetimeColumn.max()
- PR #1455 Add Series.Shift via Numba kernel
- PR #1441 Add Series level cumulative ops (cumsum, cummin, cummax, cumprod)
- PR #1461 Add Python coverage test to gpu build
- PR #1445 Parquet Reader: Add selective reading of rows and row group
- PR #1532 Parquet Reader: Add support for INT96 timestamps
- PR #1516 Add Series and DataFrame.ndim
- PR #1556 Add libcudf C++ transition guide
- PR #1466 Add GPU-accelerated ORC Reader
- PR #1565 Add build script for nightly doc builds
- PR #1508 Add Series isna, isnull, and notna
- PR #1456 Add Series.diff() via Numba kernel
- PR #1588 Add Index `astype` typecasting
- PR #1301 MultiIndex support
- PR #1599 Level keyword supported in groupby
- PR #929 Add support operations to dataframe
- PR #1609 Groupby accept list of Series
- PR #1658 Support `group_keys=True` keyword in groupby method

## Improvements

- PR #1531 Refactor closures as private functions in gpuarrow
- PR #1404 Parquet reader page data decoding speedup
- PR #1076 Use `type_dispatcher` in join, quantiles, filter, segmented sort, radix sort and hash_groupby
- PR #1202 Simplify README.md
- PR #1149 CSV Reader: Change convertStrToValue() functions to `__device__` only
- PR #1238 Improve performance of the CUDA trie used in the CSV reader
- PR #1245 Use file cache for JIT kernels
- PR #1278 Update CONTRIBUTING for new conda environment yml naming conventions
- PR #1163 Refactored UnaryOps. Reduced API to two functions: `gdf_unary_math` and `gdf_cast`. Added `abs`, `-`, and `~` ops. Changed bindings to Cython
- PR #1284 Update docs version
- PR #1287 add exclude argument to cudf.select_dtype function
- PR #1286 Refactor some of the CSV Reader kernels into generic utility functions
- PR #1291 fillna in `Series.to_gpu_array()` and `Series.to_array()` can accept the scalar too now.
- PR #1005 generic `reduction` and `scan` support
- PR #1349 Replace modernGPU sort join with thrust.
- PR #1363 Add a dataframe.mean(...) that raises NotImplementedError to satisfy `dask.dataframe.utils.is_dataframe_like`
- PR #1319 CSV Reader: Use column wrapper for gdf_column output alloc/dealloc
- PR #1376 Change series quantile default to linear
- PR #1399 Replace CFFI bindings for NVTX functions with Cython bindings
- PR #1389 Refactored `set_null_count()`
- PR #1386 Added macros `GDF_TRY()`, `CUDF_TRY()` and `ASSERT_CUDF_SUCCEEDED()`
- PR #1435 Rework CMake and conda recipes to depend on installed libraries
- PR #1391 Tidy up bit-resolution-operation and bitmask class code
- PR #1439 Add cmake variable to enable compiling CUDA code with -lineinfo
- PR #1462 Add ability to read parquet files from arrow::io::RandomAccessFile
- PR #1453 Convert CSV Reader CFFI to Cython
- PR #1479 Convert Parquet Reader CFFI to Cython
- PR #1397 Add a utility function for producing an overflow-safe kernel launch grid configuration
- PR #1382 Add GPU parsing of nested brackets to cuIO parsing utilities
- PR #1481 Add cudf::table constructor to allocate a set of `gdf_column`s
- PR #1484 Convert GroupBy CFFI to Cython
- PR #1463 Allow and default melt keyword argument var_name to be None
- PR #1486 Parquet Reader: Use device_buffer rather than device_ptr
- PR #1525 Add cudatoolkit conda dependency
- PR #1520 Renamed `src/dataframe` to `src/table` and moved `table.hpp`. Made `types.hpp` to be type declarations only.
- PR #1492 Convert transpose CFFI to Cython
- PR #1495 Convert binary and unary ops CFFI to Cython
- PR #1503 Convert sorting and hashing ops CFFI to Cython
- PR #1522 Use latest release version in update-version CI script
- PR #1533 Remove stale join CFFI, fix memory leaks in join Cython
- PR #1521 Added `row_bitmask` to compute bitmask for rows of a table. Merged `valids_ops.cu` and `bitmask_ops.cu`
- PR #1553 Overload `hash_row` to avoid using intial hash values. Updated `gdf_hash` to select between overloads
- PR #1585 Updated `cudf::table` to maintain own copy of wrapped `gdf_column*`s
- PR #1559 Add `except +` to all Cython function definitions to catch C++ exceptions properly
- PR #1617 `has_nulls` and `column_dtypes` for `cudf::table`
- PR #1590 Remove CFFI from the build / install process entirely
- PR #1536 Convert gpuarrow CFFI to Cython
- PR #1655 Add `Column._pointer` as a way to access underlying `gdf_column*` of a `Column`
- PR #1655 Update readme conda install instructions for cudf version 0.6 and 0.7


## Bug Fixes

- PR #1233 Fix dtypes issue while adding the column to `str` dataframe.
- PR #1254 CSV Reader: fix data type detection for floating-point numbers in scientific notation
- PR #1289 Fix looping over each value instead of each category in concatenation
- PR #1293 Fix Inaccurate error message in join.pyx
- PR #1308 Add atomicCAS overload for `int8_t`, `int16_t`
- PR #1317 Fix catch polymorphic exception by reference in ipc.cu
- PR #1325 Fix dtype of null bitmasks to int8
- PR #1326 Update build documentation to use -DCMAKE_CXX11_ABI=ON
- PR #1334 Add "na_position" argument to CategoricalColumn sort_by_values
- PR #1321 Fix out of bounds warning when checking Bzip2 header
- PR #1359 Add atomicAnd/Or/Xor for integers
- PR #1354 Fix `fillna()` behaviour when replacing values with different dtypes
- PR #1347 Fixed core dump issue while passing dict_dtypes without column names in `cudf.read_csv()`
- PR #1379 Fixed build failure caused due to error: 'col_dtype' may be used uninitialized
- PR #1392 Update cudf Dockerfile and package_versions.sh
- PR #1385 Added INT8 type to `_schema_to_dtype` for use in GpuArrowReader
- PR #1393 Fixed a bug in `gdf_count_nonzero_mask()` for the case of 0 bits to count
- PR #1395 Update CONTRIBUTING to use the environment variable CUDF_HOME
- PR #1416 Fix bug at gdf_quantile_exact and gdf_quantile_appox
- PR #1421 Fix remove creation of series multiple times during `add_column()`
- PR #1405 CSV Reader: Fix memory leaks on read_csv() failure
- PR #1328 Fix CategoricalColumn to_arrow() null mask
- PR #1433 Fix NVStrings/categories includes
- PR #1432 Update NVStrings to 0.7.* to coincide with 0.7 development
- PR #1483 Modify CSV reader to avoid cropping blank quoted characters in non-string fields
- PR #1446 Merge 1275 hotfix from master into branch-0.7
- PR #1447 Fix legacy groupby apply docstring
- PR #1451 Fix hash join estimated result size is not correct
- PR #1454 Fix local build script improperly change directory permissions
- PR #1490 Require Dask 1.1.0+ for `is_dataframe_like` test or skip otherwise.
- PR #1491 Use more specific directories & groups in CODEOWNERS
- PR #1497 Fix Thrust issue on CentOS caused by missing default constructor of host_vector elements
- PR #1498 Add missing include guard to device_atomics.cuh and separated DEVICE_ATOMICS_TEST
- PR #1506 Fix csv-write call to updated NVStrings method
- PR #1510 Added nvstrings `fillna()` function
- PR #1507 Parquet Reader: Default string data to GDF_STRING
- PR #1535 Fix doc issue to ensure correct labelling of cudf.series
- PR #1537 Fix `undefined reference` link error in HashPartitionTest
- PR #1548 Fix ci/local/build.sh README from using an incorrect image example
- PR #1551 CSV Reader: Fix integer column name indexing
- PR #1586 Fix broken `scalar_wrapper::operator==`
- PR #1591 ORC/Parquet Reader: Fix missing import for FileNotFoundError exception
- PR #1573 Parquet Reader: Fix crash due to clash with ORC reader datasource
- PR #1607 Revert change of `column.to_dense_buffer` always return by copy for performance concerns
- PR #1618 ORC reader: fix assert & data output when nrows/skiprows isn't aligned to stripe boundaries
- PR #1631 Fix failure of TYPES_TEST on some gcc-7 based systems.
- PR #1641 CSV Reader: Fix skip_blank_lines behavior with Windows line terminators (\r\n)
- PR #1648 ORC reader: fix non-deterministic output when skiprows is non-zero
- PR #1676 Fix groupby `as_index` behaviour with `MultiIndex`
- PR #1659 Fix bug caused by empty groupbys and multiindex slicing throwing exceptions
- PR #1656 Correct Groupby failure in dask when un-aggregable columns are left in dataframe.
- PR #1689 Fix groupby performance regression
- PR #1694 Add Cython as a runtime dependency since it's required in `setup.py`


# cuDF 0.6.1 (25 Mar 2019)

## Bug Fixes

- PR #1275 Fix CentOS exception in DataFrame.hash_partition from using value "returned" by a void function


# cuDF 0.6.0 (22 Mar 2019)

## New Features

- PR #760 Raise `FileNotFoundError` instead of `GDF_FILE_ERROR` in `read_csv` if the file does not exist
- PR #539 Add Python bindings for replace function
- PR #823 Add Doxygen configuration to enable building HTML documentation for libcudf C/C++ API
- PR #807 CSV Reader: Add byte_range parameter to specify the range in the input file to be read
- PR #857 Add Tail method for Series/DataFrame and update Head method to use iloc
- PR #858 Add series feature hashing support
- PR #871 CSV Reader: Add support for NA values, including user specified strings
- PR #893 Adds PyArrow based parquet readers / writers to Python, fix category dtype handling, fix arrow ingest buffer size issues
- PR #867 CSV Reader: Add support for ignoring blank lines and comment lines
- PR #887 Add Series digitize method
- PR #895 Add Series groupby
- PR #898 Add DataFrame.groupby(level=0) support
- PR #920 Add feather, JSON, HDF5 readers / writers from PyArrow / Pandas
- PR #888 CSV Reader: Add prefix parameter for column names, used when parsing without a header
- PR #913 Add DLPack support: convert between cuDF DataFrame and DLTensor
- PR #939 Add ORC reader from PyArrow
- PR #918 Add Series.groupby(level=0) support
- PR #906 Add binary and comparison ops to DataFrame
- PR #958 Support unary and binary ops on indexes
- PR #964 Add `rename` method to `DataFrame`, `Series`, and `Index`
- PR #985 Add `Series.to_frame` method
- PR #985 Add `drop=` keyword to reset_index method
- PR #994 Remove references to pygdf
- PR #990 Add external series groupby support
- PR #988 Add top-level merge function to cuDF
- PR #992 Add comparison binaryops to DateTime columns
- PR #996 Replace relative path imports with absolute paths in tests
- PR #995 CSV Reader: Add index_col parameter to specify the column name or index to be used as row labels
- PR #1004 Add `from_gpu_matrix` method to DataFrame
- PR #997 Add property index setter
- PR #1007 Replace relative path imports with absolute paths in cudf
- PR #1013 select columns with df.columns
- PR #1016 Rename Series.unique_count() to nunique() to match pandas API
- PR #947 Prefixsum to handle nulls and float types
- PR #1029 Remove rest of relative path imports
- PR #1021 Add filtered selection with assignment for Dataframes
- PR #872 Adding NVCategory support to cudf apis
- PR #1052 Add left/right_index and left/right_on keywords to merge
- PR #1091 Add `indicator=` and `suffixes=` keywords to merge
- PR #1107 Add unsupported keywords to Series.fillna
- PR #1032 Add string support to cuDF python
- PR #1136 Removed `gdf_concat`
- PR #1153 Added function for getting the padded allocation size for valid bitmask
- PR #1148 Add cudf.sqrt for dataframes and Series
- PR #1159 Add Python bindings for libcudf dlpack functions
- PR #1155 Add __array_ufunc__ for DataFrame and Series for sqrt
- PR #1168 to_frame for series accepts a name argument


## Improvements

- PR #1218 Add dask-cudf page to API docs
- PR #892 Add support for heterogeneous types in binary ops with JIT
- PR #730 Improve performance of `gdf_table` constructor
- PR #561 Add Doxygen style comments to Join CUDA functions
- PR #813 unified libcudf API functions by replacing gpu_ with gdf_
- PR #822 Add support for `__cuda_array_interface__` for ingest
- PR #756 Consolidate common helper functions from unordered map and multimap
- PR #753 Improve performance of groupby sum and average, especially for cases with few groups.
- PR #836 Add ingest support for arrow chunked arrays in Column, Series, DataFrame creation
- PR #763 Format doxygen comments for csv_read_arg struct
- PR #532 CSV Reader: Use type dispatcher instead of switch block
- PR #694 Unit test utilities improvements
- PR #878 Add better indexing to Groupby
- PR #554 Add `empty` method and `is_monotonic` attribute to `Index`
- PR #1040 Fixed up Doxygen comment tags
- PR #909 CSV Reader: Avoid host->device->host copy for header row data
- PR #916 Improved unit testing and error checking for `gdf_column_concat`
- PR #941 Replace `numpy` call in `Series.hash_encode` with `numba`
- PR #942 Added increment/decrement operators for wrapper types
- PR #943 Updated `count_nonzero_mask` to return `num_rows` when the mask is null
- PR #952 Added trait to map C++ type to `gdf_dtype`
- PR #966 Updated RMM submodule.
- PR #998 Add IO reader/writer modules to API docs, fix for missing cudf.Series docs
- PR #1017 concatenate along columns for Series and DataFrames
- PR #1002 Support indexing a dataframe with another boolean dataframe
- PR #1018 Better concatenation for Series and Dataframes
- PR #1036 Use Numpydoc style docstrings
- PR #1047 Adding gdf_dtype_extra_info to gdf_column_view_augmented
- PR #1054 Added default ctor to SerialTrieNode to overcome Thrust issue in CentOS7 + CUDA10
- PR #1024 CSV Reader: Add support for hexadecimal integers in integral-type columns
- PR #1033 Update `fillna()` to use libcudf function `gdf_replace_nulls`
- PR #1066 Added inplace assignment for columns and select_dtypes for dataframes
- PR #1026 CSV Reader: Change the meaning and type of the quoting parameter to match Pandas
- PR #1100 Adds `CUDF_EXPECTS` error-checking macro
- PR #1092 Fix select_dtype docstring
- PR #1111 Added cudf::table
- PR #1108 Sorting for datetime columns
- PR #1120 Return a `Series` (not a `Column`) from `Series.cat.set_categories()`
- PR #1128 CSV Reader: The last data row does not need to be line terminated
- PR #1183 Bump Arrow version to 0.12.1
- PR #1208 Default to CXX11_ABI=ON
- PR #1252 Fix NVStrings dependencies for cuda 9.2 and 10.0
- PR #2037 Optimize the existing `gather` and `scatter` routines in `libcudf`

## Bug Fixes

- PR #821 Fix flake8 issues revealed by flake8 update
- PR #808 Resolved renamed `d_columns_valids` variable name
- PR #820 CSV Reader: fix the issue where reader adds additional rows when file uses \r\n as a line terminator
- PR #780 CSV Reader: Fix scientific notation parsing and null values for empty quotes
- PR #815 CSV Reader: Fix data parsing when tabs are present in the input CSV file
- PR #850 Fix bug where left joins where the left df has 0 rows causes a crash
- PR #861 Fix memory leak by preserving the boolean mask index
- PR #875 Handle unnamed indexes in to/from arrow functions
- PR #877 Fix ingest of 1 row arrow tables in from arrow function
- PR #876 Added missing `<type_traits>` include
- PR #889 Deleted test_rmm.py which has now moved to RMM repo
- PR #866 Merge v0.5.1 numpy ABI hotfix into 0.6
- PR #917 value_counts return int type on empty columns
- PR #611 Renamed `gdf_reduce_optimal_output_size()` -> `gdf_reduction_get_intermediate_output_size()`
- PR #923 fix index for negative slicing for cudf dataframe and series
- PR #927 CSV Reader: Fix category GDF_CATEGORY hashes not being computed properly
- PR #921 CSV Reader: Fix parsing errors with delim_whitespace, quotations in the header row, unnamed columns
- PR #933 Fix handling objects of all nulls in series creation
- PR #940 CSV Reader: Fix an issue where the last data row is missing when using byte_range
- PR #945 CSV Reader: Fix incorrect datetime64 when milliseconds or space separator are used
- PR #959 Groupby: Problem with column name lookup
- PR #950 Converting dataframe/recarry with non-contiguous arrays
- PR #963 CSV Reader: Fix another issue with missing data rows when using byte_range
- PR #999 Fix 0 sized kernel launches and empty sort_index exception
- PR #993 Fix dtype in selecting 0 rows from objects
- PR #1009 Fix performance regression in `to_pandas` method on DataFrame
- PR #1008 Remove custom dask communication approach
- PR #1001 CSV Reader: Fix a memory access error when reading a large (>2GB) file with date columns
- PR #1019 Binary Ops: Fix error when one input column has null mask but other doesn't
- PR #1014 CSV Reader: Fix false positives in bool value detection
- PR #1034 CSV Reader: Fix parsing floating point precision and leading zero exponents
- PR #1044 CSV Reader: Fix a segfault when byte range aligns with a page
- PR #1058 Added support for `DataFrame.loc[scalar]`
- PR #1060 Fix column creation with all valid nan values
- PR #1073 CSV Reader: Fix an issue where a column name includes the return character
- PR #1090 Updating Doxygen Comments
- PR #1080 Fix dtypes returned from loc / iloc because of lists
- PR #1102 CSV Reader: Minor fixes and memory usage improvements
- PR #1174: Fix release script typo
- PR #1137 Add prebuild script for CI
- PR #1118 Enhanced the `DataFrame.from_records()` feature
- PR #1129 Fix join performance with index parameter from using numpy array
- PR #1145 Issue with .agg call on multi-column dataframes
- PR #908 Some testing code cleanup
- PR #1167 Fix issue with null_count not being set after inplace fillna()
- PR #1184 Fix iloc performance regression
- PR #1185 Support left_on/right_on and also on=str in merge
- PR #1200 Fix allocating bitmasks with numba instead of rmm in allocate_mask function
- PR #1213 Fix bug with csv reader requesting subset of columns using wrong datatype
- PR #1223 gpuCI: Fix label on rapidsai channel on gpu build scripts
- PR #1242 Add explicit Thrust exec policy to fix NVCATEGORY_TEST segfault on some platforms
- PR #1246 Fix categorical tests that failed due to bad implicit type conversion
- PR #1255 Fix overwriting conda package main label uploads
- PR #1259 Add dlpack includes to pip build


# cuDF 0.5.1 (05 Feb 2019)

## Bug Fixes

- PR #842 Avoid using numpy via cimport to prevent ABI issues in Cython compilation


# cuDF 0.5.0 (28 Jan 2019)

## New Features

- PR #722 Add bzip2 decompression support to `read_csv()`
- PR #693 add ZLIB-based GZIP/ZIP support to `read_csv_strings()`
- PR #411 added null support to gdf_order_by (new API) and cudf_table::sort
- PR #525 Added GitHub Issue templates for bugs, documentation, new features, and questions
- PR #501 CSV Reader: Add support for user-specified decimal point and thousands separator to read_csv_strings()
- PR #455 CSV Reader: Add support for user-specified decimal point and thousands separator to read_csv()
- PR #439 add `DataFrame.drop` method similar to pandas
- PR #356 add `DataFrame.transpose` method and `DataFrame.T` property similar to pandas
- PR #505 CSV Reader: Add support for user-specified boolean values
- PR #350 Implemented Series replace function
- PR #490 Added print_env.sh script to gather relevant environment details when reporting cuDF issues
- PR #474 add ZLIB-based GZIP/ZIP support to `read_csv()`
- PR #547 Added melt similar to `pandas.melt()`
- PR #491 Add CI test script to check for updates to CHANGELOG.md in PRs
- PR #550 Add CI test script to check for style issues in PRs
- PR #558 Add CI scripts for cpu-based conda and gpu-based test builds
- PR #524 Add Boolean Indexing
- PR #564 Update python `sort_values` method to use updated libcudf `gdf_order_by` API
- PR #509 CSV Reader: Input CSV file can now be passed in as a text or a binary buffer
- PR #607 Add `__iter__` and iteritems to DataFrame class
- PR #643 added a new api gdf_replace_nulls that allows a user to replace nulls in a column

## Improvements

- PR #426 Removed sort-based groupby and refactored existing groupby APIs. Also improves C++/CUDA compile time.
- PR #461 Add `CUDF_HOME` variable in README.md to replace relative pathing.
- PR #472 RMM: Created centralized rmm::device_vector alias and rmm::exec_policy
- PR #500 Improved the concurrent hash map class to support partitioned (multi-pass) hash table building.
- PR #454 Improve CSV reader docs and examples
- PR #465 Added templated C++ API for RMM to avoid explicit cast to `void**`
- PR #513 `.gitignore` tweaks
- PR #521 Add `assert_eq` function for testing
- PR #502 Simplify Dockerfile for local dev, eliminate old conda/pip envs
- PR #549 Adds `-rdynamic` compiler flag to nvcc for Debug builds
- PR #472 RMM: Created centralized rmm::device_vector alias and rmm::exec_policy
- PR #577 Added external C++ API for scatter/gather functions
- PR #500 Improved the concurrent hash map class to support partitioned (multi-pass) hash table building
- PR #583 Updated `gdf_size_type` to `int`
- PR #500 Improved the concurrent hash map class to support partitioned (multi-pass) hash table building
- PR #617 Added .dockerignore file. Prevents adding stale cmake cache files to the docker container
- PR #658 Reduced `JOIN_TEST` time by isolating overflow test of hash table size computation
- PR #664 Added Debuging instructions to README
- PR #651 Remove noqa marks in `__init__.py` files
- PR #671 CSV Reader: uncompressed buffer input can be parsed without explicitly specifying compression as None
- PR #684 Make RMM a submodule
- PR #718 Ensure sum, product, min, max methods pandas compatibility on empty datasets
- PR #720 Refactored Index classes to make them more Pandas-like, added CategoricalIndex
- PR #749 Improve to_arrow and from_arrow Pandas compatibility
- PR #766 Remove TravisCI references, remove unused variables from CMake, fix ARROW_VERSION in Cmake
- PR #773 Add build-args back to Dockerfile and handle dependencies based on environment yml file
- PR #781 Move thirdparty submodules to root and symlink in /cpp
- PR #843 Fix broken cudf/python API examples, add new methods to the API index

## Bug Fixes

- PR #569 CSV Reader: Fix days being off-by-one when parsing some dates
- PR #531 CSV Reader: Fix incorrect parsing of quoted numbers
- PR #465 Added templated C++ API for RMM to avoid explicit cast to `void**`
- PR #473 Added missing <random> include
- PR #478 CSV Reader: Add api support for auto column detection, header, mangle_dupe_cols, usecols
- PR #495 Updated README to correct where cffi pytest should be executed
- PR #501 Fix the intermittent segfault caused by the `thousands` and `compression` parameters in the csv reader
- PR #502 Simplify Dockerfile for local dev, eliminate old conda/pip envs
- PR #512 fix bug for `on` parameter in `DataFrame.merge` to allow for None or single column name
- PR #511 Updated python/cudf/bindings/join.pyx to fix cudf merge printing out dtypes
- PR #513 `.gitignore` tweaks
- PR #521 Add `assert_eq` function for testing
- PR #537 Fix CMAKE_CUDA_STANDARD_REQURIED typo in CMakeLists.txt
- PR #447 Fix silent failure in initializing DataFrame from generator
- PR #545 Temporarily disable csv reader thousands test to prevent segfault (test re-enabled in PR #501)
- PR #559 Fix Assertion error while using `applymap` to change the output dtype
- PR #575 Update `print_env.sh` script to better handle missing commands
- PR #612 Prevent an exception from occuring with true division on integer series.
- PR #630 Fix deprecation warning for `pd.core.common.is_categorical_dtype`
- PR #622 Fix Series.append() behaviour when appending values with different numeric dtype
- PR #603 Fix error while creating an empty column using None.
- PR #673 Fix array of strings not being caught in from_pandas
- PR #644 Fix return type and column support of dataframe.quantile()
- PR #634 Fix create `DataFrame.from_pandas()` with numeric column names
- PR #654 Add resolution check for GDF_TIMESTAMP in Join
- PR #648 Enforce one-to-one copy required when using `numba>=0.42.0`
- PR #645 Fix cmake build type handling not setting debug options when CMAKE_BUILD_TYPE=="Debug"
- PR #669 Fix GIL deadlock when launching multiple python threads that make Cython calls
- PR #665 Reworked the hash map to add a way to report the destination partition for a key
- PR #670 CMAKE: Fix env include path taking precedence over libcudf source headers
- PR #674 Check for gdf supported column types
- PR #677 Fix 'gdf_csv_test_Dates' gtest failure due to missing nrows parameter
- PR #604 Fix the parsing errors while reading a csv file using `sep` instead of `delimiter`.
- PR #686 Fix converting nulls to NaT values when converting Series to Pandas/Numpy
- PR #689 CSV Reader: Fix behavior with skiprows+header to match pandas implementation
- PR #691 Fixes Join on empty input DFs
- PR #706 CSV Reader: Fix broken dtype inference when whitespace is in data
- PR #717 CSV reader: fix behavior when parsing a csv file with no data rows
- PR #724 CSV Reader: fix build issue due to parameter type mismatch in a std::max call
- PR #734 Prevents reading undefined memory in gpu_expand_mask_bits numba kernel
- PR #747 CSV Reader: fix an issue where CUDA allocations fail with some large input files
- PR #750 Fix race condition for handling NVStrings in CMake
- PR #719 Fix merge column ordering
- PR #770 Fix issue where RMM submodule pointed to wrong branch and pin other to correct branches
- PR #778 Fix hard coded ABI off setting
- PR #784 Update RMM submodule commit-ish and pip paths
- PR #794 Update `rmm::exec_policy` usage to fix segmentation faults when used as temprory allocator.
- PR #800 Point git submodules to branches of forks instead of exact commits


# cuDF 0.4.0 (05 Dec 2018)

## New Features

- PR #398 add pandas-compatible `DataFrame.shape()` and `Series.shape()`
- PR #394 New documentation feature "10 Minutes to cuDF"
- PR #361 CSV Reader: Add support for strings with delimiters

## Improvements

 - PR #436 Improvements for type_dispatcher and wrapper structs
 - PR #429 Add CHANGELOG.md (this file)
 - PR #266 use faster CUDA-accelerated DataFrame column/Series concatenation.
 - PR #379 new C++ `type_dispatcher` reduces code complexity in supporting many data types.
 - PR #349 Improve performance for creating columns from memoryview objects
 - PR #445 Update reductions to use type_dispatcher. Adds integer types support to sum_of_squares.
 - PR #448 Improve installation instructions in README.md
 - PR #456 Change default CMake build to Release, and added option for disabling compilation of tests

## Bug Fixes

 - PR #444 Fix csv_test CUDA too many resources requested fail.
 - PR #396 added missing output buffer in validity tests for groupbys.
 - PR #408 Dockerfile updates for source reorganization
 - PR #437 Add cffi to Dockerfile conda env, fixes "cannot import name 'librmm'"
 - PR #417 Fix `map_test` failure with CUDA 10
 - PR #414 Fix CMake installation include file paths
 - PR #418 Properly cast string dtypes to programmatic dtypes when instantiating columns
 - PR #427 Fix and tests for Concatenation illegal memory access with nulls


# cuDF 0.3.0 (23 Nov 2018)

## New Features

 - PR #336 CSV Reader string support

## Improvements

 - PR #354 source code refactored for better organization. CMake build system overhaul. Beginning of transition to Cython bindings.
 - PR #290 Add support for typecasting to/from datetime dtype
 - PR #323 Add handling pyarrow boolean arrays in input/out, add tests
 - PR #325 GDF_VALIDITY_UNSUPPORTED now returned for algorithms that don't support non-empty valid bitmasks
 - PR #381 Faster InputTooLarge Join test completes in ms rather than minutes.
 - PR #373 .gitignore improvements
 - PR #367 Doc cleanup & examples for DataFrame methods
 - PR #333 Add Rapids Memory Manager documentation
 - PR #321 Rapids Memory Manager adds file/line location logging and convenience macros
 - PR #334 Implement DataFrame `__copy__` and `__deepcopy__`
 - PR #271 Add NVTX ranges to pygdf
 - PR #311 Document system requirements for conda install

## Bug Fixes

 - PR #337 Retain index on `scale()` function
 - PR #344 Fix test failure due to PyArrow 0.11 Boolean handling
 - PR #364 Remove noexcept from managed_allocator;  CMakeLists fix for NVstrings
 - PR #357 Fix bug that made all series be considered booleans for indexing
 - PR #351 replace conda env configuration for developers
 - PRs #346 #360 Fix CSV reading of negative numbers
 - PR #342 Fix CMake to use conda-installed nvstrings
 - PR #341 Preserve categorical dtype after groupby aggregations
 - PR #315 ReadTheDocs build update to fix missing libcuda.so
 - PR #320 FIX out-of-bounds access error in reductions.cu
 - PR #319 Fix out-of-bounds memory access in libcudf count_valid_bits
 - PR #303 Fix printing empty dataframe


# cuDF 0.2.0 and cuDF 0.1.0

These were initial releases of cuDF based on previously separate pyGDF and libGDF libraries.<|MERGE_RESOLUTION|>--- conflicted
+++ resolved
@@ -72,11 +72,8 @@
 - PR #3241 Move stream_compaction files to legacy
 - PR #3166 Move reductions to legacy
 - PR #3261 Small cleanup: remove `== true`
-<<<<<<< HEAD
+- PR #3270 Move predicates files to legacy
 - PR #3214 Port unary to libcudf++
-=======
-- PR #3270 Move predicates files to legacy
->>>>>>> 6bca9f69
 
 ## Bug Fixes
 
