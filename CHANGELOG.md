# cuDF 0.11.0 (Date TBD)

## New Features

- PR #2930 JSON Reader: Support ARROW_RANDOM_FILE input
- PR #2956 Add `cudf::stack` and `cudf::tile`
- PR #2980 Added nvtext is_vowel/is_consonant functions
- PR #2987 Add `inplace` arg to `DataFrame.reset_index` and `Series`
- PR #3011 Added libcudf++ transition guide
- PR #3129 Add strings column factory from `std::vector`s
- PR #3054 Add parquet reader support for decimal data types
- PR #3022 adds DataFrame.astype for cuDF dataframes
- PR #2962 Add isnull(), notnull() and related functions
- PR #3025 Move search files to legacy
- PR #3068 Add `scalar` class
- PR #3094 Adding `any` and `all` support from libcudf
- PR #3130 Define and implement new `column_wrapper`
- PR #3143 Define and implement new copying APIs `slice` and `split`
- PR #3161 Move merge files to legacy
- PR #3079 Added support to write ORC files given a local path
- PR #3192 Add dtype param to cast `DataFrame` on init
- PR #3222 Add nvtext character tokenizer
- PR #3223 Java expose underlying buffers
- PR #3300 Add `DataFrame.insert`
- PR #3263 Define and implement new `valid_if`
- PR #3278 Add `to_host` utility to copy `column_view` to host
- PR #3087 Add new cudf::experimental bool8 wrapper
- PR #3219 Construct column from column_view
- PR #3308 java add API for memory usage callbacks
- PR #2691 Row-wise reduction and scan operations via CuPy
- PR #3291 Add normalize_nans_and_zeros

## Improvements

- PR #2904 Move gpu decompressors to cudf::io namespace
- PR #2977 Moved old C++ test utilities to legacy directory.
- PR #2965 Fix slow orc reader perf with large uncompressed blocks
- PR #2995 Move JIT type utilities to legacy directory
- PR #2927 Add ``Table`` and ``TableView`` extension classes that wrap legacy cudf::table
- PR #3005 Renames `cudf::exp` namespace to `cudf::experimental`
- PR #3008 Make safe versions of `is_null` and `is_valid` in `column_device_view`
- PR #3026 Move fill and repeat files to legacy
- PR #3027 Move copying.hpp and related source to legacy folder
- PR #3014 Snappy decompression optimizations
- PR #3032 Use `asarray` to coerce indices to a NumPy array
- PR #2996 IO Readers: Replace `cuio::device_buffer` with `rmm::device_buffer`
- PR #3051 Specialized hash function for strings column
- PR #3065 Select and Concat for cudf::experimental::table
- PR #3080 Move `valid_if.cuh` to `legacy/`
- PR #3052 Moved replace.hpp functionality to legacy
- PR #3091 Move join files to legacy
- PR #3092 Implicitly init RMM if Java allocates before init
- PR #3029 Update gdf_ numeric types with stdint and move to cudf namespace
- PR #3052 Moved replace.hpp functionality to legacy
- PR #2955 Add cmake option to only build for present GPU architecture
- PR #3070 Move functions.h and related source to legacy
- PR #2951 Allow set_index to handle a list of column names
- PR #3093 Move groupby files to legacy
- PR #2988 Removing GIS functionality (now part of cuSpatial library)
- PR #3067 Java method to return size of device memory buffer
- PR #3083 Improved some binary operation tests to include null testing.
- PR #3084 Update to arrow-cpp and pyarrow 0.15.0
- PR #3071 Move cuIO to legacy
- PR #3126 Round 2 of snappy decompression optimizations
- PR #3046 Define and implement new copying APIs `empty_like` and `allocate_like`
- PR #3128 Support MultiIndex in DataFrame.join
- PR #2971 Added initial gather and scatter methods for strings_column_view
- PR #3133 Port NVStrings to cudf column: count_characters and count_bytes
- PR #2991 Added strings column functions concatenate and join_strings
- PR #3028 Port gather and scatter to libcudf++
- PR #3135 Add nvtx utilities to cudf::nvtx namespace
- PR #3021 Java host side concat of serialized buffers
- PR #3138 Move unary files to legacy
- PR #3170 Port NVStrings substring functions to cudf strings column
- PR #3159 Port NVStrings is-chars-types function to cudf strings column
- PR #3154 Make `table_view_base.column()` const and add `mutable_table_view.column()`
- PR #3175 Set cmake cuda version variables
- PR #3171 Move deprecated error macros to legacy
- PR #3189 Port NVStrings find ops to cudf column
- PR #3193 Add cuPy as a formal dependency
- PR #3195 Support for zero columned `table_view`
- PR #3165 Java device memory size for string category
- PR #3205 Move transform files to legacy
- PR #3202 Rename and move error.hpp to public headers
- PR #2878 Use upstream merge code in dask_cudf
- PR #3217 Port NVStrings upper and lower case conversion functions
- PR #3231 Add `column::release()` to give up ownership of contents.
- PR #3157 Use enum class rather than enum for mask_allocation_policy
- PR #3237 Define and implement new transform APIs
- PR #3245 Move binaryop files to legacy
- PR #3241 Move stream_compaction files to legacy
- PR #3166 Move reductions to legacy
- PR #3261 Small cleanup: remove `== true`
- PR #3266 Remove optional checks for CuPy
- PR #3268 Adding null ordering per column feature when sorting
- PR #3239 Adding floating point specialization to comparators for NaNs
- PR #3270 Move predicates files to legacy
- PR #3281 Add to_host specialization for strings in column test utilities
- PR #3282 Add `num_bitmask_words`
- PR #3252 Add new factory methods to include passing an existing null mask
- PR #3288 Make `bit.cuh` utilities usable from host code.
- PR #3287 Move rolling windows files to legacy
- PR #3182 Define and implement new unary APIs `is_null` and `is_not_null`
- PR #3314 Drop `cython` from run requirements
- PR #3301 Add tests for empty column wrapper.
- PR #3294 Update to arrow-cpp and pyarrow 0.15.1
- PR #3310 Add `row_hasher` and `element_hasher` utilities
- PR #3286 Clean up the starter code on README
- PR #3299 Define and implement new `is_sorted` APIs
<<<<<<< HEAD
- PR #3328 Partition by stripes in dask_cudf ORC reader
=======
- PR #3243 Use upstream join code in dask_cudf
>>>>>>> 7f2018ec

## Bug Fixes

- PR #2895 Fixed dask_cudf group_split behavior to handle upstream rearrange_by_divisions
- PR #3048 Support for zero columned tables
- PR #3030 Fix snappy decoding regression in PR #3014
- PR #3041 Fixed exp to experimental namespace name change issue
- PR #3056 Add additional cmake hint for finding local build of RMM files
- PR #3060 Move copying.hpp includes to legacy
- PR #3139 Fixed java RMM auto initalization
- PR #3141 Java fix for relocated IO headers
- PR #3149 Rename column_wrapper.cuh to column_wrapper.hpp
- PR #3168 Fix mutable_column_device_view head const_cast
- PR #3199 Update JNI includes for legacy moves
- PR #3204 ORC writer: Fix ByteRLE encoding of NULLs
- PR #2994 Fix split_out-support but with hash_object_dispatch
- PR #3212 Fix string to date casting when format is not specified
- PR #3218 Fixes `row_lexicographic_comparator` issue with handling two tables
- PR #3228 Default initialize RMM when Java native dependencies are loaded
- PR #3012 replacing instances of `to_gpu_array` with `mem`
- PR #3236 Fix Numba 0.46+/CuPy 6.3 interface compatibility
- PR #3276 Update JNI includes for legacy moves
- PR #3256 Fix orc writer crash with multiple string columns
- PR #3211 Fix breaking change caused by rapidsai/rmm#167
- PR #3265 Fix dangling pointer in `is_sorted`
- PR #3267 ORC writer: fix incorrect ByteRLE encoding of long literal runs
- PR #3277 Fix invalid reference to deleted temporary in `is_sorted`.
- PR #3274 ORC writer: fix integer RLEv2 mode2 unsigned base value encoding
- PR #3279 Fix shutdown hang issues with pinned memory pool init executor
- PR #3280 Invalid children check in mutable_column_device_view
- PR #3289 fix java memory usage API for empty columns
- PR #3293 Fix loading of csv files zipped on MacOS (disabled zip min version check)
- PR #3295 Fix storing storing invalid RMM exec policies.
- PR #3307 Add pd.RangeIndex to from_pandas to fix dask_cudf meta_nonempty bug
- PR #3313 Fix public headers including non-public headers
- PR #3318 Revert arrow to 0.15.0 temporarily to unblock downstream projects CI
- PR #3317 Fix index-argument bug in dask_cudf parquet reader
- PR #3323 Fix `insert` non-assert test case
- PR #3326 Fix and test for detail::gather map iterator type inference
- PR #3334 Remove zero-size exception check from make_strings_column factories
- PR #3333 Fix compilation issues with `constexpr` functions not marked `__device__`
- PR #3337 Fix Java to pad validity buffers to 64-byte boundary


# cuDF 0.10.0 (16 Oct 2019)

## New Features

- PR #2423 Added `groupby.quantile()`
- PR #2522 Add Java bindings for NVStrings backed upper and lower case mutators
- PR #2605 Added Sort based groupby in libcudf
- PR #2607 Add Java bindings for parsing JSON
- PR #2629 Add dropna= parameter to groupby
- PR #2585 ORC & Parquet Readers: Remove millisecond timestamp restriction
- PR #2507 Add GPU-accelerated ORC Writer
- PR #2559 Add Series.tolist()
- PR #2653 Add Java bindings for rolling window operations
- PR #2480 Merge `custreamz` codebase into `cudf` repo
- PR #2674 Add __contains__ for Index/Series/Column
- PR #2635 Add support to read from remote and cloud sources like s3, gcs, hdfs
- PR #2722 Add Java bindings for NVTX ranges
- PR #2702 Add make_bool to dataset generation functions
- PR #2394 Move `rapidsai/custrings` into `cudf`
- PR #2734 Final sync of custrings source into cudf
- PR #2724 Add libcudf support for __contains__
- PR #2777 Add python bindings for porter stemmer measure functionality
- PR #2781 Add issorted to is_monotonic
- PR #2685 Add cudf::scatter_to_tables and cython binding
- PR #2743 Add Java bindings for NVStrings timestamp2long as part of String ColumnVector casting
- PR #2785 Add nvstrings Python docs
- PR #2786 Add benchmarks option to root build.sh
- PR #2802 Add `cudf::repeat()` and `cudf.Series.repeat()`
- PR #2773 Add Fisher's unbiased kurtosis and skew for Series/DataFrame
- PR #2748 Parquet Reader: Add option to specify loading of PANDAS index
- PR #2807 Add scatter_by_map to DataFrame python API
- PR #2836 Add nvstrings.code_points method
- PR #2844 Add Series/DataFrame notnull
- PR #2858 Add GTest type list utilities
- PR #2870 Add support for grouping by Series of arbitrary length
- PR #2719 Series covariance and Pearson correlation
- PR #2207 Beginning of libcudf overhaul: introduce new column and table types
- PR #2869 Add `cudf.CategoricalDtype`
- PR #2838 CSV Reader: Support ARROW_RANDOM_FILE input
- PR #2655 CuPy-based Series and Dataframe .values property
- PR #2803 Added `edit_distance_matrix()` function to calculate pairwise edit distance for each string on a given nvstrings object.
- PR #2811 Start of cudf strings column work based on 2207
- PR #2872 Add Java pinned memory pool allocator
- PR #2969 Add findAndReplaceAll to ColumnVector
- PR #2814 Add Datetimeindex.weekday
- PR #2999 Add timestamp conversion support for string categories
- PR #2918 Add cudf::column timestamp wrapper types

## Improvements

- PR #2578 Update legacy_groupby to use libcudf group_by_without_aggregation
- PR #2581 Removed `managed` allocator from hash map classes.
- PR #2571 Remove unnecessary managed memory from gdf_column_concat
- PR #2648 Cython/Python reorg
- PR #2588 Update Series.append documentation
- PR #2632 Replace dask-cudf set_index code with upstream
- PR #2682 Add cudf.set_allocator() function for easier allocator init
- PR #2642 Improve null printing and testing
- PR #2747 Add missing Cython headers / cudftestutil lib to conda package for cuspatial build
- PR #2706 Compute CSV format in device code to speedup performance
- PR #2673 Add support for np.longlong type
- PR #2703 move dask serialization dispatch into cudf
- PR #2728 Add YYMMDD to version tag for nightly conda packages
- PR #2729 Handle file-handle input in to_csv
- PR #2741 CSV Reader: Move kernel functions into its own file
- PR #2766 Improve nvstrings python cmake flexibility
- PR #2756 Add out_time_unit option to csv reader, support timestamp resolutions
- PR #2771 Stopgap alias for to_gpu_matrix()
- PR #2783 Support mapping input columns to function arguments in apply kernels
- PR #2645 libcudf unique_count for Series.nunique
- PR #2817 Dask-cudf: `read_parquet` support for remote filesystems
- PR #2823 improve java data movement debugging
- PR #2806 CSV Reader: Clean-up row offset operations
- PR #2640 Add dask wait/persist exmaple to 10 minute guide
- PR #2828 Optimizations of kernel launch configuration for `DataFrame.apply_rows` and `DataFrame.apply_chunks`
- PR #2831 Add `column` argument to `DataFrame.drop`
- PR #2775 Various optimizations to improve __getitem__ and __setitem__ performance
- PR #2810 cudf::allocate_like can optionally always allocate a mask.
- PR #2833 Parquet reader: align page data allocation sizes to 4-bytes to satisfy cuda-memcheck
- PR #2832 Using the new Python bindings for UCX
- PR #2856 Update group_split_cudf to use scatter_by_map
- PR #2890 Optionally keep serialized table data on the host.
- PR #2778 Doc: Updated and fixed some docstrings that were formatted incorrectly.
- PR #2830 Use YYMMDD tag in custreamz nightly build
- PR #2875 Java: Remove synchronized from register methods in MemoryCleaner
- PR #2887 Minor snappy decompression optimization
- PR #2899 Use new RMM API based on Cython
- PR #2788 Guide to Python UDFs
- PR #2919 Change java API to use operators in groupby namespace
- PR #2909 CSV Reader: Avoid row offsets host vector default init
- PR #2834 DataFrame supports setting columns via attribute syntax `df.x = col`
- PR #3147 DataFrame can be initialized from rows via list of tuples

## Bug Fixes

- PR #2584 ORC Reader: fix parsing of `DECIMAL` index positions
- PR #2619 Fix groupby serialization/deserialization
- PR #2614 Update Java version to match
- PR #2601 Fixes nlargest(1) issue in Series and Dataframe
- PR #2610 Fix a bug in index serialization (properly pass DeviceNDArray)
- PR #2621 Fixes the floordiv issue of not promoting float type when rhs is 0
- PR #2611 Types Test: fix static casting from negative int to string
- PR #2618 IO Readers: Fix datasource memory map failure for multiple reads
- PR #2628 groupby_without_aggregation non-nullable input table produces non-nullable output
- PR #2615 fix string category partitioning in java API
- PR #2641 fix string category and timeunit concat in the java API
- PR #2649 Fix groupby issue resulting from column_empty bug
- PR #2658 Fix astype() for null categorical columns
- PR #2660 fix column string category and timeunit concat in the java API
- PR #2664 ORC reader: fix `skip_rows` larger than first stripe
- PR #2654 Allow Java gdfOrderBy to work with string categories
- PR #2669 AVRO reader: fix non-deterministic output
- PR #2668 Update Java bindings to specify timestamp units for ORC and Parquet readers
- PR #2679 AVRO reader: fix cuda errors when decoding compressed streams
- PR #2692 Add concatenation for data-frame with different headers (empty and non-empty)
- PR #2651 Remove nvidia driver installation from ci/cpu/build.sh
- PR #2697 Ensure csv reader sets datetime column time units
- PR #2698 Return RangeIndex from contiguous slice of RangeIndex
- PR #2672 Fix null and integer handling in round
- PR #2704 Parquet Reader: Fix crash when loading string column with nulls
- PR #2725 Fix Jitify issue with running on Turing using CUDA version < 10
- PR #2731 Fix building of benchmarks
- PR #2738 Fix java to find new NVStrings locations
- PR #2736 Pin Jitify branch to v0.10 version
- PR #2742 IO Readers: Fix possible silent failures when creating `NvStrings` instance
- PR #2753 Fix java quantile API calls
- PR #2762 Fix validity processing for time in java
- PR #2796 Fix handling string slicing and other nvstrings delegated methods with dask
- PR #2769 Fix link to API docs in README.md
- PR #2772 Handle multiindex pandas Series #2772
- PR #2749 Fix apply_rows/apply_chunks pessimistic null mask to use in_cols null masks only
- PR #2752 CSV Reader: Fix exception when there's no rows to process
- PR #2716 Added Exception for `StringMethods` in string methods
- PR #2787 Fix Broadcasting `None` to `cudf-series`
- PR #2794 Fix async race in NVCategory::get_value and get_value_bounds
- PR #2795 Fix java build/cast error
- PR #2496 Fix improper merge of two dataframes when names differ
- PR #2824 Fix issue with incorrect result when Numeric Series replace is called several times
- PR #2751 Replace value with null
- PR #2765 Fix Java inequality comparisons for string category
- PR #2818 Fix java join API to use new C++ join API
- PR #2841 Fix nvstrings.slice and slice_from for range (0,0)
- PR #2837 Fix join benchmark
- PR #2809 Add hash_df and group_split dispatch functions for dask
- PR #2843 Parquet reader: fix skip_rows when not aligned with page or row_group boundaries
- PR #2851 Deleted existing dask-cudf/record.txt
- PR #2854 Fix column creation from ephemeral objects exposing __cuda_array_interface__
- PR #2860 Fix boolean indexing when the result is a single row
- PR #2859 Fix tail method issue for string columns
- PR #2852 Fixed `cumsum()` and `cumprod()` on boolean series.
- PR #2865 DaskIO: Fix `read_csv` and `read_orc` when input is list of files
- PR #2750 Fixed casting values to cudf::bool8 so non-zero values always cast to true
- PR #2873 Fixed dask_cudf read_partition bug by generating ParquetDatasetPiece
- PR #2850 Fixes dask_cudf.read_parquet on partitioned datasets
- PR #2896 Properly handle `axis` string keywords in `concat`
- PR #2926 Update rounding algorithm to avoid using fmod
- PR #2968 Fix Java dependency loading when using NVTX
- PR #2963 Fix ORC writer uncompressed block indexing
- PR #2928 CSV Reader: Fix using `byte_range` for large datasets
- PR #2983 Fix sm_70+ race condition in gpu_unsnap
- PR #2964 ORC Writer: Segfault when writing mixed numeric and string columns
- PR #3007 Java: Remove unit test that frees RMM invalid pointer
- PR #3009 Fix orc reader RLEv2 patch position regression from PR #2507
- PR #3002 Fix CUDA invalid configuration errors reported after loading an ORC file without data
- PR #3035 Update update-version.sh for new docs locations
- PR #3038 Fix uninitialized stream parameter in device_table deleter
- PR #3064 Fixes groupby performance issue
- PR #3061 Add rmmInitialize to nvstrings gtests
- PR #3058 Fix UDF doc markdown formatting
- PR #3059 Add nvstrings python build instructions to contributing.md


# cuDF 0.9.0 (21 Aug 2019)

## New Features

- PR #1993 Add CUDA-accelerated series aggregations: mean, var, std
- PR #2111 IO Readers: Support memory buffer, file-like object, and URL inputs
- PR #2012 Add `reindex()` to DataFrame and Series
- PR #2097 Add GPU-accelerated AVRO reader
- PR #2098 Support binary ops on DFs and Series with mismatched indices
- PR #2160 Merge `dask-cudf` codebase into `cudf` repo
- PR #2149 CSV Reader: Add `hex` dtype for explicit hexadecimal parsing
- PR #2156 Add `upper_bound()` and `lower_bound()` for libcudf tables and `searchsorted()` for cuDF Series
- PR #2158 CSV Reader: Support single, non-list/dict argument for `dtype`
- PR #2177 CSV Reader: Add `parse_dates` parameter for explicit date inference
- PR #1744 cudf::apply_boolean_mask and cudf::drop_nulls support for cudf::table inputs (multi-column)
- PR #2196 Add `DataFrame.dropna()`
- PR #2197 CSV Writer: add `chunksize` parameter for `to_csv`
- PR #2215 `type_dispatcher` benchmark
- PR #2179 Add Java quantiles
- PR #2157 Add __array_function__ to DataFrame and Series
- PR #2212 Java support for ORC reader
- PR #2224 Add DataFrame isna, isnull, notna functions
- PR #2236 Add Series.drop_duplicates
- PR #2105 Add hash-based join benchmark
- PR #2316 Add unique, nunique, and value_counts for datetime columns
- PR #2337 Add Java support for slicing a ColumnVector
- PR #2049 Add cudf::merge (sorted merge)
- PR #2368 Full cudf+dask Parquet Support
- PR #2380 New cudf::is_sorted checks whether cudf::table is sorted
- PR #2356 Java column vector standard deviation support
- PR #2221 MultiIndex full indexing - Support iloc and wildcards for loc
- PR #2429 Java support for getting length of strings in a ColumnVector
- PR #2415 Add `value_counts` for series of any type
- PR #2446 Add __array_function__ for index
- PR #2437 ORC reader: Add 'use_np_dtypes' option
- PR #2382 Add CategoricalAccessor add, remove, rename, and ordering methods
- PR #2464 Native implement `__cuda_array_interface__` for Series/Index/Column objects
- PR #2425 Rolling window now accepts array-based user-defined functions
- PR #2442 Add __setitem__
- PR #2449 Java support for getting byte count of strings in a ColumnVector
- PR #2492 Add groupby.size() method
- PR #2358 Add cudf::nans_to_nulls: convert floating point column into bitmask
- PR #2489 Add drop argument to set_index
- PR #2491 Add Java bindings for ORC reader 'use_np_dtypes' option
- PR #2213 Support s/ms/us/ns DatetimeColumn time unit resolutions
- PR #2536 Add _constructor properties to Series and DataFrame

## Improvements

- PR #2103 Move old `column` and `bitmask` files into `legacy/` directory
- PR #2109 added name to Python column classes
- PR #1947 Cleanup serialization code
- PR #2125 More aggregate in java API
- PR #2127 Add in java Scalar tests
- PR #2088 Refactor of Python groupby code
- PR #2130 Java serialization and deserialization of tables.
- PR #2131 Chunk rows logic added to csv_writer
- PR #2129 Add functions in the Java API to support nullable column filtering
- PR #2165 made changes to get_dummies api for it to be available in MethodCache
- PR #2171 Add CodeCov integration, fix doc version, make --skip-tests work when invoking with source
- PR #2184 handle remote orc files for dask-cudf
- PR #2186 Add `getitem` and `getattr` style access to Rolling objects
- PR #2168 Use cudf.Column for CategoricalColumn's categories instead of a tuple
- PR #2193 DOC: cudf::type_dispatcher documentation for specializing dispatched functors
- PR #2199 Better java support for appending strings
- PR #2176 Added column dtype support for datetime, int8, int16 to csv_writer
- PR #2209 Matching `get_dummies` & `select_dtypes` behavior to pandas
- PR #2217 Updated Java bindings to use the new groupby API
- PR #2214 DOC: Update doc instructions to build/install `cudf` and `dask-cudf`
- PR #2220 Update Java bindings for reduction rename
- PR #2232 Move CodeCov upload from build script to Jenkins
- PR #2225 refactor to use libcudf for gathering columns in dataframes
- PR #2293 Improve join performance (faster compute_join_output_size)
- PR #2300 Create separate dask codeowners for dask-cudf codebase
- PR #2304 gdf_group_by_without_aggregations returns gdf_column
- PR #2309 Java readers: remove redundant copy of result pointers
- PR #2307 Add `black` and `isort` to style checker script
- PR #2345 Restore removal of old groupby implementation
- PR #2342 Improve `astype()` to operate all ways
- PR #2329 using libcudf cudf::copy for column deep copy
- PR #2344 DOC: docs on code formatting for contributors
- PR #2376 Add inoperative axis= and win_type= arguments to Rolling()
- PR #2378 remove dask for (de-)serialization of cudf objects
- PR #2353 Bump Arrow and Dask versions
- PR #2377 Replace `standard_python_slice` with just `slice.indices()`
- PR #2373 cudf.DataFrame enchancements & Series.values support
- PR #2392 Remove dlpack submodule; make cuDF's Cython API externally accessible
- PR #2430 Updated Java bindings to use the new unary API
- PR #2406 Moved all existing `table` related files to a `legacy/` directory
- PR #2350 Performance related changes to get_dummies
- PR #2420 Remove `cudautils.astype` and replace with `typecast.apply_cast`
- PR #2456 Small improvement to typecast utility
- PR #2458 Fix handling of thirdparty packages in `isort` config
- PR #2459 IO Readers: Consolidate all readers to use `datasource` class
- PR #2475 Exposed type_dispatcher.hpp, nvcategory_util.hpp and wrapper_types.hpp in the include folder
- PR #2484 Enabled building libcudf as a static library
- PR #2453 Streamline CUDA_REL environment variable
- PR #2483 Bundle Boost filesystem dependency in the Java jar
- PR #2486 Java API hash functions
- PR #2481 Adds the ignore_null_keys option to the java api
- PR #2490 Java api: support multiple aggregates for the same column
- PR #2510 Java api: uses table based apply_boolean_mask
- PR #2432 Use pandas formatting for console, html, and latex output
- PR #2573 Bump numba version to 0.45.1
- PR #2606 Fix references to notebooks-contrib

## Bug Fixes

- PR #2086 Fixed quantile api behavior mismatch in series & dataframe
- PR #2128 Add offset param to host buffer readers in java API.
- PR #2145 Work around binops validity checks for java
- PR #2146 Work around unary_math validity checks for java
- PR #2151 Fixes bug in cudf::copy_range where null_count was invalid
- PR #2139 matching to pandas describe behavior & fixing nan values issue
- PR #2161 Implicitly convert unsigned to signed integer types in binops
- PR #2154 CSV Reader: Fix bools misdetected as strings dtype
- PR #2178 Fix bug in rolling bindings where a view of an ephemeral column was being taken
- PR #2180 Fix issue with isort reordering `importorskip` below imports depending on them
- PR #2187 fix to honor dtype when numpy arrays are passed to columnops.as_column
- PR #2190 Fix issue in astype conversion of string column to 'str'
- PR #2208 Fix issue with calling `head()` on one row dataframe
- PR #2229 Propagate exceptions from Cython cdef functions
- PR #2234 Fix issue with local build script not properly building
- PR #2223 Fix CUDA invalid configuration errors reported after loading small compressed ORC files
- PR #2162 Setting is_unique and is_monotonic-related attributes
- PR #2244 Fix ORC RLEv2 delta mode decoding with nonzero residual delta width
- PR #2297 Work around `var/std` unsupported only at debug build
- PR #2302 Fixed java serialization corner case
- PR #2355 Handle float16 in binary operations
- PR #2311 Fix copy behaviour for GenericIndex
- PR #2349 Fix issues with String filter in java API
- PR #2323 Fix groupby on categoricals
- PR #2328 Ensure order is preserved in CategoricalAccessor._set_categories
- PR #2202 Fix issue with unary ops mishandling empty input
- PR #2326 Fix for bug in DLPack when reading multiple columns
- PR #2324 Fix cudf Docker build
- PR #2325 Fix ORC RLEv2 patched base mode decoding with nonzero patch width
- PR #2235 Fix get_dummies to be compatible with dask
- PR #2332 Zero initialize gdf_dtype_extra_info
- PR #2355 Handle float16 in binary operations
- PR #2360 Fix missing dtype handling in cudf.Series & columnops.as_column
- PR #2364 Fix quantile api and other trivial issues around it
- PR #2361 Fixed issue with `codes` of CategoricalIndex
- PR #2357 Fixed inconsistent type of index created with from_pandas vs direct construction
- PR #2389 Fixed Rolling __getattr__ and __getitem__ for offset based windows
- PR #2402 Fixed bug in valid mask computation in cudf::copy_if (apply_boolean_mask)
- PR #2401 Fix to a scalar datetime(of type Days) issue
- PR #2386 Correctly allocate output valids in groupby
- PR #2411 Fixed failures on binary op on single element string column
- PR #2422 Fix Pandas logical binary operation incompatibilites
- PR #2447 Fix CodeCov posting build statuses temporarily
- PR #2450 Fix erroneous null handling in `cudf.DataFrame`'s `apply_rows`
- PR #2470 Fix issues with empty strings and string categories (Java)
- PR #2471 Fix String Column Validity.
- PR #2481 Fix java validity buffer serialization
- PR #2485 Updated bytes calculation to use size_t to avoid overflow in column concat
- PR #2461 Fix groupby multiple aggregations same column
- PR #2514 Fix cudf::drop_nulls threshold handling in Cython
- PR #2516 Fix utilities include paths and meta.yaml header paths
- PR #2517 Fix device memory leak in to_dlpack tensor deleter
- PR #2431 Fix local build generated file ownerships
- PR #2511 Added import of orc, refactored exception handlers to not squash fatal exceptions
- PR #2527 Fix index and column input handling in dask_cudf read_parquet
- PR #2466 Fix `dataframe.query` returning null rows erroneously
- PR #2548 Orc reader: fix non-deterministic data decoding at chunk boundaries
- PR #2557 fix cudautils import in string.py
- PR #2521 Fix casting datetimes from/to the same resolution
- PR #2545 Fix MultiIndexes with datetime levels
- PR #2560 Remove duplicate `dlpack` definition in conda recipe
- PR #2567 Fix ColumnVector.fromScalar issues while dealing with null scalars
- PR #2565 Orc reader: fix incorrect data decoding of int64 data types
- PR #2577 Fix search benchmark compilation error by adding necessary header
- PR #2604 Fix a bug in copying.pyx:_normalize_types that upcasted int32 to int64


# cuDF 0.8.0 (27 June 2019)

## New Features

- PR #1524 Add GPU-accelerated JSON Lines parser with limited feature set
- PR #1569 Add support for Json objects to the JSON Lines reader
- PR #1622 Add Series.loc
- PR #1654 Add cudf::apply_boolean_mask: faster replacement for gdf_apply_stencil
- PR #1487 cython gather/scatter
- PR #1310 Implemented the slice/split functionality.
- PR #1630 Add Python layer to the GPU-accelerated JSON reader
- PR #1745 Add rounding of numeric columns via Numba
- PR #1772 JSON reader: add support for BytesIO and StringIO input
- PR #1527 Support GDF_BOOL8 in readers and writers
- PR #1819 Logical operators (AND, OR, NOT) for libcudf and cuDF
- PR #1813 ORC Reader: Add support for stripe selection
- PR #1828 JSON Reader: add suport for bool8 columns
- PR #1833 Add column iterator with/without nulls
- PR #1665 Add the point-in-polygon GIS function
- PR #1863 Series and Dataframe methods for all and any
- PR #1908 cudf::copy_range and cudf::fill for copying/assigning an index or range to a constant
- PR #1921 Add additional formats for typecasting to/from strings
- PR #1807 Add Series.dropna()
- PR #1987 Allow user defined functions in the form of ptx code to be passed to binops
- PR #1948 Add operator functions like `Series.add()` to DataFrame and Series
- PR #1954 Add skip test argument to GPU build script
- PR #2018 Add bindings for new groupby C++ API
- PR #1984 Add rolling window operations Series.rolling() and DataFrame.rolling()
- PR #1542 Python method and bindings for to_csv
- PR #1995 Add Java API
- PR #1998 Add google benchmark to cudf
- PR #1845 Add cudf::drop_duplicates, DataFrame.drop_duplicates
- PR #1652 Added `Series.where()` feature
- PR #2074 Java Aggregates, logical ops, and better RMM support
- PR #2140 Add a `cudf::transform` function
- PR #2068 Concatenation of different typed columns

## Improvements

- PR #1538 Replacing LesserRTTI with inequality_comparator
- PR #1703 C++: Added non-aggregating `insert` to `concurrent_unordered_map` with specializations to store pairs with a single atomicCAS when possible.
- PR #1422 C++: Added a RAII wrapper for CUDA streams
- PR #1701 Added `unique` method for stringColumns
- PR #1713 Add documentation for Dask-XGBoost
- PR #1666 CSV Reader: Improve performance for files with large number of columns
- PR #1725 Enable the ability to use a single column groupby as its own index
- PR #1759 Add an example showing simultaneous rolling averages to `apply_grouped` documentation
- PR #1746 C++: Remove unused code: `windowed_ops.cu`, `sorting.cu`, `hash_ops.cu`
- PR #1748 C++: Add `bool` nullability flag to `device_table` row operators
- PR #1764 Improve Numerical column: `mean_var` and `mean`
- PR #1767 Speed up Python unit tests
- PR #1770 Added build.sh script, updated CI scripts and documentation
- PR #1739 ORC Reader: Add more pytest coverage
- PR #1696 Added null support in `Series.replace()`.
- PR #1390 Added some basic utility functions for `gdf_column`'s
- PR #1791 Added general column comparison code for testing
- PR #1795 Add printing of git submodule info to `print_env.sh`
- PR #1796 Removing old sort based group by code and gdf_filter
- PR #1811 Added funtions for copying/allocating `cudf::table`s
- PR #1838 Improve columnops.column_empty so that it returns typed columns instead of a generic Column
- PR #1890 Add utils.get_dummies- a pandas-like wrapper around one_hot-encoding
- PR #1823 CSV Reader: default the column type to string for empty dataframes
- PR #1827 Create bindings for scalar-vector binops, and update one_hot_encoding to use them
- PR #1817 Operators now support different sized dataframes as long as they don't share different sized columns
- PR #1855 Transition replace_nulls to new C++ API and update corresponding Cython/Python code
- PR #1858 Add `std::initializer_list` constructor to `column_wrapper`
- PR #1846 C++ type-erased gdf_equal_columns test util; fix gdf_equal_columns logic error
- PR #1390 Added some basic utility functions for `gdf_column`s
- PR #1391 Tidy up bit-resolution-operation and bitmask class code
- PR #1882 Add iloc functionality to MultiIndex dataframes
- PR #1884 Rolling windows: general enhancements and better coverage for unit tests
- PR #1886 support GDF_STRING_CATEGORY columns in apply_boolean_mask, drop_nulls and other libcudf functions
- PR #1896 Improve performance of groupby with levels specified in dask-cudf
- PR #1915 Improve iloc performance for non-contiguous row selection
- PR #1859 Convert read_json into a C++ API
- PR #1919 Rename libcudf namespace gdf to namespace cudf
- PR #1850 Support left_on and right_on for DataFrame merge operator
- PR #1930 Specialize constructor for `cudf::bool8` to cast argument to `bool`
- PR #1938 Add default constructor for `column_wrapper`
- PR #1930 Specialize constructor for `cudf::bool8` to cast argument to `bool`
- PR #1952 consolidate libcudf public API headers in include/cudf
- PR #1949 Improved selection with boolmask using libcudf `apply_boolean_mask`
- PR #1956 Add support for nulls in `query()`
- PR #1973 Update `std::tuple` to `std::pair` in top-most libcudf APIs and C++ transition guide
- PR #1981 Convert read_csv into a C++ API
- PR #1868 ORC Reader: Support row index for speed up on small/medium datasets
- PR #1964 Added support for list-like types in Series.str.cat
- PR #2005 Use HTML5 details tag in bug report issue template
- PR #2003 Removed few redundant unit-tests from test_string.py::test_string_cat
- PR #1944 Groupby design improvements
- PR #2017 Convert `read_orc()` into a C++ API
- PR #2011 Convert `read_parquet()` into a C++ API
- PR #1756 Add documentation "10 Minutes to cuDF and dask_cuDF"
- PR #2034 Adding support for string columns concatenation using "add" binary operator
- PR #2042 Replace old "10 Minutes" guide with new guide for docs build process
- PR #2036 Make library of common test utils to speed up tests compilation
- PR #2022 Facilitating get_dummies to be a high level api too
- PR #2050 Namespace IO readers and add back free-form `read_xxx` functions
- PR #2104 Add a functional ``sort=`` keyword argument to groupby
- PR #2108 Add `find_and_replace` for StringColumn for replacing single values
- PR #1803 cuDF/CuPy interoperability documentation

## Bug Fixes

- PR #1465 Fix for test_orc.py and test_sparse_df.py test failures
- PR #1583 Fix underlying issue in `as_index()` that was causing `Series.quantile()` to fail
- PR #1680 Add errors= keyword to drop() to fix cudf-dask bug
- PR #1651 Fix `query` function on empty dataframe
- PR #1616 Fix CategoricalColumn to access categories by index instead of iteration
- PR #1660 Fix bug in `loc` when indexing with a column name (a string)
- PR #1683 ORC reader: fix timestamp conversion to UTC
- PR #1613 Improve CategoricalColumn.fillna(-1) performance
- PR #1642 Fix failure of CSV_TEST gdf_csv_test.SkiprowsNrows on multiuser systems
- PR #1709 Fix handling of `datetime64[ms]` in `dataframe.select_dtypes`
- PR #1704 CSV Reader: Add support for the plus sign in number fields
- PR #1687 CSV reader: return an empty dataframe for zero size input
- PR #1757 Concatenating columns with null columns
- PR #1755 Add col_level keyword argument to melt
- PR #1758 Fix df.set_index() when setting index from an empty column
- PR #1749 ORC reader: fix long strings of NULL values resulting in incorrect data
- PR #1742 Parquet Reader: Fix index column name to match PANDAS compat
- PR #1782 Update libcudf doc version
- PR #1783 Update conda dependencies
- PR #1786 Maintain the original series name in series.unique output
- PR #1760 CSV Reader: fix segfault when dtype list only includes columns from usecols list
- PR #1831 build.sh: Assuming python is in PATH instead of using PYTHON env var
- PR #1839 Raise an error instead of segfaulting when transposing a DataFrame with StringColumns
- PR #1840 Retain index correctly during merge left_on right_on
- PR #1825 cuDF: Multiaggregation Groupby Failures
- PR #1789 CSV Reader: Fix missing support for specifying `int8` and `int16` dtypes
- PR #1857 Cython Bindings: Handle `bool` columns while calling `column_view_from_NDArrays`
- PR #1849 Allow DataFrame support methods to pass arguments to the methods
- PR #1847 Fixed #1375 by moving the nvstring check into the wrapper function
- PR #1864 Fixing cudf reduction for POWER platform
- PR #1869 Parquet reader: fix Dask timestamps not matching with Pandas (convert to milliseconds)
- PR #1876 add dtype=bool for `any`, `all` to treat integer column correctly
- PR #1875 CSV reader: take NaN values into account in dtype detection
- PR #1873 Add column dtype checking for the all/any methods
- PR #1902 Bug with string iteration in _apply_basic_agg
- PR #1887 Fix for initialization issue in pq_read_arg,orc_read_arg
- PR #1867 JSON reader: add support for null/empty fields, including the 'null' literal
- PR #1891 Fix bug #1750 in string column comparison
- PR #1909 Support of `to_pandas()` of boolean series with null values
- PR #1923 Use prefix removal when two aggs are called on a SeriesGroupBy
- PR #1914 Zero initialize gdf_column local variables
- PR #1959 Add support for comparing boolean Series to scalar
- PR #1966 Ignore index fix in series append
- PR #1967 Compute index __sizeof__ only once for DataFrame __sizeof__
- PR #1977 Support CUDA installation in default system directories
- PR #1982 Fixes incorrect index name after join operation
- PR #1985 Implement `GDF_PYMOD`, a special modulo that follows python's sign rules
- PR #1991 Parquet reader: fix decoding of NULLs
- PR #1990 Fixes a rendering bug in the `apply_grouped` documentation
- PR #1978 Fix for values being filled in an empty dataframe
- PR #2001 Correctly create MultiColumn from Pandas MultiColumn
- PR #2006 Handle empty dataframe groupby construction for dask
- PR #1965 Parquet Reader: Fix duplicate index column when it's already in `use_cols`
- PR #2033 Add pip to conda environment files to fix warning
- PR #2028 CSV Reader: Fix reading of uncompressed files without a recognized file extension
- PR #2073 Fix an issue when gathering columns with NVCategory and nulls
- PR #2053 cudf::apply_boolean_mask return empty column for empty boolean mask
- PR #2066 exclude `IteratorTest.mean_var_output` test from debug build
- PR #2069 Fix JNI code to use read_csv and read_parquet APIs
- PR #2071 Fix bug with unfound transitive dependencies for GTests in Ubuntu 18.04
- PR #2089 Configure Sphinx to render params correctly
- PR #2091 Fix another bug with unfound transitive dependencies for `cudftestutils` in Ubuntu 18.04
- PR #2115 Just apply `--disable-new-dtags` instead of trying to define all the transitive dependencies
- PR #2106 Fix errors in JitCache tests caused by sharing of device memory between processes
- PR #2120 Fix errors in JitCache tests caused by running multiple threads on the same data
- PR #2102 Fix memory leak in groupby
- PR #2113 fixed typo in to_csv code example


# cudf 0.7.2 (16 May 2019)

## New Features

- PR #1735 Added overload for atomicAdd on int64. Streamlined implementation of custom atomic overloads.
- PR #1741 Add MultiIndex concatenation

## Bug Fixes

- PR #1718 Fix issue with SeriesGroupBy MultiIndex in dask-cudf
- PR #1734 Python: fix performance regression for groupby count() aggregations
- PR #1768 Cython: fix handling read only schema buffers in gpuarrow reader


# cudf 0.7.1 (11 May 2019)

## New Features

- PR #1702 Lazy load MultiIndex to return groupby performance to near optimal.

## Bug Fixes

- PR #1708 Fix handling of `datetime64[ms]` in `dataframe.select_dtypes`


# cuDF 0.7.0 (10 May 2019)

## New Features

- PR #982 Implement gdf_group_by_without_aggregations and gdf_unique_indices functions
- PR #1142 Add `GDF_BOOL` column type
- PR #1194 Implement overloads for CUDA atomic operations
- PR #1292 Implemented Bitwise binary ops AND, OR, XOR (&, |, ^)
- PR #1235 Add GPU-accelerated Parquet Reader
- PR #1335 Added local_dict arg in `DataFrame.query()`.
- PR #1282 Add Series and DataFrame.describe()
- PR #1356 Rolling windows
- PR #1381 Add DataFrame._get_numeric_data
- PR #1388 Add CODEOWNERS file to auto-request reviews based on where changes are made
- PR #1396 Add DataFrame.drop method
- PR #1413 Add DataFrame.melt method
- PR #1412 Add DataFrame.pop()
- PR #1419 Initial CSV writer function
- PR #1441 Add Series level cumulative ops (cumsum, cummin, cummax, cumprod)
- PR #1420 Add script to build and test on a local gpuCI image
- PR #1440 Add DatetimeColumn.min(), DatetimeColumn.max()
- PR #1455 Add Series.Shift via Numba kernel
- PR #1441 Add Series level cumulative ops (cumsum, cummin, cummax, cumprod)
- PR #1461 Add Python coverage test to gpu build
- PR #1445 Parquet Reader: Add selective reading of rows and row group
- PR #1532 Parquet Reader: Add support for INT96 timestamps
- PR #1516 Add Series and DataFrame.ndim
- PR #1556 Add libcudf C++ transition guide
- PR #1466 Add GPU-accelerated ORC Reader
- PR #1565 Add build script for nightly doc builds
- PR #1508 Add Series isna, isnull, and notna
- PR #1456 Add Series.diff() via Numba kernel
- PR #1588 Add Index `astype` typecasting
- PR #1301 MultiIndex support
- PR #1599 Level keyword supported in groupby
- PR #929 Add support operations to dataframe
- PR #1609 Groupby accept list of Series
- PR #1658 Support `group_keys=True` keyword in groupby method

## Improvements

- PR #1531 Refactor closures as private functions in gpuarrow
- PR #1404 Parquet reader page data decoding speedup
- PR #1076 Use `type_dispatcher` in join, quantiles, filter, segmented sort, radix sort and hash_groupby
- PR #1202 Simplify README.md
- PR #1149 CSV Reader: Change convertStrToValue() functions to `__device__` only
- PR #1238 Improve performance of the CUDA trie used in the CSV reader
- PR #1245 Use file cache for JIT kernels
- PR #1278 Update CONTRIBUTING for new conda environment yml naming conventions
- PR #1163 Refactored UnaryOps. Reduced API to two functions: `gdf_unary_math` and `gdf_cast`. Added `abs`, `-`, and `~` ops. Changed bindings to Cython
- PR #1284 Update docs version
- PR #1287 add exclude argument to cudf.select_dtype function
- PR #1286 Refactor some of the CSV Reader kernels into generic utility functions
- PR #1291 fillna in `Series.to_gpu_array()` and `Series.to_array()` can accept the scalar too now.
- PR #1005 generic `reduction` and `scan` support
- PR #1349 Replace modernGPU sort join with thrust.
- PR #1363 Add a dataframe.mean(...) that raises NotImplementedError to satisfy `dask.dataframe.utils.is_dataframe_like`
- PR #1319 CSV Reader: Use column wrapper for gdf_column output alloc/dealloc
- PR #1376 Change series quantile default to linear
- PR #1399 Replace CFFI bindings for NVTX functions with Cython bindings
- PR #1389 Refactored `set_null_count()`
- PR #1386 Added macros `GDF_TRY()`, `CUDF_TRY()` and `ASSERT_CUDF_SUCCEEDED()`
- PR #1435 Rework CMake and conda recipes to depend on installed libraries
- PR #1391 Tidy up bit-resolution-operation and bitmask class code
- PR #1439 Add cmake variable to enable compiling CUDA code with -lineinfo
- PR #1462 Add ability to read parquet files from arrow::io::RandomAccessFile
- PR #1453 Convert CSV Reader CFFI to Cython
- PR #1479 Convert Parquet Reader CFFI to Cython
- PR #1397 Add a utility function for producing an overflow-safe kernel launch grid configuration
- PR #1382 Add GPU parsing of nested brackets to cuIO parsing utilities
- PR #1481 Add cudf::table constructor to allocate a set of `gdf_column`s
- PR #1484 Convert GroupBy CFFI to Cython
- PR #1463 Allow and default melt keyword argument var_name to be None
- PR #1486 Parquet Reader: Use device_buffer rather than device_ptr
- PR #1525 Add cudatoolkit conda dependency
- PR #1520 Renamed `src/dataframe` to `src/table` and moved `table.hpp`. Made `types.hpp` to be type declarations only.
- PR #1492 Convert transpose CFFI to Cython
- PR #1495 Convert binary and unary ops CFFI to Cython
- PR #1503 Convert sorting and hashing ops CFFI to Cython
- PR #1522 Use latest release version in update-version CI script
- PR #1533 Remove stale join CFFI, fix memory leaks in join Cython
- PR #1521 Added `row_bitmask` to compute bitmask for rows of a table. Merged `valids_ops.cu` and `bitmask_ops.cu`
- PR #1553 Overload `hash_row` to avoid using intial hash values. Updated `gdf_hash` to select between overloads
- PR #1585 Updated `cudf::table` to maintain own copy of wrapped `gdf_column*`s
- PR #1559 Add `except +` to all Cython function definitions to catch C++ exceptions properly
- PR #1617 `has_nulls` and `column_dtypes` for `cudf::table`
- PR #1590 Remove CFFI from the build / install process entirely
- PR #1536 Convert gpuarrow CFFI to Cython
- PR #1655 Add `Column._pointer` as a way to access underlying `gdf_column*` of a `Column`
- PR #1655 Update readme conda install instructions for cudf version 0.6 and 0.7


## Bug Fixes

- PR #1233 Fix dtypes issue while adding the column to `str` dataframe.
- PR #1254 CSV Reader: fix data type detection for floating-point numbers in scientific notation
- PR #1289 Fix looping over each value instead of each category in concatenation
- PR #1293 Fix Inaccurate error message in join.pyx
- PR #1308 Add atomicCAS overload for `int8_t`, `int16_t`
- PR #1317 Fix catch polymorphic exception by reference in ipc.cu
- PR #1325 Fix dtype of null bitmasks to int8
- PR #1326 Update build documentation to use -DCMAKE_CXX11_ABI=ON
- PR #1334 Add "na_position" argument to CategoricalColumn sort_by_values
- PR #1321 Fix out of bounds warning when checking Bzip2 header
- PR #1359 Add atomicAnd/Or/Xor for integers
- PR #1354 Fix `fillna()` behaviour when replacing values with different dtypes
- PR #1347 Fixed core dump issue while passing dict_dtypes without column names in `cudf.read_csv()`
- PR #1379 Fixed build failure caused due to error: 'col_dtype' may be used uninitialized
- PR #1392 Update cudf Dockerfile and package_versions.sh
- PR #1385 Added INT8 type to `_schema_to_dtype` for use in GpuArrowReader
- PR #1393 Fixed a bug in `gdf_count_nonzero_mask()` for the case of 0 bits to count
- PR #1395 Update CONTRIBUTING to use the environment variable CUDF_HOME
- PR #1416 Fix bug at gdf_quantile_exact and gdf_quantile_appox
- PR #1421 Fix remove creation of series multiple times during `add_column()`
- PR #1405 CSV Reader: Fix memory leaks on read_csv() failure
- PR #1328 Fix CategoricalColumn to_arrow() null mask
- PR #1433 Fix NVStrings/categories includes
- PR #1432 Update NVStrings to 0.7.* to coincide with 0.7 development
- PR #1483 Modify CSV reader to avoid cropping blank quoted characters in non-string fields
- PR #1446 Merge 1275 hotfix from master into branch-0.7
- PR #1447 Fix legacy groupby apply docstring
- PR #1451 Fix hash join estimated result size is not correct
- PR #1454 Fix local build script improperly change directory permissions
- PR #1490 Require Dask 1.1.0+ for `is_dataframe_like` test or skip otherwise.
- PR #1491 Use more specific directories & groups in CODEOWNERS
- PR #1497 Fix Thrust issue on CentOS caused by missing default constructor of host_vector elements
- PR #1498 Add missing include guard to device_atomics.cuh and separated DEVICE_ATOMICS_TEST
- PR #1506 Fix csv-write call to updated NVStrings method
- PR #1510 Added nvstrings `fillna()` function
- PR #1507 Parquet Reader: Default string data to GDF_STRING
- PR #1535 Fix doc issue to ensure correct labelling of cudf.series
- PR #1537 Fix `undefined reference` link error in HashPartitionTest
- PR #1548 Fix ci/local/build.sh README from using an incorrect image example
- PR #1551 CSV Reader: Fix integer column name indexing
- PR #1586 Fix broken `scalar_wrapper::operator==`
- PR #1591 ORC/Parquet Reader: Fix missing import for FileNotFoundError exception
- PR #1573 Parquet Reader: Fix crash due to clash with ORC reader datasource
- PR #1607 Revert change of `column.to_dense_buffer` always return by copy for performance concerns
- PR #1618 ORC reader: fix assert & data output when nrows/skiprows isn't aligned to stripe boundaries
- PR #1631 Fix failure of TYPES_TEST on some gcc-7 based systems.
- PR #1641 CSV Reader: Fix skip_blank_lines behavior with Windows line terminators (\r\n)
- PR #1648 ORC reader: fix non-deterministic output when skiprows is non-zero
- PR #1676 Fix groupby `as_index` behaviour with `MultiIndex`
- PR #1659 Fix bug caused by empty groupbys and multiindex slicing throwing exceptions
- PR #1656 Correct Groupby failure in dask when un-aggregable columns are left in dataframe.
- PR #1689 Fix groupby performance regression
- PR #1694 Add Cython as a runtime dependency since it's required in `setup.py`


# cuDF 0.6.1 (25 Mar 2019)

## Bug Fixes

- PR #1275 Fix CentOS exception in DataFrame.hash_partition from using value "returned" by a void function


# cuDF 0.6.0 (22 Mar 2019)

## New Features

- PR #760 Raise `FileNotFoundError` instead of `GDF_FILE_ERROR` in `read_csv` if the file does not exist
- PR #539 Add Python bindings for replace function
- PR #823 Add Doxygen configuration to enable building HTML documentation for libcudf C/C++ API
- PR #807 CSV Reader: Add byte_range parameter to specify the range in the input file to be read
- PR #857 Add Tail method for Series/DataFrame and update Head method to use iloc
- PR #858 Add series feature hashing support
- PR #871 CSV Reader: Add support for NA values, including user specified strings
- PR #893 Adds PyArrow based parquet readers / writers to Python, fix category dtype handling, fix arrow ingest buffer size issues
- PR #867 CSV Reader: Add support for ignoring blank lines and comment lines
- PR #887 Add Series digitize method
- PR #895 Add Series groupby
- PR #898 Add DataFrame.groupby(level=0) support
- PR #920 Add feather, JSON, HDF5 readers / writers from PyArrow / Pandas
- PR #888 CSV Reader: Add prefix parameter for column names, used when parsing without a header
- PR #913 Add DLPack support: convert between cuDF DataFrame and DLTensor
- PR #939 Add ORC reader from PyArrow
- PR #918 Add Series.groupby(level=0) support
- PR #906 Add binary and comparison ops to DataFrame
- PR #958 Support unary and binary ops on indexes
- PR #964 Add `rename` method to `DataFrame`, `Series`, and `Index`
- PR #985 Add `Series.to_frame` method
- PR #985 Add `drop=` keyword to reset_index method
- PR #994 Remove references to pygdf
- PR #990 Add external series groupby support
- PR #988 Add top-level merge function to cuDF
- PR #992 Add comparison binaryops to DateTime columns
- PR #996 Replace relative path imports with absolute paths in tests
- PR #995 CSV Reader: Add index_col parameter to specify the column name or index to be used as row labels
- PR #1004 Add `from_gpu_matrix` method to DataFrame
- PR #997 Add property index setter
- PR #1007 Replace relative path imports with absolute paths in cudf
- PR #1013 select columns with df.columns
- PR #1016 Rename Series.unique_count() to nunique() to match pandas API
- PR #947 Prefixsum to handle nulls and float types
- PR #1029 Remove rest of relative path imports
- PR #1021 Add filtered selection with assignment for Dataframes
- PR #872 Adding NVCategory support to cudf apis
- PR #1052 Add left/right_index and left/right_on keywords to merge
- PR #1091 Add `indicator=` and `suffixes=` keywords to merge
- PR #1107 Add unsupported keywords to Series.fillna
- PR #1032 Add string support to cuDF python
- PR #1136 Removed `gdf_concat`
- PR #1153 Added function for getting the padded allocation size for valid bitmask
- PR #1148 Add cudf.sqrt for dataframes and Series
- PR #1159 Add Python bindings for libcudf dlpack functions
- PR #1155 Add __array_ufunc__ for DataFrame and Series for sqrt
- PR #1168 to_frame for series accepts a name argument


## Improvements

- PR #1218 Add dask-cudf page to API docs
- PR #892 Add support for heterogeneous types in binary ops with JIT
- PR #730 Improve performance of `gdf_table` constructor
- PR #561 Add Doxygen style comments to Join CUDA functions
- PR #813 unified libcudf API functions by replacing gpu_ with gdf_
- PR #822 Add support for `__cuda_array_interface__` for ingest
- PR #756 Consolidate common helper functions from unordered map and multimap
- PR #753 Improve performance of groupby sum and average, especially for cases with few groups.
- PR #836 Add ingest support for arrow chunked arrays in Column, Series, DataFrame creation
- PR #763 Format doxygen comments for csv_read_arg struct
- PR #532 CSV Reader: Use type dispatcher instead of switch block
- PR #694 Unit test utilities improvements
- PR #878 Add better indexing to Groupby
- PR #554 Add `empty` method and `is_monotonic` attribute to `Index`
- PR #1040 Fixed up Doxygen comment tags
- PR #909 CSV Reader: Avoid host->device->host copy for header row data
- PR #916 Improved unit testing and error checking for `gdf_column_concat`
- PR #941 Replace `numpy` call in `Series.hash_encode` with `numba`
- PR #942 Added increment/decrement operators for wrapper types
- PR #943 Updated `count_nonzero_mask` to return `num_rows` when the mask is null
- PR #952 Added trait to map C++ type to `gdf_dtype`
- PR #966 Updated RMM submodule.
- PR #998 Add IO reader/writer modules to API docs, fix for missing cudf.Series docs
- PR #1017 concatenate along columns for Series and DataFrames
- PR #1002 Support indexing a dataframe with another boolean dataframe
- PR #1018 Better concatenation for Series and Dataframes
- PR #1036 Use Numpydoc style docstrings
- PR #1047 Adding gdf_dtype_extra_info to gdf_column_view_augmented
- PR #1054 Added default ctor to SerialTrieNode to overcome Thrust issue in CentOS7 + CUDA10
- PR #1024 CSV Reader: Add support for hexadecimal integers in integral-type columns
- PR #1033 Update `fillna()` to use libcudf function `gdf_replace_nulls`
- PR #1066 Added inplace assignment for columns and select_dtypes for dataframes
- PR #1026 CSV Reader: Change the meaning and type of the quoting parameter to match Pandas
- PR #1100 Adds `CUDF_EXPECTS` error-checking macro
- PR #1092 Fix select_dtype docstring
- PR #1111 Added cudf::table
- PR #1108 Sorting for datetime columns
- PR #1120 Return a `Series` (not a `Column`) from `Series.cat.set_categories()`
- PR #1128 CSV Reader: The last data row does not need to be line terminated
- PR #1183 Bump Arrow version to 0.12.1
- PR #1208 Default to CXX11_ABI=ON
- PR #1252 Fix NVStrings dependencies for cuda 9.2 and 10.0
- PR #2037 Optimize the existing `gather` and `scatter` routines in `libcudf`

## Bug Fixes

- PR #821 Fix flake8 issues revealed by flake8 update
- PR #808 Resolved renamed `d_columns_valids` variable name
- PR #820 CSV Reader: fix the issue where reader adds additional rows when file uses \r\n as a line terminator
- PR #780 CSV Reader: Fix scientific notation parsing and null values for empty quotes
- PR #815 CSV Reader: Fix data parsing when tabs are present in the input CSV file
- PR #850 Fix bug where left joins where the left df has 0 rows causes a crash
- PR #861 Fix memory leak by preserving the boolean mask index
- PR #875 Handle unnamed indexes in to/from arrow functions
- PR #877 Fix ingest of 1 row arrow tables in from arrow function
- PR #876 Added missing `<type_traits>` include
- PR #889 Deleted test_rmm.py which has now moved to RMM repo
- PR #866 Merge v0.5.1 numpy ABI hotfix into 0.6
- PR #917 value_counts return int type on empty columns
- PR #611 Renamed `gdf_reduce_optimal_output_size()` -> `gdf_reduction_get_intermediate_output_size()`
- PR #923 fix index for negative slicing for cudf dataframe and series
- PR #927 CSV Reader: Fix category GDF_CATEGORY hashes not being computed properly
- PR #921 CSV Reader: Fix parsing errors with delim_whitespace, quotations in the header row, unnamed columns
- PR #933 Fix handling objects of all nulls in series creation
- PR #940 CSV Reader: Fix an issue where the last data row is missing when using byte_range
- PR #945 CSV Reader: Fix incorrect datetime64 when milliseconds or space separator are used
- PR #959 Groupby: Problem with column name lookup
- PR #950 Converting dataframe/recarry with non-contiguous arrays
- PR #963 CSV Reader: Fix another issue with missing data rows when using byte_range
- PR #999 Fix 0 sized kernel launches and empty sort_index exception
- PR #993 Fix dtype in selecting 0 rows from objects
- PR #1009 Fix performance regression in `to_pandas` method on DataFrame
- PR #1008 Remove custom dask communication approach
- PR #1001 CSV Reader: Fix a memory access error when reading a large (>2GB) file with date columns
- PR #1019 Binary Ops: Fix error when one input column has null mask but other doesn't
- PR #1014 CSV Reader: Fix false positives in bool value detection
- PR #1034 CSV Reader: Fix parsing floating point precision and leading zero exponents
- PR #1044 CSV Reader: Fix a segfault when byte range aligns with a page
- PR #1058 Added support for `DataFrame.loc[scalar]`
- PR #1060 Fix column creation with all valid nan values
- PR #1073 CSV Reader: Fix an issue where a column name includes the return character
- PR #1090 Updating Doxygen Comments
- PR #1080 Fix dtypes returned from loc / iloc because of lists
- PR #1102 CSV Reader: Minor fixes and memory usage improvements
- PR #1174: Fix release script typo
- PR #1137 Add prebuild script for CI
- PR #1118 Enhanced the `DataFrame.from_records()` feature
- PR #1129 Fix join performance with index parameter from using numpy array
- PR #1145 Issue with .agg call on multi-column dataframes
- PR #908 Some testing code cleanup
- PR #1167 Fix issue with null_count not being set after inplace fillna()
- PR #1184 Fix iloc performance regression
- PR #1185 Support left_on/right_on and also on=str in merge
- PR #1200 Fix allocating bitmasks with numba instead of rmm in allocate_mask function
- PR #1213 Fix bug with csv reader requesting subset of columns using wrong datatype
- PR #1223 gpuCI: Fix label on rapidsai channel on gpu build scripts
- PR #1242 Add explicit Thrust exec policy to fix NVCATEGORY_TEST segfault on some platforms
- PR #1246 Fix categorical tests that failed due to bad implicit type conversion
- PR #1255 Fix overwriting conda package main label uploads
- PR #1259 Add dlpack includes to pip build


# cuDF 0.5.1 (05 Feb 2019)

## Bug Fixes

- PR #842 Avoid using numpy via cimport to prevent ABI issues in Cython compilation


# cuDF 0.5.0 (28 Jan 2019)

## New Features

- PR #722 Add bzip2 decompression support to `read_csv()`
- PR #693 add ZLIB-based GZIP/ZIP support to `read_csv_strings()`
- PR #411 added null support to gdf_order_by (new API) and cudf_table::sort
- PR #525 Added GitHub Issue templates for bugs, documentation, new features, and questions
- PR #501 CSV Reader: Add support for user-specified decimal point and thousands separator to read_csv_strings()
- PR #455 CSV Reader: Add support for user-specified decimal point and thousands separator to read_csv()
- PR #439 add `DataFrame.drop` method similar to pandas
- PR #356 add `DataFrame.transpose` method and `DataFrame.T` property similar to pandas
- PR #505 CSV Reader: Add support for user-specified boolean values
- PR #350 Implemented Series replace function
- PR #490 Added print_env.sh script to gather relevant environment details when reporting cuDF issues
- PR #474 add ZLIB-based GZIP/ZIP support to `read_csv()`
- PR #547 Added melt similar to `pandas.melt()`
- PR #491 Add CI test script to check for updates to CHANGELOG.md in PRs
- PR #550 Add CI test script to check for style issues in PRs
- PR #558 Add CI scripts for cpu-based conda and gpu-based test builds
- PR #524 Add Boolean Indexing
- PR #564 Update python `sort_values` method to use updated libcudf `gdf_order_by` API
- PR #509 CSV Reader: Input CSV file can now be passed in as a text or a binary buffer
- PR #607 Add `__iter__` and iteritems to DataFrame class
- PR #643 added a new api gdf_replace_nulls that allows a user to replace nulls in a column

## Improvements

- PR #426 Removed sort-based groupby and refactored existing groupby APIs. Also improves C++/CUDA compile time.
- PR #461 Add `CUDF_HOME` variable in README.md to replace relative pathing.
- PR #472 RMM: Created centralized rmm::device_vector alias and rmm::exec_policy
- PR #500 Improved the concurrent hash map class to support partitioned (multi-pass) hash table building.
- PR #454 Improve CSV reader docs and examples
- PR #465 Added templated C++ API for RMM to avoid explicit cast to `void**`
- PR #513 `.gitignore` tweaks
- PR #521 Add `assert_eq` function for testing
- PR #502 Simplify Dockerfile for local dev, eliminate old conda/pip envs
- PR #549 Adds `-rdynamic` compiler flag to nvcc for Debug builds
- PR #472 RMM: Created centralized rmm::device_vector alias and rmm::exec_policy
- PR #577 Added external C++ API for scatter/gather functions
- PR #500 Improved the concurrent hash map class to support partitioned (multi-pass) hash table building
- PR #583 Updated `gdf_size_type` to `int`
- PR #500 Improved the concurrent hash map class to support partitioned (multi-pass) hash table building
- PR #617 Added .dockerignore file. Prevents adding stale cmake cache files to the docker container
- PR #658 Reduced `JOIN_TEST` time by isolating overflow test of hash table size computation
- PR #664 Added Debuging instructions to README
- PR #651 Remove noqa marks in `__init__.py` files
- PR #671 CSV Reader: uncompressed buffer input can be parsed without explicitly specifying compression as None
- PR #684 Make RMM a submodule
- PR #718 Ensure sum, product, min, max methods pandas compatibility on empty datasets
- PR #720 Refactored Index classes to make them more Pandas-like, added CategoricalIndex
- PR #749 Improve to_arrow and from_arrow Pandas compatibility
- PR #766 Remove TravisCI references, remove unused variables from CMake, fix ARROW_VERSION in Cmake
- PR #773 Add build-args back to Dockerfile and handle dependencies based on environment yml file
- PR #781 Move thirdparty submodules to root and symlink in /cpp
- PR #843 Fix broken cudf/python API examples, add new methods to the API index

## Bug Fixes

- PR #569 CSV Reader: Fix days being off-by-one when parsing some dates
- PR #531 CSV Reader: Fix incorrect parsing of quoted numbers
- PR #465 Added templated C++ API for RMM to avoid explicit cast to `void**`
- PR #473 Added missing <random> include
- PR #478 CSV Reader: Add api support for auto column detection, header, mangle_dupe_cols, usecols
- PR #495 Updated README to correct where cffi pytest should be executed
- PR #501 Fix the intermittent segfault caused by the `thousands` and `compression` parameters in the csv reader
- PR #502 Simplify Dockerfile for local dev, eliminate old conda/pip envs
- PR #512 fix bug for `on` parameter in `DataFrame.merge` to allow for None or single column name
- PR #511 Updated python/cudf/bindings/join.pyx to fix cudf merge printing out dtypes
- PR #513 `.gitignore` tweaks
- PR #521 Add `assert_eq` function for testing
- PR #537 Fix CMAKE_CUDA_STANDARD_REQURIED typo in CMakeLists.txt
- PR #447 Fix silent failure in initializing DataFrame from generator
- PR #545 Temporarily disable csv reader thousands test to prevent segfault (test re-enabled in PR #501)
- PR #559 Fix Assertion error while using `applymap` to change the output dtype
- PR #575 Update `print_env.sh` script to better handle missing commands
- PR #612 Prevent an exception from occuring with true division on integer series.
- PR #630 Fix deprecation warning for `pd.core.common.is_categorical_dtype`
- PR #622 Fix Series.append() behaviour when appending values with different numeric dtype
- PR #603 Fix error while creating an empty column using None.
- PR #673 Fix array of strings not being caught in from_pandas
- PR #644 Fix return type and column support of dataframe.quantile()
- PR #634 Fix create `DataFrame.from_pandas()` with numeric column names
- PR #654 Add resolution check for GDF_TIMESTAMP in Join
- PR #648 Enforce one-to-one copy required when using `numba>=0.42.0`
- PR #645 Fix cmake build type handling not setting debug options when CMAKE_BUILD_TYPE=="Debug"
- PR #669 Fix GIL deadlock when launching multiple python threads that make Cython calls
- PR #665 Reworked the hash map to add a way to report the destination partition for a key
- PR #670 CMAKE: Fix env include path taking precedence over libcudf source headers
- PR #674 Check for gdf supported column types
- PR #677 Fix 'gdf_csv_test_Dates' gtest failure due to missing nrows parameter
- PR #604 Fix the parsing errors while reading a csv file using `sep` instead of `delimiter`.
- PR #686 Fix converting nulls to NaT values when converting Series to Pandas/Numpy
- PR #689 CSV Reader: Fix behavior with skiprows+header to match pandas implementation
- PR #691 Fixes Join on empty input DFs
- PR #706 CSV Reader: Fix broken dtype inference when whitespace is in data
- PR #717 CSV reader: fix behavior when parsing a csv file with no data rows
- PR #724 CSV Reader: fix build issue due to parameter type mismatch in a std::max call
- PR #734 Prevents reading undefined memory in gpu_expand_mask_bits numba kernel
- PR #747 CSV Reader: fix an issue where CUDA allocations fail with some large input files
- PR #750 Fix race condition for handling NVStrings in CMake
- PR #719 Fix merge column ordering
- PR #770 Fix issue where RMM submodule pointed to wrong branch and pin other to correct branches
- PR #778 Fix hard coded ABI off setting
- PR #784 Update RMM submodule commit-ish and pip paths
- PR #794 Update `rmm::exec_policy` usage to fix segmentation faults when used as temprory allocator.
- PR #800 Point git submodules to branches of forks instead of exact commits


# cuDF 0.4.0 (05 Dec 2018)

## New Features

- PR #398 add pandas-compatible `DataFrame.shape()` and `Series.shape()`
- PR #394 New documentation feature "10 Minutes to cuDF"
- PR #361 CSV Reader: Add support for strings with delimiters

## Improvements

 - PR #436 Improvements for type_dispatcher and wrapper structs
 - PR #429 Add CHANGELOG.md (this file)
 - PR #266 use faster CUDA-accelerated DataFrame column/Series concatenation.
 - PR #379 new C++ `type_dispatcher` reduces code complexity in supporting many data types.
 - PR #349 Improve performance for creating columns from memoryview objects
 - PR #445 Update reductions to use type_dispatcher. Adds integer types support to sum_of_squares.
 - PR #448 Improve installation instructions in README.md
 - PR #456 Change default CMake build to Release, and added option for disabling compilation of tests

## Bug Fixes

 - PR #444 Fix csv_test CUDA too many resources requested fail.
 - PR #396 added missing output buffer in validity tests for groupbys.
 - PR #408 Dockerfile updates for source reorganization
 - PR #437 Add cffi to Dockerfile conda env, fixes "cannot import name 'librmm'"
 - PR #417 Fix `map_test` failure with CUDA 10
 - PR #414 Fix CMake installation include file paths
 - PR #418 Properly cast string dtypes to programmatic dtypes when instantiating columns
 - PR #427 Fix and tests for Concatenation illegal memory access with nulls


# cuDF 0.3.0 (23 Nov 2018)

## New Features

 - PR #336 CSV Reader string support

## Improvements

 - PR #354 source code refactored for better organization. CMake build system overhaul. Beginning of transition to Cython bindings.
 - PR #290 Add support for typecasting to/from datetime dtype
 - PR #323 Add handling pyarrow boolean arrays in input/out, add tests
 - PR #325 GDF_VALIDITY_UNSUPPORTED now returned for algorithms that don't support non-empty valid bitmasks
 - PR #381 Faster InputTooLarge Join test completes in ms rather than minutes.
 - PR #373 .gitignore improvements
 - PR #367 Doc cleanup & examples for DataFrame methods
 - PR #333 Add Rapids Memory Manager documentation
 - PR #321 Rapids Memory Manager adds file/line location logging and convenience macros
 - PR #334 Implement DataFrame `__copy__` and `__deepcopy__`
 - PR #271 Add NVTX ranges to pygdf
 - PR #311 Document system requirements for conda install

## Bug Fixes

 - PR #337 Retain index on `scale()` function
 - PR #344 Fix test failure due to PyArrow 0.11 Boolean handling
 - PR #364 Remove noexcept from managed_allocator;  CMakeLists fix for NVstrings
 - PR #357 Fix bug that made all series be considered booleans for indexing
 - PR #351 replace conda env configuration for developers
 - PRs #346 #360 Fix CSV reading of negative numbers
 - PR #342 Fix CMake to use conda-installed nvstrings
 - PR #341 Preserve categorical dtype after groupby aggregations
 - PR #315 ReadTheDocs build update to fix missing libcuda.so
 - PR #320 FIX out-of-bounds access error in reductions.cu
 - PR #319 Fix out-of-bounds memory access in libcudf count_valid_bits
 - PR #303 Fix printing empty dataframe


# cuDF 0.2.0 and cuDF 0.1.0

These were initial releases of cuDF based on previously separate pyGDF and libGDF libraries.<|MERGE_RESOLUTION|>--- conflicted
+++ resolved
@@ -107,11 +107,8 @@
 - PR #3310 Add `row_hasher` and `element_hasher` utilities
 - PR #3286 Clean up the starter code on README
 - PR #3299 Define and implement new `is_sorted` APIs
-<<<<<<< HEAD
 - PR #3328 Partition by stripes in dask_cudf ORC reader
-=======
 - PR #3243 Use upstream join code in dask_cudf
->>>>>>> 7f2018ec
 
 ## Bug Fixes
 
