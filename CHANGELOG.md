# cuDF 0.7.0 (Date TBD)

## New Features

- PR #1194 Implement overloads for CUDA atomic operations
- PR #1292 Implemented Bitwise binary ops AND, OR, XOR (&, |, ^)
- PR #1235 Add GPU-accelerated Parquet Reader
- PR #1335 Added local_dict arg in `DataFrame.query()`.
- PR #1282 Add Series and DataFrame.describe()
- PR #1381 Add DataFrame._get_numeric_data
- PR #1388 Add CODEOWNERS file to auto-request reviews based on where changes are made
- PR #1396 Add DataFrame.drop method
- PR #1413 Add DataFrame.melt method
- PR #1412 Add DataFrame.pop()
- PR #1419 Initial CSV writer function
- PR #1441 Add Series level cumulative ops (cumsum, cummin, cummax, cumprod)
- PR #1420 Add script to build and test on a local gpuCI image
- PR #1440 Add DatetimeColumn.min(), DatetimeColumn.max()
- PR #1455 Add Series.Shift via Numba kernel
- PR #1441 Add Series level cumulative ops (cumsum, cummin, cummax, cumprod)
- PR #1461 Add Python coverage test to gpu build
- PR #1445 Parquet Reader: Add selective reading of rows and row group

## Improvements

- PR #1404 Parquet reader page data decoding speedup
- PR #1076 Use `type_dispatcher` in join, quantiles, filter, segmented sort, radix sort and hash_groupby
- PR #1202 Simplify README.md
- PR #1149 CSV Reader: Change convertStrToValue() functions to `__device__` only
- PR #1238 Improve performance of the CUDA trie used in the CSV reader
- PR #1278 Update CONTRIBUTING for new conda environment yml naming conventions
- PR #1163 Refactored UnaryOps. Reduced API to two functions: `gdf_unary_math` and `gdf_cast`. Added `abs`, `-`, and `~` ops. Changed bindings to Cython
- PR #1284 Update docs version
- PR #1287 add exclude argument to cudf.select_dtype function
- PR #1286 Refactor some of the CSV Reader kernels into generic utility functions
- PR #1291 fillna in `Series.to_gpu_array()` and `Series.to_array()` can accept the scalar too now.
- PR #1005 generic `reduction` and `scan` support
- PR #1349 Replace modernGPU sort join with thrust.
- PR #1363 Add a dataframe.mean(...) that raises NotImplementedError to satisfy `dask.dataframe.utils.is_dataframe_like`
- PR #1319 CSV Reader: Use column wrapper for gdf_column output alloc/dealloc
- PR #1376 Change series quantile default to linear
<<<<<<< HEAD
<<<<<<< HEAD
- PR #1391 Tidy up bit-resolution-operation and bitmask class code
- PR #1397 Add a utility function for producing an overflow-safe kernel launch grid configuratio.
=======
- PR #1399 Replace CFFI bindings for NVTX functions with Cython bindings
- PR #1389 Refactored `set_null_count()`
- PR #1386 Added macros `GDF_TRY()`, `CUDF_TRY()` and `ASSERT_CUDF_SUCCEEDED()`
- PR #1382 Add GPU parsing of nested brackets to cuIO parsing utilities
>>>>>>> 19dc23a11db0c9faa2ba7e277f7aefb7f68fa698
=======
- PR #1399 Replace CFFI bindings for NVTX functions with Cython bindings
- PR #1389 Refactored `set_null_count()`
- PR #1386 Added macros `GDF_TRY()`, `CUDF_TRY()` and `ASSERT_CUDF_SUCCEEDED()`
- PR #1435 Rework CMake and conda recipes to depend on installed libraries
- PR #1391 Tidy up bit-resolution-operation and bitmask class code
- PR #1439 Add cmake variable to enable compiling CUDA code with -lineinfo
- PR #1462 Add ability to read parquet files from arrow::io::RandomAccessFile
- PR #1453 Convert CSV Reader CFFI to Cython
- PR #1479 Convert Parquet Reader CFFI to Cython
- PR #1397 Add a utility function for producing an overflow-safe kernel launch grid configuration
- PR #1382 Add GPU parsing of nested brackets to cuIO parsing utilities
- PR #1484 Convert GroupBy CFFI to Cython
- PR #1463 Allow and default melt keyword argument var_name to be None
- PR #1486 Parquet Reader: Use device_buffer rather than device_ptr
>>>>>>> afa2114b

## Bug Fixes

- PR #1233 Fix dtypes issue while adding the column to `str` dataframe.
- PR #1254 CSV Reader: fix data type detection for floating-point numbers in scientific notation
- PR #1289 Fix looping over each value instead of each category in concatenation
- PR #1293 Fix Inaccurate error message in join.pyx
- PR #1308 Add atomicCAS overload for `int8_t`, `int16_t`
- PR #1317 Fix catch polymorphic exception by reference in ipc.cu
- PR #1325 Fix dtype of null bitmasks to int8
- PR #1326 Update build documentation to use -DCMAKE_CXX11_ABI=ON
- PR #1334 Add "na_position" argument to CategoricalColumn sort_by_values
- PR #1321 Fix out of bounds warning when checking Bzip2 header
- PR #1359 Add atomicAnd/Or/Xor for integers
- PR #1354 Fix `fillna()` behaviour when replacing values with different dtypes
- PR #1347 Fixed core dump issue while passing dict_dtypes without column names in `cudf.read_csv()`
- PR #1379 Fixed build failure caused due to error: 'col_dtype' may be used uninitialized
- PR #1392 Update cudf Dockerfile and package_versions.sh
- PR #1385 Added INT8 type to `_schema_to_dtype` for use in GpuArrowReader
- PR #1393 Fixed a bug in `gdf_count_nonzero_mask()` for the case of 0 bits to count
- PR #1395 Update CONTRIBUTING to use the environment variable CUDF_HOME
- PR #1416 Fix bug at gdf_quantile_exact and gdf_quantile_appox
- PR #1421 Fix remove creation of series multiple times during `add_column()`
- PR #1405 CSV Reader: Fix memory leaks on read_csv() failure
- PR #1328 Fix CategoricalColumn to_arrow() null mask
- PR #1433 Fix NVStrings/categories includes
- PR #1432 Update NVStrings to 0.7.* to coincide with 0.7 development
- PR #1483 Modify CSV reader to avoid cropping blank quoted characters in non-string fields
- PR #1446 Merge 1275 hotfix from master into branch-0.7
- PR #1447 Fix legacy groupby apply docstring
- PR #1451 Fix hash join estimated result size is not correct
- PR #1454 Fix local build script improperly change directory permissions
- PR #1490 Require Dask 1.1.0+ for `is_dataframe_like` test or skip otherwise.
- PR #1497 Fix Thrust issue on CentOS caused by missing default constructor of host_vector elements
- PR #1498 Add missing include guard to device_atomics.cuh and separated DEVICE_ATOMICS_TEST
- PR #1506 Fix csv-write call to updated NVStrings method


# cuDF 0.6.1 (25 Mar 2019)

## Bug Fixes

- PR #1275 Fix CentOS exception in DataFrame.hash_partition from using value "returned" by a void function


# cuDF 0.6.0 (22 Mar 2019)

## New Features

- PR #760 Raise `FileNotFoundError` instead of `GDF_FILE_ERROR` in `read_csv` if the file does not exist
- PR #539 Add Python bindings for replace function
- PR #823 Add Doxygen configuration to enable building HTML documentation for libcudf C/C++ API
- PR #807 CSV Reader: Add byte_range parameter to specify the range in the input file to be read
- PR #857 Add Tail method for Series/DataFrame and update Head method to use iloc
- PR #858 Add series feature hashing support
- PR #871 CSV Reader: Add support for NA values, including user specified strings
- PR #893 Adds PyArrow based parquet readers / writers to Python, fix category dtype handling, fix arrow ingest buffer size issues
- PR #867 CSV Reader: Add support for ignoring blank lines and comment lines
- PR #887 Add Series digitize method
- PR #895 Add Series groupby
- PR #898 Add DataFrame.groupby(level=0) support
- PR #920 Add feather, JSON, HDF5 readers / writers from PyArrow / Pandas
- PR #888 CSV Reader: Add prefix parameter for column names, used when parsing without a header
- PR #913 Add DLPack support: convert between cuDF DataFrame and DLTensor
- PR #939 Add ORC reader from PyArrow
- PR #918 Add Series.groupby(level=0) support
- PR #906 Add binary and comparison ops to DataFrame
- PR #958 Support unary and binary ops on indexes
- PR #964 Add `rename` method to `DataFrame`, `Series`, and `Index`
- PR #985 Add `Series.to_frame` method
- PR #985 Add `drop=` keyword to reset_index method
- PR #994 Remove references to pygdf
- PR #990 Add external series groupby support
- PR #988 Add top-level merge function to cuDF
- PR #992 Add comparison binaryops to DateTime columns
- PR #996 Replace relative path imports with absolute paths in tests
- PR #995 CSV Reader: Add index_col parameter to specify the column name or index to be used as row labels
- PR #1004 Add `from_gpu_matrix` method to DataFrame
- PR #997 Add property index setter
- PR #1007 Replace relative path imports with absolute paths in cudf
- PR #1013 select columns with df.columns
- PR #1016 Rename Series.unique_count() to nunique() to match pandas API
- PR #947 Prefixsum to handle nulls and float types
- PR #1029 Remove rest of relative path imports
- PR #1021 Add filtered selection with assignment for Dataframes
- PR #872 Adding NVCategory support to cudf apis
- PR #1052 Add left/right_index and left/right_on keywords to merge
- PR #1091 Add `indicator=` and `suffixes=` keywords to merge
- PR #1107 Add unsupported keywords to Series.fillna
- PR #1032 Add string support to cuDF python
- PR #1136 Removed `gdf_concat`
- PR #1153 Added function for getting the padded allocation size for valid bitmask
- PR #1148 Add cudf.sqrt for dataframes and Series
- PR #1159 Add Python bindings for libcudf dlpack functions
- PR #1155 Add __array_ufunc__ for DataFrame and Series for sqrt
- PR #1168 to_frame for series accepts a name argument

## Improvements

- PR #1218 Add dask-cudf page to API docs
- PR #892 Add support for heterogeneous types in binary ops with JIT
- PR #730 Improve performance of `gdf_table` constructor
- PR #561 Add Doxygen style comments to Join CUDA functions
- PR #813 unified libcudf API functions by replacing gpu_ with gdf_
- PR #822 Add support for `__cuda_array_interface__` for ingest
- PR #756 Consolidate common helper functions from unordered map and multimap
- PR #753 Improve performance of groupby sum and average, especially for cases with few groups.
- PR #836 Add ingest support for arrow chunked arrays in Column, Series, DataFrame creation
- PR #763 Format doxygen comments for csv_read_arg struct
- PR #532 CSV Reader: Use type dispatcher instead of switch block
- PR #694 Unit test utilities improvements
- PR #878 Add better indexing to Groupby
- PR #554 Add `empty` method and `is_monotonic` attribute to `Index`
- PR #1040 Fixed up Doxygen comment tags
- PR #909 CSV Reader: Avoid host->device->host copy for header row data
- PR #916 Improved unit testing and error checking for `gdf_column_concat`
- PR #941 Replace `numpy` call in `Series.hash_encode` with `numba`
- PR #942 Added increment/decrement operators for wrapper types
- PR #943 Updated `count_nonzero_mask` to return `num_rows` when the mask is null
- PR #952 Added trait to map C++ type to `gdf_dtype`
- PR #966 Updated RMM submodule.
- PR #998 Add IO reader/writer modules to API docs, fix for missing cudf.Series docs
- PR #1017 concatenate along columns for Series and DataFrames
- PR #1002 Support indexing a dataframe with another boolean dataframe
- PR #1018 Better concatenation for Series and Dataframes
- PR #1036 Use Numpydoc style docstrings
- PR #1047 Adding gdf_dtype_extra_info to gdf_column_view_augmented
- PR #1054 Added default ctor to SerialTrieNode to overcome Thrust issue in CentOS7 + CUDA10
- PR #1024 CSV Reader: Add support for hexadecimal integers in integral-type columns
- PR #1033 Update `fillna()` to use libcudf function `gdf_replace_nulls`
- PR #1066 Added inplace assignment for columns and select_dtypes for dataframes
- PR #1026 CSV Reader: Change the meaning and type of the quoting parameter to match Pandas
- PR #1100 Adds `CUDF_EXPECTS` error-checking macro
- PR #1092 Fix select_dtype docstring
- PR #1111 Added cudf::table
- PR #1108 Sorting for datetime columns
- PR #1120 Return a `Series` (not a `Column`) from `Series.cat.set_categories()`
- PR #1128 CSV Reader: The last data row does not need to be line terminated
- PR #1183 Bump Arrow version to 0.12.1
- PR #1208 Default to CXX11_ABI=ON
- PR #1252 Fix NVStrings dependencies for cuda 9.2 and 10.0

## Bug Fixes

- PR #821 Fix flake8 issues revealed by flake8 update
- PR #808 Resolved renamed `d_columns_valids` variable name
- PR #820 CSV Reader: fix the issue where reader adds additional rows when file uses \r\n as a line terminator
- PR #780 CSV Reader: Fix scientific notation parsing and null values for empty quotes
- PR #815 CSV Reader: Fix data parsing when tabs are present in the input CSV file
- PR #850 Fix bug where left joins where the left df has 0 rows causes a crash
- PR #861 Fix memory leak by preserving the boolean mask index
- PR #875 Handle unnamed indexes in to/from arrow functions
- PR #877 Fix ingest of 1 row arrow tables in from arrow function
- PR #876 Added missing `<type_traits>` include
- PR #889 Deleted test_rmm.py which has now moved to RMM repo
- PR #866 Merge v0.5.1 numpy ABI hotfix into 0.6
- PR #917 value_counts return int type on empty columns
- PR #611 Renamed `gdf_reduce_optimal_output_size()` -> `gdf_reduction_get_intermediate_output_size()`
- PR #923 fix index for negative slicing for cudf dataframe and series
- PR #927 CSV Reader: Fix category GDF_CATEGORY hashes not being computed properly
- PR #921 CSV Reader: Fix parsing errors with delim_whitespace, quotations in the header row, unnamed columns
- PR #933 Fix handling objects of all nulls in series creation
- PR #940 CSV Reader: Fix an issue where the last data row is missing when using byte_range
- PR #945 CSV Reader: Fix incorrect datetime64 when milliseconds or space separator are used
- PR #959 Groupby: Problem with column name lookup
- PR #950 Converting dataframe/recarry with non-contiguous arrays
- PR #963 CSV Reader: Fix another issue with missing data rows when using byte_range
- PR #999 Fix 0 sized kernel launches and empty sort_index exception
- PR #993 Fix dtype in selecting 0 rows from objects
- PR #1009 Fix performance regression in `to_pandas` method on DataFrame
- PR #1008 Remove custom dask communication approach
- PR #1001 CSV Reader: Fix a memory access error when reading a large (>2GB) file with date columns
- PR #1019 Binary Ops: Fix error when one input column has null mask but other doesn't
- PR #1014 CSV Reader: Fix false positives in bool value detection
- PR #1034 CSV Reader: Fix parsing floating point precision and leading zero exponents
- PR #1044 CSV Reader: Fix a segfault when byte range aligns with a page
- PR #1058 Added support for `DataFrame.loc[scalar]`
- PR #1060 Fix column creation with all valid nan values
- PR #1073 CSV Reader: Fix an issue where a column name includes the return character
- PR #1090 Updating Doxygen Comments
- PR #1080 Fix dtypes returned from loc / iloc because of lists
- PR #1102 CSV Reader: Minor fixes and memory usage improvements
- PR #1174: Fix release script typo
- PR #1137 Add prebuild script for CI
- PR #1118 Enhanced the `DataFrame.from_records()` feature
- PR #1129 Fix join performance with index parameter from using numpy array
- PR #1145 Issue with .agg call on multi-column dataframes
- PR #908 Some testing code cleanup
- PR #1167 Fix issue with null_count not being set after inplace fillna()
- PR #1184 Fix iloc performance regression
- PR #1185 Support left_on/right_on and also on=str in merge
- PR #1200 Fix allocating bitmasks with numba instead of rmm in allocate_mask function
- PR #1213 Fix bug with csv reader requesting subset of columns using wrong datatype
- PR #1223 gpuCI: Fix label on rapidsai channel on gpu build scripts
- PR #1242 Add explicit Thrust exec policy to fix NVCATEGORY_TEST segfault on some platforms
- PR #1246 Fix categorical tests that failed due to bad implicit type conversion
- PR #1255 Fix overwriting conda package main label uploads
- PR #1259 Add dlpack includes to pip build


# cuDF 0.5.1 (05 Feb 2019)

## Bug Fixes

- PR #842 Avoid using numpy via cimport to prevent ABI issues in Cython compilation


# cuDF 0.5.0 (28 Jan 2019)

## New Features

- PR #722 Add bzip2 decompression support to `read_csv()`
- PR #693 add ZLIB-based GZIP/ZIP support to `read_csv_strings()`
- PR #411 added null support to gdf_order_by (new API) and cudf_table::sort
- PR #525 Added GitHub Issue templates for bugs, documentation, new features, and questions
- PR #501 CSV Reader: Add support for user-specified decimal point and thousands separator to read_csv_strings()
- PR #455 CSV Reader: Add support for user-specified decimal point and thousands separator to read_csv()
- PR #439 add `DataFrame.drop` method similar to pandas
- PR #356 add `DataFrame.transpose` method and `DataFrame.T` property similar to pandas
- PR #505 CSV Reader: Add support for user-specified boolean values
- PR #350 Implemented Series replace function
- PR #490 Added print_env.sh script to gather relevant environment details when reporting cuDF issues
- PR #474 add ZLIB-based GZIP/ZIP support to `read_csv()`
- PR #547 Added melt similar to `pandas.melt()`
- PR #491 Add CI test script to check for updates to CHANGELOG.md in PRs
- PR #550 Add CI test script to check for style issues in PRs
- PR #558 Add CI scripts for cpu-based conda and gpu-based test builds
- PR #524 Add Boolean Indexing
- PR #564 Update python `sort_values` method to use updated libcudf `gdf_order_by` API
- PR #509 CSV Reader: Input CSV file can now be passed in as a text or a binary buffer
- PR #607 Add `__iter__` and iteritems to DataFrame class
- PR #643 added a new api gdf_replace_nulls that allows a user to replace nulls in a column

## Improvements

- PR #426 Removed sort-based groupby and refactored existing groupby APIs. Also improves C++/CUDA compile time.
- PR #461 Add `CUDF_HOME` variable in README.md to replace relative pathing.
- PR #472 RMM: Created centralized rmm::device_vector alias and rmm::exec_policy
- PR #500 Improved the concurrent hash map class to support partitioned (multi-pass) hash table building.
- PR #454 Improve CSV reader docs and examples
- PR #465 Added templated C++ API for RMM to avoid explicit cast to `void**`
- PR #513 `.gitignore` tweaks
- PR #521 Add `assert_eq` function for testing
- PR #502 Simplify Dockerfile for local dev, eliminate old conda/pip envs
- PR #549 Adds `-rdynamic` compiler flag to nvcc for Debug builds
- PR #472 RMM: Created centralized rmm::device_vector alias and rmm::exec_policy
- PR #577 Added external C++ API for scatter/gather functions
- PR #500 Improved the concurrent hash map class to support partitioned (multi-pass) hash table building
- PR #583 Updated `gdf_size_type` to `int`
- PR #500 Improved the concurrent hash map class to support partitioned (multi-pass) hash table building
- PR #617 Added .dockerignore file. Prevents adding stale cmake cache files to the docker container
- PR #658 Reduced `JOIN_TEST` time by isolating overflow test of hash table size computation
- PR #664 Added Debuging instructions to README
- PR #651 Remove noqa marks in `__init__.py` files
- PR #671 CSV Reader: uncompressed buffer input can be parsed without explicitly specifying compression as None
- PR #684 Make RMM a submodule
- PR #718 Ensure sum, product, min, max methods pandas compatibility on empty datasets
- PR #720 Refactored Index classes to make them more Pandas-like, added CategoricalIndex
- PR #749 Improve to_arrow and from_arrow Pandas compatibility
- PR #766 Remove TravisCI references, remove unused variables from CMake, fix ARROW_VERSION in Cmake
- PR #773 Add build-args back to Dockerfile and handle dependencies based on environment yml file
- PR #781 Move thirdparty submodules to root and symlink in /cpp
- PR #843 Fix broken cudf/python API examples, add new methods to the API index

## Bug Fixes

- PR #569 CSV Reader: Fix days being off-by-one when parsing some dates
- PR #531 CSV Reader: Fix incorrect parsing of quoted numbers
- PR #465 Added templated C++ API for RMM to avoid explicit cast to `void**`
- PR #473 Added missing <random> include
- PR #478 CSV Reader: Add api support for auto column detection, header, mangle_dupe_cols, usecols
- PR #495 Updated README to correct where cffi pytest should be executed
- PR #501 Fix the intermittent segfault caused by the `thousands` and `compression` parameters in the csv reader
- PR #502 Simplify Dockerfile for local dev, eliminate old conda/pip envs
- PR #512 fix bug for `on` parameter in `DataFrame.merge` to allow for None or single column name
- PR #511 Updated python/cudf/bindings/join.pyx to fix cudf merge printing out dtypes
- PR #513 `.gitignore` tweaks
- PR #521 Add `assert_eq` function for testing
- PR #537 Fix CMAKE_CUDA_STANDARD_REQURIED typo in CMakeLists.txt
- PR #447 Fix silent failure in initializing DataFrame from generator
- PR #545 Temporarily disable csv reader thousands test to prevent segfault (test re-enabled in PR #501)
- PR #559 Fix Assertion error while using `applymap` to change the output dtype
- PR #575 Update `print_env.sh` script to better handle missing commands
- PR #612 Prevent an exception from occuring with true division on integer series.
- PR #630 Fix deprecation warning for `pd.core.common.is_categorical_dtype`
- PR #622 Fix Series.append() behaviour when appending values with different numeric dtype
- PR #603 Fix error while creating an empty column using None.
- PR #673 Fix array of strings not being caught in from_pandas
- PR #644 Fix return type and column support of dataframe.quantile()
- PR #634 Fix create `DataFrame.from_pandas()` with numeric column names
- PR #654 Add resolution check for GDF_TIMESTAMP in Join
- PR #648 Enforce one-to-one copy required when using `numba>=0.42.0`
- PR #645 Fix cmake build type handling not setting debug options when CMAKE_BUILD_TYPE=="Debug"
- PR #669 Fix GIL deadlock when launching multiple python threads that make Cython calls
- PR #665 Reworked the hash map to add a way to report the destination partition for a key
- PR #670 CMAKE: Fix env include path taking precedence over libcudf source headers
- PR #674 Check for gdf supported column types
- PR #677 Fix 'gdf_csv_test_Dates' gtest failure due to missing nrows parameter
- PR #604 Fix the parsing errors while reading a csv file using `sep` instead of `delimiter`.
- PR #686 Fix converting nulls to NaT values when converting Series to Pandas/Numpy
- PR #689 CSV Reader: Fix behavior with skiprows+header to match pandas implementation
- PR #691 Fixes Join on empty input DFs
- PR #706 CSV Reader: Fix broken dtype inference when whitespace is in data
- PR #717 CSV reader: fix behavior when parsing a csv file with no data rows
- PR #724 CSV Reader: fix build issue due to parameter type mismatch in a std::max call
- PR #734 Prevents reading undefined memory in gpu_expand_mask_bits numba kernel
- PR #747 CSV Reader: fix an issue where CUDA allocations fail with some large input files
- PR #750 Fix race condition for handling NVStrings in CMake
- PR #719 Fix merge column ordering
- PR #770 Fix issue where RMM submodule pointed to wrong branch and pin other to correct branches
- PR #778 Fix hard coded ABI off setting
- PR #784 Update RMM submodule commit-ish and pip paths
- PR #794 Update `rmm::exec_policy` usage to fix segmentation faults when used as temprory allocator.
- PR #800 Point git submodules to branches of forks instead of exact commits


# cuDF 0.4.0 (05 Dec 2018)

## New Features

- PR #398 add pandas-compatible `DataFrame.shape()` and `Series.shape()`
- PR #394 New documentation feature "10 Minutes to cuDF"
- PR #361 CSV Reader: Add support for strings with delimiters

## Improvements

 - PR #436 Improvements for type_dispatcher and wrapper structs
 - PR #429 Add CHANGELOG.md (this file)
 - PR #266 use faster CUDA-accelerated DataFrame column/Series concatenation.
 - PR #379 new C++ `type_dispatcher` reduces code complexity in supporting many data types.
 - PR #349 Improve performance for creating columns from memoryview objects
 - PR #445 Update reductions to use type_dispatcher. Adds integer types support to sum_of_squares.
 - PR #448 Improve installation instructions in README.md
 - PR #456 Change default CMake build to Release, and added option for disabling compilation of tests

## Bug Fixes

 - PR #444 Fix csv_test CUDA too many resources requested fail.
 - PR #396 added missing output buffer in validity tests for groupbys.
 - PR #408 Dockerfile updates for source reorganization
 - PR #437 Add cffi to Dockerfile conda env, fixes "cannot import name 'librmm'"
 - PR #417 Fix `map_test` failure with CUDA 10
 - PR #414 Fix CMake installation include file paths
 - PR #418 Properly cast string dtypes to programmatic dtypes when instantiating columns
 - PR #427 Fix and tests for Concatenation illegal memory access with nulls


# cuDF 0.3.0 (23 Nov 2018)

## New Features

 - PR #336 CSV Reader string support

## Improvements

 - PR #354 source code refactored for better organization. CMake build system overhaul. Beginning of transition to Cython bindings.
 - PR #290 Add support for typecasting to/from datetime dtype
 - PR #323 Add handling pyarrow boolean arrays in input/out, add tests
 - PR #325 GDF_VALIDITY_UNSUPPORTED now returned for algorithms that don't support non-empty valid bitmasks
 - PR #381 Faster InputTooLarge Join test completes in ms rather than minutes.
 - PR #373 .gitignore improvements
 - PR #367 Doc cleanup & examples for DataFrame methods
 - PR #333 Add Rapids Memory Manager documentation
 - PR #321 Rapids Memory Manager adds file/line location logging and convenience macros
 - PR #334 Implement DataFrame `__copy__` and `__deepcopy__`
 - PR #271 Add NVTX ranges to pygdf
 - PR #311 Document system requirements for conda install

## Bug Fixes

 - PR #337 Retain index on `scale()` function
 - PR #344 Fix test failure due to PyArrow 0.11 Boolean handling
 - PR #364 Remove noexcept from managed_allocator;  CMakeLists fix for NVstrings
 - PR #357 Fix bug that made all series be considered booleans for indexing
 - PR #351 replace conda env configuration for developers
 - PRs #346 #360 Fix CSV reading of negative numbers
 - PR #342 Fix CMake to use conda-installed nvstrings
 - PR #341 Preserve categorical dtype after groupby aggregations
 - PR #315 ReadTheDocs build update to fix missing libcuda.so
 - PR #320 FIX out-of-bounds access error in reductions.cu
 - PR #319 Fix out-of-bounds memory access in libcudf count_valid_bits
 - PR #303 Fix printing empty dataframe


# cuDF 0.2.0 and cuDF 0.1.0

These were initial releases of cuDF based on previously separate pyGDF and libGDF libraries.<|MERGE_RESOLUTION|>--- conflicted
+++ resolved
@@ -39,17 +39,6 @@
 - PR #1363 Add a dataframe.mean(...) that raises NotImplementedError to satisfy `dask.dataframe.utils.is_dataframe_like`
 - PR #1319 CSV Reader: Use column wrapper for gdf_column output alloc/dealloc
 - PR #1376 Change series quantile default to linear
-<<<<<<< HEAD
-<<<<<<< HEAD
-- PR #1391 Tidy up bit-resolution-operation and bitmask class code
-- PR #1397 Add a utility function for producing an overflow-safe kernel launch grid configuratio.
-=======
-- PR #1399 Replace CFFI bindings for NVTX functions with Cython bindings
-- PR #1389 Refactored `set_null_count()`
-- PR #1386 Added macros `GDF_TRY()`, `CUDF_TRY()` and `ASSERT_CUDF_SUCCEEDED()`
-- PR #1382 Add GPU parsing of nested brackets to cuIO parsing utilities
->>>>>>> 19dc23a11db0c9faa2ba7e277f7aefb7f68fa698
-=======
 - PR #1399 Replace CFFI bindings for NVTX functions with Cython bindings
 - PR #1389 Refactored `set_null_count()`
 - PR #1386 Added macros `GDF_TRY()`, `CUDF_TRY()` and `ASSERT_CUDF_SUCCEEDED()`
@@ -64,7 +53,6 @@
 - PR #1484 Convert GroupBy CFFI to Cython
 - PR #1463 Allow and default melt keyword argument var_name to be None
 - PR #1486 Parquet Reader: Use device_buffer rather than device_ptr
->>>>>>> afa2114b
 
 ## Bug Fixes
 
