<<<<<<< HEAD
# cuDF 0.5.0 (DATE TBD)

## New Features

- PR #411 added null support to gdf_order_by (new API), gdf_order_by_asc_desc (new function) and cudf_table::sort


# cuDF 0.4.0 (DATE TBD)
=======
# cuDF 0.4.0 (05 Dec 2018)
>>>>>>> 7aa3799e

## New Features

- PR #398 add pandas-compatible `DataFrame.shape()` and `Series.shape()`
- PR #394 New documentation feature "10 Minutes to cuDF"
- PR #361 CSV Reader: Add support for strings with delimiters

## Improvements

 - PR #436 Improvements for type_dispatcher and wrapper structs
 - PR #429 Add CHANGELOG.md (this file)
 - PR #266 use faster CUDA-accelerated DataFrame column/Series concatenation.
 - PR #379 new C++ `type_dispatcher` reduces code complexity in supporting many data types.
 - PR #349 Improve performance for creating columns from memoryview objects
 - PR #445 Update reductions to use type_dispatcher. Adds integer types support to sum_of_squares. 
 - PR #448 Improve installation instructions in README.md
 - PR #456 Change default CMake build to Release, and added option for disabling compilation of tests
 
## Bug Fixes

 - PR #444 Fix csv_test CUDA too many resources requested fail. 
 - PR #396 added missing output buffer in validity tests for groupbys.
 - PR #408 Dockerfile updates for source reorganization
 - PR #437 Add cffi to Dockerfile conda env, fixes "cannot import name 'librmm'"
 - PR #417 Fix `map_test` failure with CUDA 10
 - PR #414 Fix CMake installation include file paths
 - PR #418 Properly cast string dtypes to programmatic dtypes when instantiating columns
 - PR #427 Fix and tests for Concatenation illegal memory access with nulls
 

# cuDF 0.3.0 (23 Nov 2018)

## New Features

 - PR #336 CSV Reader string support

## Improvements
 
 - PR #354 source code refactored for better organization. CMake build system overhaul. Beginning of transition to Cython bindings.
 - PR #290 Add support for typecasting to/from datetime dtype
 - PR #323 Add handling pyarrow boolean arrays in input/out, add tests
 - PR #325 GDF_VALIDITY_UNSUPPORTED now returned for algorithms that don't support non-empty valid bitmasks
 - PR #381 Faster InputTooLarge Join test completes in ms rather than minutes. 
 - PR #373 .gitignore improvements
 - PR #367 Doc cleanup & examples for DataFrame methods
 - PR #333 Add Rapids Memory Manager documentation
 - PR #321 Rapids Memory Manager adds file/line location logging and convenience macros
 - PR #334 Implement DataFrame `__copy__` and `__deepcopy__`
 - PR #271 Add NVTX ranges to pygdf 
 - PR #311 Document system requirements for conda install

## Bug Fixes

 - PR #337 Retain index on `scale()` function
 - PR #344 Fix test failure due to PyArrow 0.11 Boolean handling
 - PR #364 Remove noexcept from managed_allocator;  CMakeLists fix for NVstrings
 - PR #357 Fix bug that made all series be considered booleans for indexing
 - PR #351 replace conda env configuration for developers
 - PRs #346 #360 Fix CSV reading of negative numbers
 - PR #342 Fix CMake to use conda-installed nvstrings
 - PR #341 Preserve categorical dtype after groupby aggregations 
 - PR #315 ReadTheDocs build update to fix missing libcuda.so
 - PR #320 FIX out-of-bounds access error in reductions.cu 
 - PR #319 Fix out-of-bounds memory access in libcudf count_valid_bits
 - PR #303 Fix printing empty dataframe

# cuDF 0.2.0 and cuDF 0.1.0

These were initial releases of cuDF based on previously separate pyGDF and libGDF libraries.
<|MERGE_RESOLUTION|>--- conflicted
+++ resolved
@@ -1,15 +1,10 @@
-<<<<<<< HEAD
 # cuDF 0.5.0 (DATE TBD)
 
 ## New Features
 
 - PR #411 added null support to gdf_order_by (new API), gdf_order_by_asc_desc (new function) and cudf_table::sort
 
-
-# cuDF 0.4.0 (DATE TBD)
-=======
 # cuDF 0.4.0 (05 Dec 2018)
->>>>>>> 7aa3799e
 
 ## New Features
 
