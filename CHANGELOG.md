# cuDF 0.14.0 (Date TBD)

## New Features


## Improvements
<<<<<<< HEAD
- PR #4450 Parquet writer: add parameter to retrieve the raw file metadata
=======

- PR #4479 Adding cuda 10.2 support via conda environment file addition
- PR #4486 Remove explicit template parameter from detail::scatter.
>>>>>>> 6e46308e
- PR #4471 Consolidate partitioning functionality into a single header.
- PR #4498 Adds in support for chunked writers to java

## Bug Fixes

- PR #4386 Update Java package to 0.14
- PR #4402 Fix cudf::strings::join_strings logic with all-null strings and null narep


# cuDF 0.13.0 (Date TBD)

## New Features

- PR #4360 Added Java bindings for bitwise shift operators
- PR #3577 Add initial dictionary support to column classes
- PR #3917 Add dictionary add_keys function
- PR #3777 Add support for dictionary column in gather
- PR #3693 add string support, skipna to scan operation
- PR #3662 Define and implement `shift`.
- PR #3842 ORC writer: add support for column statistics
- PR #3861 Added Series.sum feature for String
- PR #4069 Added cast of numeric columns from/to String
- PR #3681 Add cudf::experimental::boolean_mask_scatter
- PR #4088 Added asString() on ColumnVector in Java that takes a format string
- PR #4040 Add support for n-way merge of sorted tables
- PR #4053 Multi-column quantiles.
- PR #4100 Add set_keys function for dictionary columns
- PR #3894 Add remove_keys functions for dictionary columns
- PR #4107 Add groupby nunique aggregation
- PR #4153 Support Dask serialization protocol on cuDF objects
- PR #4127 Add python API for n-way sorted merge (merge_sorted)
- PR #4164 Add Buffer "constructor-kwargs" header
- PR #4172 Add groupby nth aggregation
- PR #4159 Add COUNT aggregation that includes null values
- PR #4190 Add libcudf++ transpose Cython implementation
- PR #4063 Define and implement string capitalize and title API
- PR #4217 Add libcudf++ quantiles Cython implementation
- PR #4216 Add cudf.Scalar Python type
- PR #3782 Add `fixed_point` class to support DecimalType
- PR #4272 Add stable sorted order
- PR #4129 Add libcudf++ interleave_columns and tile Cython implementation
- PR #4262 Port unaryops.pyx to use libcudf++ APIs
- PR #4276 Port avro.pyx to libcudf++
- PR #4259 Ability to create Java host buffers from memory-mapped files
- PR #4240 Add groupby::groups()
- PR #4304 Add new NVTX infrastructure and add ranges to all top-level compute APIs.
- PR #4319 Add repartition_by_hash API to dask_cudf
- PR #4315 ShiftLeft, ShiftRight, ShiftRightUnsigned binops
- PR #4321 Expose Python Semi and Anti Joins
- PR #4291 Add Java callback support for RMM events
- PR #4298 Port orc.pyx to libcudf++
- PR #4329 Add support for dictionary columns in scatter
- PR #4352 Add factory function make_column_from_scalar
- PR #4381 Add Java support for copying buffers with asynchronous streams
- PR #4288 Add libcudf++ shift Cython implementation
- PR #4338 Add cudf::sequence() for generating an incrementing list of numeric values

## Improvements

- PR #4140 Add cudf series examples and corr() method for dataframe in dataframe.py
- PR #4187 exposed getNativeView method in Java bindings
- PR #3525 build.sh option to disable nvtx
- PR #3748 Optimize hash_partition using shared memory
- PR #3808 Optimize hash_partition using shared memory and cub block scan
- PR #3698 Add count_(un)set_bits functions taking multiple ranges and updated slice to compute null counts at once.
- PR #3909 Move java backend to libcudf++
- PR #3971 Adding `as_table` to convert Column to Table in python
- PR #3910 Adding sinh, cosh, tanh, asinh, acosh, atanh cube root and rint unary support.
- PR #3972 Add Java bindings for left_semi_join and left_anti_join
- PR #3975 Simplify and generalize data handling in `Buffer`
- PR #3985 Update RMM include files and remove extraneously included header files.
- PR #3601 Port UDF functionality for rolling windows to libcudf++
- PR #3911 Adding null boolean handling for copy_if_else
- PR #4003 Drop old `to_device` utility wrapper function
- PR #4002 Adding to_frame and fix for categorical column issue
- PR #4035 Port NVText tokenize function to libcudf++
- PR #4009 build script update to enable cudf build without installing
- PR #3897 Port cuIO JSON reader to cudf::column types
- PR #4008 Eliminate extra copy in column constructor
- PR #4013 Add cython definition for io readers cudf/io/io_types.hpp
- PR #4028 Port json.pyx to use new libcudf APIs
- PR #4014 ORC/Parquet: add count parameter to stripe/rowgroup-based reader API
- PR #4042 Port cudf/io/functions.hpp to Cython for use in IO bindings
- PR #3880 Add aggregation infrastructure support for reduction
- PR #3880 Add aggregation infrastructure support for cudf::reduce
- PR #4059 Add aggregation infrastructure support for cudf::scan
- PR #4021 Change quantiles signature for clarity.
- PR #4058 Port hash.pyx to use libcudf++ APIs
- PR #4057 Handle offsets in cython Column class
- PR #4045 Reorganize `libxx` directory
- PR #4029 Port stream_compaction.pyx to use libcudf++ APIs
- PR #4031 Docs build scripts and instructions update
- PR #4062 Improve how java classifiers are produced
- PR #4038 JNI and Java support for is_nan and is_not_nan
- PR #3786 Adding string support to rolling_windows
- PR #4067 Removed unused `CATEGORY` type ID.
- PR #3891 Port NVStrings (r)split_record to contiguous_(r)split_record
- PR #4070 Port NVText normalize_spaces to use libcudf strings column
- PR #4072 Allow round_robin_partition to single partition
- PR #4064 Add cudaGetDeviceCount to JNI layer
- PR #4075 Port nvtext ngrams-tokenize to libcudf++
- PR #4087 Add support for writing large Parquet files in a chunked manner.
- PR #3716 Update cudf.to_parquet to use new GPU accelerated Parquet writer
- PR #4083 Use two partitions in test_groupby_multiindex_reset_index
- PR #4071 Add Java bindings for round robin partition
- PR #4079 Simply use `mask.size` to create the array view
- PR #4092 Keep mask on GPU for bit unpacking
- PR #4081 Copy from `Buffer`'s pointer directly to host
- PR #4105 Change threshold of using optimized hash partition code
- PR #4101 Redux serialize `Buffer` directly with `__cuda_array_interface__`
- PR #4098 Remove legacy calls from libcudf strings column code
- PR #4044 Port join.pyx to use libcudf++ APIs
- PR #4111 Use `Buffer`'s to serialize `StringColumn`
- PR #4133 Mask cleanup and fixes: use `int32` dtype, ensure 64 byte padding, handle offsets
- PR #4113 Get `len` of `StringColumn`s without `nvstrings`
- PR #4147 Remove workaround for UNKNOWN_NULL_COUNT in contiguous_split.
- PR #4130 Renames in-place `cudf::experimental::fill` to `cudf::experimental::fill_in_place`
- PR #4136 Add `Index.names` property
- PR #4139 Port rolling.pyx to new libcudf APIs
- PR #4143 Renames in-place `cudf::experimental::copy_range` to `cudf::experimental::copy_range_in_place`
- PR #4144 Release GIL when calling libcudf++ functions
- PR #4082 Rework MultiColumns in cuDF
- PR #4149 Use "type-serialized" for pickled types like Dask
- PR #4174 Port hash groupby to libcudf++
- PR #4171 Split java host and device vectors to make a vector truly immutable
- PR #4167 Port `search` to libcudf++ (support multi-column searchsorted)
- PR #4163 Assert Dask CUDA serializers have `Buffer` frames
- PR #4165 List serializable classes once
- PR #4168 IO readers: do not create null mask for non-nullable columns
- PR #4177 Use `uint8` type for host array copy of `Buffer`
- PR #4183 Update Google Test Execution
- PR #4182 Rename cuDF serialize functions to be more generic
- PR #4176 Add option to parallelize setup.py's cythonize
- PR #4191 Porting sort.pyx to use new libcudf APIs
- PR #4196 reduce CHANGELOG.md merge conflicts
- PR #4197 Added notebook testing to gpuCI gpu build
- PR #4220 Port strings wrap functionality.
- PR #4204 Port nvtext create-ngrams function
- PR #4219 Port dlpack.pyx to use new libcudf APIs
- PR #4225 Remove stale notebooks
- PR #4233 Porting replace.pyx to use new libcudf APIs
- PR #4223 Fix a few of the Cython warnings
- PR #4234 Add BUILD_LEGACY_TESTS cmake option
- PR #4231 Support for custom cuIO data_sink classes.
- PR #4251 Add class to docs in `dask-cudf` `derived_from`
- PR #4261 libxx Cython reorganization
- PR #4274 Support negative position values in slice_strings
- PR #4282 Porting nvstrings conversion functions from new libcudf++ to Python/Cython
- PR #4290 Port Parquet to use new libcudf APIs
- PR #4299 Convert cudf::shift to column-based api
- PR #4301 Add support for writing large ORC files in a chunked manner
- PR #4306 Use libcudf++ `unary.pyx` cast instead of legacy cast
- PR #4295 Port reduce.pyx to libcudf++ API
- PR #4305 Move gpuarrow.pyx and related libarrow_cuda files into `_libxx`
- PR #4244 Port nvstrings Substring Gather/Scatter functions to cuDF Python/Cython
- PR #4280 Port nvstrings Numeric Handling functions to cuDF Python/Cython
- PR #4278 Port filling.pyx to libcudf++ API
- PR #4328 Add memory threshold callbacks for Java RMM event handler
- PR #4336 Move a bunch of internal nvstrings code to use native StringColumns
- PR #4166 Port `is_sorted.pyx` to use libcudf++ APIs
- PR #4351 Remove a bunch of internal usage of Numba; set rmm as cupy allocator
- PR #4333 nvstrings case/capitalization cython bindings
- PR #4345 Removed an undesirable backwards include from /include to /src in cuIO writers.hpp
- PR #4367 Port copying.pyx to use new libcudf
- PR #4362 Move pq_chunked_state struct into it's own header to match how orc writer is doing it.
- PR #4339 Port libcudf strings `wrap` api to cython/python
- PR #4236 Update dask_cudf.io.to_parquet to use cudf to_parquet
- PR #4311 Port nvstrings String Manipulations functions to cuDF Python/Cython
- PR #4373 Port nvstrings Regular Expressions functions to cuDF Python/Cython
- PR #4407 Enable `.str.slice` & `.str.get` and `.str.zfill` unit-tests
- PR #4412 Require Dask + Distributed 2.12.0+
- PR #4377 Support loading avro files that contain nested arrays
- PR #4436 Enable `.str.cat` and fix `.str.split` on python side
- PR #4405 Port nvstrings (Sub)string Comparisons functions to cuDF Python/Cython
- PR #4316 Add Java and JNI bindings for substring expression
- PR #4314 Add Java and JNI bindings for string contains
- PR #4461 Port nvstrings Miscellaneous functions to cuDF Python/Cython
- PR #4503 Port binaryop.pyx to libcudf++ API
- PR #4499 Adding changes to handle include `keep_index` and `RangeIndex`
- PR #4493 Skip legacy testing in CI

## Bug Fixes

- PR #3888 Drop `ptr=None` from `DeviceBuffer` call
- PR #3976 Fix string serialization and memory_usage method to be consistent
- PR #3902 Fix conversion of large size GPU array to dataframe
- PR #3953 Fix overflow in column_buffer when computing the device buffer size
- PR #3959 Add missing hash-dispatch function for cudf.Series
- PR #3970 Fix for Series Pickle
- PR #3964 Restore legacy NVStrings and NVCategory dependencies in Java jar
- PR #3982 Fix java unary op enum and add missing ops
- PR #3999 Fix issue serializing empty string columns (java)
- PR #3979 Add `name` to Series serialize and deserialize
- PR #4005 Fix null mask allocation bug in gather_bitmask
- PR #4000 Fix dask_cudf sort_values performance for single partitions
- PR #4007 Fix for copy_bitmask issue with uninitialized device_buffer
- PR #4037 Fix JNI quantile compile issue
- PR #4054 Fixed JNI to deal with reduction API changes
- PR #4052 Fix for round-robin when num_partitions divides nrows.
- PR #4061 Add NDEBUG guard on `constexpr_assert`.
- PR #4049 Fix `cudf::split` issue returning one less than expected column vectors
- PR #4065 Parquet writer: fix for out-of-range dictionary indices
- PR #4066 Fixed mismatch with dtype enums
- PR #4078 Fix joins for when column_in_common input parameter is empty
- PR #4080 Fix multi-index dask test with sort issue
- PR #4084 Update Java for removal of CATEGORY type
- PR #4086 ORC reader: fix potentially incorrect timestamp decoding in the last rowgroup
- PR #4089 Fix dask groupby mutliindex test case issues in join
- PR #4097 Fix strings concatenate logic with column offsets
- PR #4076 All null string entries should have null data buffer
- PR #4145 Support empty index case in DataFrame._from_table
- PR #4109 Use rmm::device_vector instead of thrust::device_vector
- PR #4113 Use `.nvstrings` in `StringColumn.sum(...)`
- PR #4116 Fix a bug in contiguous_split() where tables with mixed column types could corrupt string output
- PR #4108 Fix dtype bugs in dask_cudf metadata (metadata_nonempty overhaul)
- PR #4138 Really fix strings concatenate logic with column offsets
- PR #4119 Fix binary ops slowdown using jitify -remove-unused-globals
- PR #4125 Fix type enum to account for added Dictionary type in `types.hpp`
- PR #4132 Fix `hash_partition` null mask allocation
- PR #4137 Update Java for mutating fill and rolling window changes
- PR #4184 Add missing except+ to Cython bindings
- PR #4141 Fix NVStrings test_convert failure in 10.2 build
- PR #4156 Make fill/copy_range no-op on empty columns
- PR #4158 Fix merge issue with empty table return if one of the two tables are empty
- PR #4162 Properly handle no index metadata generation for to_parquet
- PR #4175 Fix `__sizeof__` calculation in `StringColumn`
- PR #4155 Update groupby group_offsets size and fix unnecessary device dispatch.
- PR #4186 Fix from_timestamps 12-hour specifiers support
- PR #4198 Fix constructing `RangeIndex` from `range`
- PR #4192 Parquet writer: fix OOB read when computing string hash
- PR #4201 Fix java window tests
- PR #4199 Fix potential race condition in memcpy_block
- PR #4221 Fix series dict alignment to not drop index name
- PR #4218 Fix `get_aggregation` definition with `except *`
- PR #4215 Fix performance regression in strings::detail::concatenate
- PR #4214 Alter ValueError exception for GPU accelerated Parquet writer to properly report `categorical` columns are not supported.
- PR #4232 Fix handling empty tuples of children in string columns
- PR #4222 Fix no-return compile error in binop-null-test
- PR #4242 Fix for rolling tests CI failure
- PR #4245 Fix race condition in parquet reader
- PR #4253 Fix dictionary decode and set_keys with column offset
- PR #4258 Fix dask-cudf losing index name in `reset_index`
- PR #4268 Fix java build for hash aggregate
- PR #4275 Fix bug in searching nullable values in non-nullable search space in `upper_bound`
- PR #4273 Fix losing `StringIndex` name in dask `_meta_nonempty`
- PR #4279 Fix converting `np.float64` to Scalar
- PR #4285 Add init files for cython pkgs and fix `setup.py`
- PR #4287 Parquet reader: fix empty string potentially read as null
- PR #4310 Fix empty values case in groupby
- PR #4297 Fix specification of package_data in setup.py
- PR #4302 Fix `_is_local_filesystem` check
- PR #4303 Parquet reader: fix empty columns missing from table
- PR #4317 Fix fill() when using string_scalar with an empty string
- PR #4324 Fix slice_strings for out-of-range start position value
- PR #4115 Serialize an empty column table with non zero rows
- PR #4327 Preemptive dispatch fix for changes in dask#5973
- PR #4379 Correct regex reclass count variable to number of pairs instead of the number of literals
- PR #4364 Fix libcudf zfill strings to ignore '+/-' chars
- PR #4358 Fix strings::concat where narep is an empty string
- PR #4369 Fix race condition in gpuinflate
- PR #4390 Disable ScatterValid and ScatterNull legacy tests
- PR #4399 Make scalar destructor virtual.
- PR #4406 Fix sorted merge issue with null values and ascending=False
- PR #4445 Fix string issue for parquet reader and support `keep_index` for `scatter_to_tables`
- PR #4423 Tighten up Dask serialization checks
- PR #4438 Fix repl-template error for replace_with_backrefs
- PR #4434 Fix join_strings logic with all-null strings and non-null narep
- PR #4465 Fix use_pandas_index having no effect in libcudf++ parquet reader
- PR #4464 Update Cmake to always link in libnvToolsExt
- PR #4467 Fix dropna issue for a DataFrame having np.nan
- PR #4480 Fix string_scalar.value to return an empty string_view for empty string-scalar
- PR #4474 Fix to not materialize RangeIndex in copy_categories
- PR #4496 Skip tests which require 2+ GPUs
- PR #4494 Update Java memory event handler for new RMM resource API
- PR #4505 Fix 0 length buffers during serialization
- PR #4482 Fix `.str.rsplit`, `.str.split`, `.str.find`, `.str.rfind`, `.str.index`, `.str.rindex` and enable related tests
- PR #4513 Backport scalar virtual destructor fix
- PR #4519 Remove `n` validation for `nlargest` & `nsmallest` and add negative support for `n`


# cuDF 0.12.0 (04 Feb 2020)

## New Features

- PR #3759 Updated 10 Minutes with clarification on how `dask_cudf` uses `cudf` API
- PR #3224 Define and implement new join APIs.
- PR #3284 Add gpu-accelerated parquet writer
- PR #3254 Python redesign for libcudf++
- PR #3336 Add `from_dlpack` and `to_dlpack`
- PR #3555 Add column names support to libcudf++ io readers and writers
- PR #3527 Add string functionality for merge API
- PR #3610 Add memory_usage to DataFrame and Series APIs
- PR #3557 Add contiguous_split() function.
- PR #3619 Support CuPy 7
- PR #3604 Add nvtext ngrams-tokenize function
- PR #3403 Define and implement new stack + tile APIs
- PR #3627 Adding cudf::sort and cudf::sort_by_key
- PR #3597 Implement new sort based groupby
- PR #3776 Add column equivalence comparator (using epsilon for float equality)
- PR #3667 Define and implement round-robin partition API.
- PR #3690 Add bools_to_mask
- PR #3761 Introduce a Frame class and make Index, DataFrame and Series subclasses
- PR #3538 Define and implement left semi join and left anti join
- PR #3683 Added support for multiple delimiters in `nvtext.token_count()`
- PR #3792 Adding is_nan and is_notnan
- PR #3594 Adding clamp support to libcudf++

## Improvements

- PR #3124 Add support for grand-children in cudf column classes
- PR #3292 Port NVStrings regex contains function
- PR #3409 Port NVStrings regex replace function
- PR #3417 Port NVStrings regex findall function
- PR #3351 Add warning when filepath resolves to multiple files in cudf readers
- PR #3370 Port NVStrings strip functions
- PR #3453 Port NVStrings IPv4 convert functions to cudf strings column
- PR #3441 Port NVStrings url encode/decode to cudf strings column
- PR #3364 Port NVStrings split functions
- PR #3463 Port NVStrings partition/rpartition to cudf strings column
- PR #3502 ORC reader: add option to read DECIMALs as INT64
- PR #3461 Add a new overload to allocate_like() that takes explicit type and size params.
- PR #3590 Specialize hash functions for floating point
- PR #3569 Use `np.asarray` in `StringColumn.deserialize`
- PR #3553 Support Python NoneType in numeric binops
- PR #3511 Support DataFrame / Series mixed arithmetic
- PR #3567 Include `strides` in `__cuda_array_interface__`
- PR #3608 Update OPS codeowner group name
- PR #3431 Port NVStrings translate to cudf strings column
- PR #3507 Define and implement new binary operation APIs
- PR #3620 Add stream parameter to unary ops detail API
- PR #3593 Adding begin/end for mutable_column_device_view
- PR #3587 Merge CHECK_STREAM & CUDA_CHECK_LAST to CHECK_CUDA
- PR #3733 Rework `hash_partition` API
- PR #3655 Use move with make_pair to avoid copy construction
- PR #3402 Define and implement new quantiles APIs
- PR #3612 Add ability to customize the JIT kernel cache path
- PR #3647 Remove PatchedNumbaDeviceArray with CuPy 6.6.0
- PR #3641 Remove duplicate definitions of CUDA_DEVICE_CALLABLE
- PR #3640 Enable memory_usage in dask_cudf (also adds pd.Index from_pandas)
- PR #3654 Update Jitify submodule ref to include gcc-8 fix
- PR #3639 Define and implement `nans_to_nulls`
- PR #3561 Rework contains implementation in search
- PR #3616 Add aggregation infrastructure for argmax/argmin.
- PR #3673 Parquet reader: improve rounding of timestamp conversion to seconds
- PR #3699 Stringify libcudacxx headers for binary op JIT
- PR #3697 Improve column insert performance for wide frames
- PR #3653 Make `gather_bitmask_kernel` more reusable.
- PR #3710 Remove multiple CMake configuration steps from root build script
- PR #3657 Define and implement compiled binops for string column comparisons
- PR #3520 Change read_parquet defaults and add warnings
- PR #3780 Java APIs for selecting a GPU
- PR #3796 Improve on round-robin with the case when number partitions greater than number of rows.
- PR #3805 Avoid CuPy 7.1.0 for now
- PR #3758 detail::scatter variant with map iterator support
- PR #3882 Fail loudly when creating a StringColumn from nvstrings with > MAX_VAL(int32) bytes
- PR #3823 Add header file for detail search functions
- PR #2438 Build GBench Benchmarks in CI
- PR #3713 Adding aggregation support to rolling_window
- PR #3875 Add abstract sink for IO writers, used by ORC and Parquet writers for now
- PR #3916 Refactor gather bindings

## Bug Fixes

- PR #3618 Update 10 minutes to cudf and cupy to hide warning that were being shown in the docs
- PR #3550 Update Java package to 0.12
- PR #3549 Fix index name issue with iloc with RangeIndex
- PR #3562 Fix 4GB limit for gzipped-compressed csv files
- PR #2981 enable build.sh to build all targets without installation
- PR #3563 Use `__cuda_array_interface__` for serialization
- PR #3564 Fix cuda memory access error in gather_bitmask_kernel
- PR #3548 Replaced CUDA_RT_CALL with CUDA_TRY
- PR #3486 Pandas > 0.25 compatability
- PR #3622 Fix new warnings and errors when building with gcc-8
- PR #3588 Remove avro reader column order reversal
- PR #3629 Fix hash map test failure
- PR #3637 Fix sorted set_index operations in dask_cudf
- PR #3663 Fix libcudf++ ORC reader microseconds and milliseconds conversion
- PR #3668 Fixing CHECK_CUDA debug build issue
- PR #3684 Fix ends_with logic for matching string case
- PR #3691 Fix create_offsets to handle offset correctly
- PR #3687 Fixed bug while passing input GPU memory pointer in `nvtext.scatter_count()`
- PR #3701 Fix hash_partition hashing all columns instead of columns_to_hash
- PR #3694 Allow for null columns parameter in `csv_writer`
- PR #3706 Removed extra type-dispatcher call from merge
- PR #3704 Changed the default delimiter to `whitespace` for nvtext methods.
- PR #3741 Construct DataFrame from dict-of-Series with alignment
- PR #3724 Update rmm version to match release
- PR #3743 Fix for `None` data in `__array_interface__`
- PR #3731 Fix performance of zero sized dataframe slice
- PR #3709 Fix inner_join incorrect result issue
- PR #3734 Update numba to 0.46 in conda files
- PR #3738 Update libxx cython types.hpp path
- PR #3672 Fix to_host issue with column_view having offset
- PR #3730 CSV reader: Set invalid float values to NaN/null
- PR #3670 Floor when casting between timestamps of different precisions
- PR #3728 Fix apply_boolean_mask issue with non-null string column
- PR #3769 Don't look for a `name` attribute in column
- PR #3783 Bind cuDF operators to Dask Dataframe
- PR #3775 Fix segfault when reading compressed CSV files larger than 4GB
- PR #3799 Align indices of Series inputs when adding as columns to DataFrame
- PR #3803 Keep name when unpickling Index objects
- PR #3804 Fix cuda crash in AVRO reader
- PR #3766 Remove references to cudf::type_id::CATEGORY from IO code
- PR #3817 Don't always deepcopy an index
- PR #3821 Fix OOB read in gpuinflate prefetcher
- PR #3829 Parquet writer: fix empty dataframe causing cuda launch errors
- PR #3835 Fix memory leak in Cython when dealing with nulls in string columns
- PR #3866 Remove unnecessary if check in NVStrings.create_offsets
- PR #3858 Fixes the broken debug build after #3728
- PR #3850 Fix merge typecast scope issue and resulting memory leak
- PR #3855 Fix MultiColumn recreation with reset_index
- PR #3869 Fixed size calculation in NVStrings::byte_count()
- PR #3868 Fix apply_grouped moving average example
- PR #3900 Properly link `NVStrings` and `NVCategory` into tests
- PR #3868 Fix apply_grouped moving average example
- PR #3871 Fix `split_out` error
- PR #3886 Fix string column materialization from column view
- PR #3893 Parquet reader: fix segfault reading empty parquet file
- PR #3931 Dask-cudf groupby `.agg` multicolumn handling fix
- PR #4017 Fix memory leaks in `GDF_STRING` cython handling and `nans_to_nulls` cython


# cuDF 0.11.0 (11 Dec 2019)

## New Features

- PR #2905 Added `Series.median()` and null support for `Series.quantile()`
- PR #2930 JSON Reader: Support ARROW_RANDOM_FILE input
- PR #2956 Add `cudf::stack` and `cudf::tile`
- PR #2980 Added nvtext is_vowel/is_consonant functions
- PR #2987 Add `inplace` arg to `DataFrame.reset_index` and `Series`
- PR #3011 Added libcudf++ transition guide
- PR #3129 Add strings column factory from `std::vector`s
- PR #3054 Add parquet reader support for decimal data types
- PR #3022 adds DataFrame.astype for cuDF dataframes
- PR #2962 Add isnull(), notnull() and related functions
- PR #3025 Move search files to legacy
- PR #3068 Add `scalar` class
- PR #3094 Adding `any` and `all` support from libcudf
- PR #3130 Define and implement new `column_wrapper`
- PR #3143 Define and implement new copying APIs `slice` and `split`
- PR #3161 Move merge files to legacy
- PR #3079 Added support to write ORC files given a local path
- PR #3192 Add dtype param to cast `DataFrame` on init
- PR #3213 Port cuIO to libcudf++
- PR #3222 Add nvtext character tokenizer
- PR #3223 Java expose underlying buffers
- PR #3300 Add `DataFrame.insert`
- PR #3263 Define and implement new `valid_if`
- PR #3278 Add `to_host` utility to copy `column_view` to host
- PR #3087 Add new cudf::experimental bool8 wrapper
- PR #3219 Construct column from column_view
- PR #3250 Define and implement new merge APIs
- PR #3144 Define and implement new hashing APIs `hash` and `hash_partition`
- PR #3229 Define and implement new search APIs
- PR #3308 java add API for memory usage callbacks
- PR #2691 Row-wise reduction and scan operations via CuPy
- PR #3291 Add normalize_nans_and_zeros
- PR #3187 Define and implement new replace APIs
- PR #3356 Add vertical concatenation for table/columns
- PR #3344 java split API
- PR #2791 Add `groupby.std()`
- PR #3368 Enable dropna argument in dask_cudf groupby
- PR #3298 add null replacement iterator for column_device_view
- PR #3297 Define and implement new groupby API.
- PR #3396 Update device_atomics with new bool8 and timestamp specializations
- PR #3411 Java host memory management API
- PR #3393 Implement df.cov and enable covariance/correlation in dask_cudf
- PR #3401 Add dask_cudf ORC writer (to_orc)
- PR #3331 Add copy_if_else
- PR #3427 Define and Implement new multi-search API
- PR #3442 Add Bool-index + Multi column + DataFrame support for set-item
- PR #3172 Define and implement new fill/repeat/copy_range APIs
- PR #3490 Add pair iterators for columns
- PR #3497 Add DataFrame.drop(..., inplace=False) argument
- PR #3469 Add string functionality for replace API
- PR #3273 Define and implement new reduction APIs

## Improvements

- PR #2904 Move gpu decompressors to cudf::io namespace
- PR #2977 Moved old C++ test utilities to legacy directory.
- PR #2965 Fix slow orc reader perf with large uncompressed blocks
- PR #2995 Move JIT type utilities to legacy directory
- PR #2927 Add ``Table`` and ``TableView`` extension classes that wrap legacy cudf::table
- PR #3005 Renames `cudf::exp` namespace to `cudf::experimental`
- PR #3008 Make safe versions of `is_null` and `is_valid` in `column_device_view`
- PR #3026 Move fill and repeat files to legacy
- PR #3027 Move copying.hpp and related source to legacy folder
- PR #3014 Snappy decompression optimizations
- PR #3032 Use `asarray` to coerce indices to a NumPy array
- PR #2996 IO Readers: Replace `cuio::device_buffer` with `rmm::device_buffer`
- PR #3051 Specialized hash function for strings column
- PR #3065 Select and Concat for cudf::experimental::table
- PR #3080 Move `valid_if.cuh` to `legacy/`
- PR #3052 Moved replace.hpp functionality to legacy
- PR #3091 Move join files to legacy
- PR #3092 Implicitly init RMM if Java allocates before init
- PR #3029 Update gdf_ numeric types with stdint and move to cudf namespace
- PR #3052 Moved replace.hpp functionality to legacy
- PR #2955 Add cmake option to only build for present GPU architecture
- PR #3070 Move functions.h and related source to legacy
- PR #2951 Allow set_index to handle a list of column names
- PR #3093 Move groupby files to legacy
- PR #2988 Removing GIS functionality (now part of cuSpatial library)
- PR #3067 Java method to return size of device memory buffer
- PR #3083 Improved some binary operation tests to include null testing.
- PR #3084 Update to arrow-cpp and pyarrow 0.15.0
- PR #3071 Move cuIO to legacy
- PR #3126 Round 2 of snappy decompression optimizations
- PR #3046 Define and implement new copying APIs `empty_like` and `allocate_like`
- PR #3128 Support MultiIndex in DataFrame.join
- PR #2971 Added initial gather and scatter methods for strings_column_view
- PR #3133 Port NVStrings to cudf column: count_characters and count_bytes
- PR #2991 Added strings column functions concatenate and join_strings
- PR #3028 Define and implement new `gather` APIs.
- PR #3135 Add nvtx utilities to cudf::nvtx namespace
- PR #3021 Java host side concat of serialized buffers
- PR #3138 Move unary files to legacy
- PR #3170 Port NVStrings substring functions to cudf strings column
- PR #3159 Port NVStrings is-chars-types function to cudf strings column
- PR #3154 Make `table_view_base.column()` const and add `mutable_table_view.column()`
- PR #3175 Set cmake cuda version variables
- PR #3171 Move deprecated error macros to legacy
- PR #3191 Port NVStrings integer convert ops to cudf column
- PR #3189 Port NVStrings find ops to cudf column
- PR #3352 Port NVStrings convert float functions to cudf strings column
- PR #3193 Add cuPy as a formal dependency
- PR #3195 Support for zero columned `table_view`
- PR #3165 Java device memory size for string category
- PR #3205 Move transform files to legacy
- PR #3202 Rename and move error.hpp to public headers
- PR #2878 Use upstream merge code in dask_cudf
- PR #3217 Port NVStrings upper and lower case conversion functions
- PR #3350 Port NVStrings booleans convert functions
- PR #3231 Add `column::release()` to give up ownership of contents.
- PR #3157 Use enum class rather than enum for mask_allocation_policy
- PR #3232 Port NVStrings datetime conversion to cudf strings column
- PR #3136 Define and implement new transpose API
- PR #3237 Define and implement new transform APIs
- PR #3245 Move binaryop files to legacy
- PR #3241 Move stream_compaction files to legacy
- PR #3166 Move reductions to legacy
- PR #3261 Small cleanup: remove `== true`
- PR #3271 Update rmm API based on `rmm.reinitialize(...)` change
- PR #3266 Remove optional checks for CuPy
- PR #3268 Adding null ordering per column feature when sorting
- PR #3239 Adding floating point specialization to comparators for NaNs
- PR #3270 Move predicates files to legacy
- PR #3281 Add to_host specialization for strings in column test utilities
- PR #3282 Add `num_bitmask_words`
- PR #3252 Add new factory methods to include passing an existing null mask
- PR #3288 Make `bit.cuh` utilities usable from host code.
- PR #3287 Move rolling windows files to legacy
- PR #3182 Define and implement new unary APIs `is_null` and `is_not_null`
- PR #3314 Drop `cython` from run requirements
- PR #3301 Add tests for empty column wrapper.
- PR #3294 Update to arrow-cpp and pyarrow 0.15.1
- PR #3310 Add `row_hasher` and `element_hasher` utilities
- PR #3272 Support non-default streams when creating/destroying hash maps
- PR #3286 Clean up the starter code on README
- PR #3332 Port NVStrings replace to cudf strings column
- PR #3354 Define and implement new `scatter` APIs
- PR #3322 Port NVStrings pad operations to cudf strings column
- PR #3345 Add cache member for number of characters in string_view class
- PR #3299 Define and implement new `is_sorted` APIs
- PR #3328 Partition by stripes in dask_cudf ORC reader
- PR #3243 Use upstream join code in dask_cudf
- PR #3371 Add `select` method to `table_view`
- PR #3309 Add java and JNI bindings for search bounds
- PR #3305 Define and implement new rolling window APIs
- PR #3380 Concatenate columns of strings
- PR #3382 Add fill function for strings column
- PR #3391 Move device_atomics_tests.cu files to legacy
- PR #3303 Define and implement new stream compaction APIs `copy_if`, `drop_nulls`,
           `apply_boolean_mask`, `drop_duplicate` and `unique_count`.
- PR #3387 Strings column gather function
- PR #3440 Strings column scatter function
- PR #3389 Move quantiles.hpp + group_quantiles.hpp files to legacy
- PR #3397 Port unary cast to libcudf++
- PR #3398 Move reshape.hpp files to legacy
- PR #3395 Port NVStrings regex extract to cudf strings column
- PR #3423 Port NVStrings htoi to cudf strings column
- PR #3425 Strings column copy_if_else implementation
- PR #3422 Move utilities to legacy
- PR #3201 Define and implement new datetime_ops APIs
- PR #3421 Port NVStrings find_multiple to cudf strings column
- PR #3448 Port scatter_to_tables to libcudf++
- PR #3458 Update strings sections in the transition guide
- PR #3462 Add `make_empty_column` and update `empty_like`.
- PR #3465 Port `aggregation` traits and utilities.
- PR #3214 Define and implement new unary operations APIs
- PR #3475 Add `bitmask_to_host` column utility
- PR #3487 Add is_boolean trait and random timestamp generator for testing
- PR #3492 Small cleanup (remove std::abs) and comment
- PR #3407 Allow multiple row-groups per task in dask_cudf read_parquet
- PR #3512 Remove unused CUDA conda labels
- PR #3500 cudf::fill()/cudf::repeat() support for strings columns.
- PR #3438 Update scalar and scalar_device_view to better support strings
- PR #3414 Add copy_range function for strings column
- PR #3685 Add string support to contiguous_split.
- PR #3471 Add scalar/column, column/scalar and scalar/scalar overloads to copy_if_else.
- PR #3451 Add support for implicit typecasting of join columns

## Bug Fixes

- PR #2895 Fixed dask_cudf group_split behavior to handle upstream rearrange_by_divisions
- PR #3048 Support for zero columned tables
- PR #3030 Fix snappy decoding regression in PR #3014
- PR #3041 Fixed exp to experimental namespace name change issue
- PR #3056 Add additional cmake hint for finding local build of RMM files
- PR #3060 Move copying.hpp includes to legacy
- PR #3139 Fixed java RMM auto initalization
- PR #3141 Java fix for relocated IO headers
- PR #3149 Rename column_wrapper.cuh to column_wrapper.hpp
- PR #3168 Fix mutable_column_device_view head const_cast
- PR #3199 Update JNI includes for legacy moves
- PR #3204 ORC writer: Fix ByteRLE encoding of NULLs
- PR #2994 Fix split_out-support but with hash_object_dispatch
- PR #3212 Fix string to date casting when format is not specified
- PR #3218 Fixes `row_lexicographic_comparator` issue with handling two tables
- PR #3228 Default initialize RMM when Java native dependencies are loaded
- PR #3012 replacing instances of `to_gpu_array` with `mem`
- PR #3236 Fix Numba 0.46+/CuPy 6.3 interface compatibility
- PR #3276 Update JNI includes for legacy moves
- PR #3256 Fix orc writer crash with multiple string columns
- PR #3211 Fix breaking change caused by rapidsai/rmm#167
- PR #3265 Fix dangling pointer in `is_sorted`
- PR #3267 ORC writer: fix incorrect ByteRLE encoding of long literal runs
- PR #3277 Fix invalid reference to deleted temporary in `is_sorted`.
- PR #3274 ORC writer: fix integer RLEv2 mode2 unsigned base value encoding
- PR #3279 Fix shutdown hang issues with pinned memory pool init executor
- PR #3280 Invalid children check in mutable_column_device_view
- PR #3289 fix java memory usage API for empty columns
- PR #3293 Fix loading of csv files zipped on MacOS (disabled zip min version check)
- PR #3295 Fix storing storing invalid RMM exec policies.
- PR #3307 Add pd.RangeIndex to from_pandas to fix dask_cudf meta_nonempty bug
- PR #3313 Fix public headers including non-public headers
- PR #3318 Revert arrow to 0.15.0 temporarily to unblock downstream projects CI
- PR #3317 Fix index-argument bug in dask_cudf parquet reader
- PR #3323 Fix `insert` non-assert test case
- PR #3341 Fix `Series` constructor converting NoneType to "None"
- PR #3326 Fix and test for detail::gather map iterator type inference
- PR #3334 Remove zero-size exception check from make_strings_column factories
- PR #3333 Fix compilation issues with `constexpr` functions not marked `__device__`
- PR #3340 Make all benchmarks use cudf base fixture to initialize RMM pool
- PR #3337 Fix Java to pad validity buffers to 64-byte boundary
- PR #3362 Fix `find_and_replace` upcasting series for python scalars and lists
- PR #3357 Disabling `column_view` iterators for non fixed-width types
- PR #3383 Fix : properly compute null counts for rolling_window.
- PR #3386 Removing external includes from `column_view.hpp`
- PR #3369 Add write_partition to dask_cudf to fix to_parquet bug
- PR #3388 Support getitem with bools when DataFrame has a MultiIndex
- PR #3408 Fix String and Column (De-)Serialization
- PR #3372 Fix dask-distributed scatter_by_map bug
- PR #3419 Fix a bug in parse_into_parts (incomplete input causing walking past the end of string).
- PR #3413 Fix dask_cudf read_csv file-list bug
- PR #3416 Fix memory leak in ColumnVector when pulling strings off the GPU
- PR #3424 Fix benchmark build by adding libcudacxx to benchmark's CMakeLists.txt
- PR #3435 Fix diff and shift for empty series
- PR #3439 Fix index-name bug in StringColumn concat
- PR #3445 Fix ORC Writer default stripe size
- PR #3459 Fix printing of invalid entries
- PR #3466 Fix gather null mask allocation for invalid index
- PR #3468 Fix memory leak issue in `drop_duplicates`
- PR #3474 Fix small doc error in capitalize Docs
- PR #3491 Fix more doc errors in NVStrings
- PR #3478 Fix as_index deep copy via Index.rename inplace arg
- PR #3476 Fix ORC reader timezone conversion
- PR #3188 Repr slices up large DataFrames
- PR #3519 Fix strings column concatenate handling zero-sized columns
- PR #3530 Fix copy_if_else test case fail issue
- PR #3523 Fix lgenfe issue with debug build
- PR #3532 Fix potential use-after-free in cudf parquet reader
- PR #3540 Fix unary_op null_mask bug and add missing test cases
- PR #3559 Use HighLevelGraph api in DataFrame constructor (Fix upstream compatibility)
- PR #3572 Fix CI Issue with hypothesis tests that are flaky


# cuDF 0.10.0 (16 Oct 2019)

## New Features

- PR #2423 Added `groupby.quantile()`
- PR #2522 Add Java bindings for NVStrings backed upper and lower case mutators
- PR #2605 Added Sort based groupby in libcudf
- PR #2607 Add Java bindings for parsing JSON
- PR #2629 Add dropna= parameter to groupby
- PR #2585 ORC & Parquet Readers: Remove millisecond timestamp restriction
- PR #2507 Add GPU-accelerated ORC Writer
- PR #2559 Add Series.tolist()
- PR #2653 Add Java bindings for rolling window operations
- PR #2480 Merge `custreamz` codebase into `cudf` repo
- PR #2674 Add __contains__ for Index/Series/Column
- PR #2635 Add support to read from remote and cloud sources like s3, gcs, hdfs
- PR #2722 Add Java bindings for NVTX ranges
- PR #2702 Add make_bool to dataset generation functions
- PR #2394 Move `rapidsai/custrings` into `cudf`
- PR #2734 Final sync of custrings source into cudf
- PR #2724 Add libcudf support for __contains__
- PR #2777 Add python bindings for porter stemmer measure functionality
- PR #2781 Add issorted to is_monotonic
- PR #2685 Add cudf::scatter_to_tables and cython binding
- PR #2743 Add Java bindings for NVStrings timestamp2long as part of String ColumnVector casting
- PR #2785 Add nvstrings Python docs
- PR #2786 Add benchmarks option to root build.sh
- PR #2802 Add `cudf::repeat()` and `cudf.Series.repeat()`
- PR #2773 Add Fisher's unbiased kurtosis and skew for Series/DataFrame
- PR #2748 Parquet Reader: Add option to specify loading of PANDAS index
- PR #2807 Add scatter_by_map to DataFrame python API
- PR #2836 Add nvstrings.code_points method
- PR #2844 Add Series/DataFrame notnull
- PR #2858 Add GTest type list utilities
- PR #2870 Add support for grouping by Series of arbitrary length
- PR #2719 Series covariance and Pearson correlation
- PR #2207 Beginning of libcudf overhaul: introduce new column and table types
- PR #2869 Add `cudf.CategoricalDtype`
- PR #2838 CSV Reader: Support ARROW_RANDOM_FILE input
- PR #2655 CuPy-based Series and Dataframe .values property
- PR #2803 Added `edit_distance_matrix()` function to calculate pairwise edit distance for each string on a given nvstrings object.
- PR #2811 Start of cudf strings column work based on 2207
- PR #2872 Add Java pinned memory pool allocator
- PR #2969 Add findAndReplaceAll to ColumnVector
- PR #2814 Add Datetimeindex.weekday
- PR #2999 Add timestamp conversion support for string categories
- PR #2918 Add cudf::column timestamp wrapper types

## Improvements

- PR #2578 Update legacy_groupby to use libcudf group_by_without_aggregation
- PR #2581 Removed `managed` allocator from hash map classes.
- PR #2571 Remove unnecessary managed memory from gdf_column_concat
- PR #2648 Cython/Python reorg
- PR #2588 Update Series.append documentation
- PR #2632 Replace dask-cudf set_index code with upstream
- PR #2682 Add cudf.set_allocator() function for easier allocator init
- PR #2642 Improve null printing and testing
- PR #2747 Add missing Cython headers / cudftestutil lib to conda package for cuspatial build
- PR #2706 Compute CSV format in device code to speedup performance
- PR #2673 Add support for np.longlong type
- PR #2703 move dask serialization dispatch into cudf
- PR #2728 Add YYMMDD to version tag for nightly conda packages
- PR #2729 Handle file-handle input in to_csv
- PR #2741 CSV Reader: Move kernel functions into its own file
- PR #2766 Improve nvstrings python cmake flexibility
- PR #2756 Add out_time_unit option to csv reader, support timestamp resolutions
- PR #2771 Stopgap alias for to_gpu_matrix()
- PR #2783 Support mapping input columns to function arguments in apply kernels
- PR #2645 libcudf unique_count for Series.nunique
- PR #2817 Dask-cudf: `read_parquet` support for remote filesystems
- PR #2823 improve java data movement debugging
- PR #2806 CSV Reader: Clean-up row offset operations
- PR #2640 Add dask wait/persist exmaple to 10 minute guide
- PR #2828 Optimizations of kernel launch configuration for `DataFrame.apply_rows` and `DataFrame.apply_chunks`
- PR #2831 Add `column` argument to `DataFrame.drop`
- PR #2775 Various optimizations to improve __getitem__ and __setitem__ performance
- PR #2810 cudf::allocate_like can optionally always allocate a mask.
- PR #2833 Parquet reader: align page data allocation sizes to 4-bytes to satisfy cuda-memcheck
- PR #2832 Using the new Python bindings for UCX
- PR #2856 Update group_split_cudf to use scatter_by_map
- PR #2890 Optionally keep serialized table data on the host.
- PR #2778 Doc: Updated and fixed some docstrings that were formatted incorrectly.
- PR #2830 Use YYMMDD tag in custreamz nightly build
- PR #2875 Java: Remove synchronized from register methods in MemoryCleaner
- PR #2887 Minor snappy decompression optimization
- PR #2899 Use new RMM API based on Cython
- PR #2788 Guide to Python UDFs
- PR #2919 Change java API to use operators in groupby namespace
- PR #2909 CSV Reader: Avoid row offsets host vector default init
- PR #2834 DataFrame supports setting columns via attribute syntax `df.x = col`
- PR #3147 DataFrame can be initialized from rows via list of tuples
- PR #3539 Restrict CuPy to 6

## Bug Fixes

- PR #2584 ORC Reader: fix parsing of `DECIMAL` index positions
- PR #2619 Fix groupby serialization/deserialization
- PR #2614 Update Java version to match
- PR #2601 Fixes nlargest(1) issue in Series and Dataframe
- PR #2610 Fix a bug in index serialization (properly pass DeviceNDArray)
- PR #2621 Fixes the floordiv issue of not promoting float type when rhs is 0
- PR #2611 Types Test: fix static casting from negative int to string
- PR #2618 IO Readers: Fix datasource memory map failure for multiple reads
- PR #2628 groupby_without_aggregation non-nullable input table produces non-nullable output
- PR #2615 fix string category partitioning in java API
- PR #2641 fix string category and timeunit concat in the java API
- PR #2649 Fix groupby issue resulting from column_empty bug
- PR #2658 Fix astype() for null categorical columns
- PR #2660 fix column string category and timeunit concat in the java API
- PR #2664 ORC reader: fix `skip_rows` larger than first stripe
- PR #2654 Allow Java gdfOrderBy to work with string categories
- PR #2669 AVRO reader: fix non-deterministic output
- PR #2668 Update Java bindings to specify timestamp units for ORC and Parquet readers
- PR #2679 AVRO reader: fix cuda errors when decoding compressed streams
- PR #2692 Add concatenation for data-frame with different headers (empty and non-empty)
- PR #2651 Remove nvidia driver installation from ci/cpu/build.sh
- PR #2697 Ensure csv reader sets datetime column time units
- PR #2698 Return RangeIndex from contiguous slice of RangeIndex
- PR #2672 Fix null and integer handling in round
- PR #2704 Parquet Reader: Fix crash when loading string column with nulls
- PR #2725 Fix Jitify issue with running on Turing using CUDA version < 10
- PR #2731 Fix building of benchmarks
- PR #2738 Fix java to find new NVStrings locations
- PR #2736 Pin Jitify branch to v0.10 version
- PR #2742 IO Readers: Fix possible silent failures when creating `NvStrings` instance
- PR #2753 Fix java quantile API calls
- PR #2762 Fix validity processing for time in java
- PR #2796 Fix handling string slicing and other nvstrings delegated methods with dask
- PR #2769 Fix link to API docs in README.md
- PR #2772 Handle multiindex pandas Series #2772
- PR #2749 Fix apply_rows/apply_chunks pessimistic null mask to use in_cols null masks only
- PR #2752 CSV Reader: Fix exception when there's no rows to process
- PR #2716 Added Exception for `StringMethods` in string methods
- PR #2787 Fix Broadcasting `None` to `cudf-series`
- PR #2794 Fix async race in NVCategory::get_value and get_value_bounds
- PR #2795 Fix java build/cast error
- PR #2496 Fix improper merge of two dataframes when names differ
- PR #2824 Fix issue with incorrect result when Numeric Series replace is called several times
- PR #2751 Replace value with null
- PR #2765 Fix Java inequality comparisons for string category
- PR #2818 Fix java join API to use new C++ join API
- PR #2841 Fix nvstrings.slice and slice_from for range (0,0)
- PR #2837 Fix join benchmark
- PR #2809 Add hash_df and group_split dispatch functions for dask
- PR #2843 Parquet reader: fix skip_rows when not aligned with page or row_group boundaries
- PR #2851 Deleted existing dask-cudf/record.txt
- PR #2854 Fix column creation from ephemeral objects exposing __cuda_array_interface__
- PR #2860 Fix boolean indexing when the result is a single row
- PR #2859 Fix tail method issue for string columns
- PR #2852 Fixed `cumsum()` and `cumprod()` on boolean series.
- PR #2865 DaskIO: Fix `read_csv` and `read_orc` when input is list of files
- PR #2750 Fixed casting values to cudf::bool8 so non-zero values always cast to true
- PR #2873 Fixed dask_cudf read_partition bug by generating ParquetDatasetPiece
- PR #2850 Fixes dask_cudf.read_parquet on partitioned datasets
- PR #2896 Properly handle `axis` string keywords in `concat`
- PR #2926 Update rounding algorithm to avoid using fmod
- PR #2968 Fix Java dependency loading when using NVTX
- PR #2963 Fix ORC writer uncompressed block indexing
- PR #2928 CSV Reader: Fix using `byte_range` for large datasets
- PR #2983 Fix sm_70+ race condition in gpu_unsnap
- PR #2964 ORC Writer: Segfault when writing mixed numeric and string columns
- PR #3007 Java: Remove unit test that frees RMM invalid pointer
- PR #3009 Fix orc reader RLEv2 patch position regression from PR #2507
- PR #3002 Fix CUDA invalid configuration errors reported after loading an ORC file without data
- PR #3035 Update update-version.sh for new docs locations
- PR #3038 Fix uninitialized stream parameter in device_table deleter
- PR #3064 Fixes groupby performance issue
- PR #3061 Add rmmInitialize to nvstrings gtests
- PR #3058 Fix UDF doc markdown formatting
- PR #3059 Add nvstrings python build instructions to contributing.md


# cuDF 0.9.0 (21 Aug 2019)

## New Features

- PR #1993 Add CUDA-accelerated series aggregations: mean, var, std
- PR #2111 IO Readers: Support memory buffer, file-like object, and URL inputs
- PR #2012 Add `reindex()` to DataFrame and Series
- PR #2097 Add GPU-accelerated AVRO reader
- PR #2098 Support binary ops on DFs and Series with mismatched indices
- PR #2160 Merge `dask-cudf` codebase into `cudf` repo
- PR #2149 CSV Reader: Add `hex` dtype for explicit hexadecimal parsing
- PR #2156 Add `upper_bound()` and `lower_bound()` for libcudf tables and `searchsorted()` for cuDF Series
- PR #2158 CSV Reader: Support single, non-list/dict argument for `dtype`
- PR #2177 CSV Reader: Add `parse_dates` parameter for explicit date inference
- PR #1744 cudf::apply_boolean_mask and cudf::drop_nulls support for cudf::table inputs (multi-column)
- PR #2196 Add `DataFrame.dropna()`
- PR #2197 CSV Writer: add `chunksize` parameter for `to_csv`
- PR #2215 `type_dispatcher` benchmark
- PR #2179 Add Java quantiles
- PR #2157 Add __array_function__ to DataFrame and Series
- PR #2212 Java support for ORC reader
- PR #2224 Add DataFrame isna, isnull, notna functions
- PR #2236 Add Series.drop_duplicates
- PR #2105 Add hash-based join benchmark
- PR #2316 Add unique, nunique, and value_counts for datetime columns
- PR #2337 Add Java support for slicing a ColumnVector
- PR #2049 Add cudf::merge (sorted merge)
- PR #2368 Full cudf+dask Parquet Support
- PR #2380 New cudf::is_sorted checks whether cudf::table is sorted
- PR #2356 Java column vector standard deviation support
- PR #2221 MultiIndex full indexing - Support iloc and wildcards for loc
- PR #2429 Java support for getting length of strings in a ColumnVector
- PR #2415 Add `value_counts` for series of any type
- PR #2446 Add __array_function__ for index
- PR #2437 ORC reader: Add 'use_np_dtypes' option
- PR #2382 Add CategoricalAccessor add, remove, rename, and ordering methods
- PR #2464 Native implement `__cuda_array_interface__` for Series/Index/Column objects
- PR #2425 Rolling window now accepts array-based user-defined functions
- PR #2442 Add __setitem__
- PR #2449 Java support for getting byte count of strings in a ColumnVector
- PR #2492 Add groupby.size() method
- PR #2358 Add cudf::nans_to_nulls: convert floating point column into bitmask
- PR #2489 Add drop argument to set_index
- PR #2491 Add Java bindings for ORC reader 'use_np_dtypes' option
- PR #2213 Support s/ms/us/ns DatetimeColumn time unit resolutions
- PR #2536 Add _constructor properties to Series and DataFrame

## Improvements

- PR #2103 Move old `column` and `bitmask` files into `legacy/` directory
- PR #2109 added name to Python column classes
- PR #1947 Cleanup serialization code
- PR #2125 More aggregate in java API
- PR #2127 Add in java Scalar tests
- PR #2088 Refactor of Python groupby code
- PR #2130 Java serialization and deserialization of tables.
- PR #2131 Chunk rows logic added to csv_writer
- PR #2129 Add functions in the Java API to support nullable column filtering
- PR #2165 made changes to get_dummies api for it to be available in MethodCache
- PR #2171 Add CodeCov integration, fix doc version, make --skip-tests work when invoking with source
- PR #2184 handle remote orc files for dask-cudf
- PR #2186 Add `getitem` and `getattr` style access to Rolling objects
- PR #2168 Use cudf.Column for CategoricalColumn's categories instead of a tuple
- PR #2193 DOC: cudf::type_dispatcher documentation for specializing dispatched functors
- PR #2199 Better java support for appending strings
- PR #2176 Added column dtype support for datetime, int8, int16 to csv_writer
- PR #2209 Matching `get_dummies` & `select_dtypes` behavior to pandas
- PR #2217 Updated Java bindings to use the new groupby API
- PR #2214 DOC: Update doc instructions to build/install `cudf` and `dask-cudf`
- PR #2220 Update Java bindings for reduction rename
- PR #2232 Move CodeCov upload from build script to Jenkins
- PR #2225 refactor to use libcudf for gathering columns in dataframes
- PR #2293 Improve join performance (faster compute_join_output_size)
- PR #2300 Create separate dask codeowners for dask-cudf codebase
- PR #2304 gdf_group_by_without_aggregations returns gdf_column
- PR #2309 Java readers: remove redundant copy of result pointers
- PR #2307 Add `black` and `isort` to style checker script
- PR #2345 Restore removal of old groupby implementation
- PR #2342 Improve `astype()` to operate all ways
- PR #2329 using libcudf cudf::copy for column deep copy
- PR #2344 DOC: docs on code formatting for contributors
- PR #2376 Add inoperative axis= and win_type= arguments to Rolling()
- PR #2378 remove dask for (de-)serialization of cudf objects
- PR #2353 Bump Arrow and Dask versions
- PR #2377 Replace `standard_python_slice` with just `slice.indices()`
- PR #2373 cudf.DataFrame enchancements & Series.values support
- PR #2392 Remove dlpack submodule; make cuDF's Cython API externally accessible
- PR #2430 Updated Java bindings to use the new unary API
- PR #2406 Moved all existing `table` related files to a `legacy/` directory
- PR #2350 Performance related changes to get_dummies
- PR #2420 Remove `cudautils.astype` and replace with `typecast.apply_cast`
- PR #2456 Small improvement to typecast utility
- PR #2458 Fix handling of thirdparty packages in `isort` config
- PR #2459 IO Readers: Consolidate all readers to use `datasource` class
- PR #2475 Exposed type_dispatcher.hpp, nvcategory_util.hpp and wrapper_types.hpp in the include folder
- PR #2484 Enabled building libcudf as a static library
- PR #2453 Streamline CUDA_REL environment variable
- PR #2483 Bundle Boost filesystem dependency in the Java jar
- PR #2486 Java API hash functions
- PR #2481 Adds the ignore_null_keys option to the java api
- PR #2490 Java api: support multiple aggregates for the same column
- PR #2510 Java api: uses table based apply_boolean_mask
- PR #2432 Use pandas formatting for console, html, and latex output
- PR #2573 Bump numba version to 0.45.1
- PR #2606 Fix references to notebooks-contrib

## Bug Fixes

- PR #2086 Fixed quantile api behavior mismatch in series & dataframe
- PR #2128 Add offset param to host buffer readers in java API.
- PR #2145 Work around binops validity checks for java
- PR #2146 Work around unary_math validity checks for java
- PR #2151 Fixes bug in cudf::copy_range where null_count was invalid
- PR #2139 matching to pandas describe behavior & fixing nan values issue
- PR #2161 Implicitly convert unsigned to signed integer types in binops
- PR #2154 CSV Reader: Fix bools misdetected as strings dtype
- PR #2178 Fix bug in rolling bindings where a view of an ephemeral column was being taken
- PR #2180 Fix issue with isort reordering `importorskip` below imports depending on them
- PR #2187 fix to honor dtype when numpy arrays are passed to columnops.as_column
- PR #2190 Fix issue in astype conversion of string column to 'str'
- PR #2208 Fix issue with calling `head()` on one row dataframe
- PR #2229 Propagate exceptions from Cython cdef functions
- PR #2234 Fix issue with local build script not properly building
- PR #2223 Fix CUDA invalid configuration errors reported after loading small compressed ORC files
- PR #2162 Setting is_unique and is_monotonic-related attributes
- PR #2244 Fix ORC RLEv2 delta mode decoding with nonzero residual delta width
- PR #2297 Work around `var/std` unsupported only at debug build
- PR #2302 Fixed java serialization corner case
- PR #2355 Handle float16 in binary operations
- PR #2311 Fix copy behaviour for GenericIndex
- PR #2349 Fix issues with String filter in java API
- PR #2323 Fix groupby on categoricals
- PR #2328 Ensure order is preserved in CategoricalAccessor._set_categories
- PR #2202 Fix issue with unary ops mishandling empty input
- PR #2326 Fix for bug in DLPack when reading multiple columns
- PR #2324 Fix cudf Docker build
- PR #2325 Fix ORC RLEv2 patched base mode decoding with nonzero patch width
- PR #2235 Fix get_dummies to be compatible with dask
- PR #2332 Zero initialize gdf_dtype_extra_info
- PR #2355 Handle float16 in binary operations
- PR #2360 Fix missing dtype handling in cudf.Series & columnops.as_column
- PR #2364 Fix quantile api and other trivial issues around it
- PR #2361 Fixed issue with `codes` of CategoricalIndex
- PR #2357 Fixed inconsistent type of index created with from_pandas vs direct construction
- PR #2389 Fixed Rolling __getattr__ and __getitem__ for offset based windows
- PR #2402 Fixed bug in valid mask computation in cudf::copy_if (apply_boolean_mask)
- PR #2401 Fix to a scalar datetime(of type Days) issue
- PR #2386 Correctly allocate output valids in groupby
- PR #2411 Fixed failures on binary op on single element string column
- PR #2422 Fix Pandas logical binary operation incompatibilites
- PR #2447 Fix CodeCov posting build statuses temporarily
- PR #2450 Fix erroneous null handling in `cudf.DataFrame`'s `apply_rows`
- PR #2470 Fix issues with empty strings and string categories (Java)
- PR #2471 Fix String Column Validity.
- PR #2481 Fix java validity buffer serialization
- PR #2485 Updated bytes calculation to use size_t to avoid overflow in column concat
- PR #2461 Fix groupby multiple aggregations same column
- PR #2514 Fix cudf::drop_nulls threshold handling in Cython
- PR #2516 Fix utilities include paths and meta.yaml header paths
- PR #2517 Fix device memory leak in to_dlpack tensor deleter
- PR #2431 Fix local build generated file ownerships
- PR #2511 Added import of orc, refactored exception handlers to not squash fatal exceptions
- PR #2527 Fix index and column input handling in dask_cudf read_parquet
- PR #2466 Fix `dataframe.query` returning null rows erroneously
- PR #2548 Orc reader: fix non-deterministic data decoding at chunk boundaries
- PR #2557 fix cudautils import in string.py
- PR #2521 Fix casting datetimes from/to the same resolution
- PR #2545 Fix MultiIndexes with datetime levels
- PR #2560 Remove duplicate `dlpack` definition in conda recipe
- PR #2567 Fix ColumnVector.fromScalar issues while dealing with null scalars
- PR #2565 Orc reader: fix incorrect data decoding of int64 data types
- PR #2577 Fix search benchmark compilation error by adding necessary header
- PR #2604 Fix a bug in copying.pyx:_normalize_types that upcasted int32 to int64


# cuDF 0.8.0 (27 June 2019)

## New Features

- PR #1524 Add GPU-accelerated JSON Lines parser with limited feature set
- PR #1569 Add support for Json objects to the JSON Lines reader
- PR #1622 Add Series.loc
- PR #1654 Add cudf::apply_boolean_mask: faster replacement for gdf_apply_stencil
- PR #1487 cython gather/scatter
- PR #1310 Implemented the slice/split functionality.
- PR #1630 Add Python layer to the GPU-accelerated JSON reader
- PR #1745 Add rounding of numeric columns via Numba
- PR #1772 JSON reader: add support for BytesIO and StringIO input
- PR #1527 Support GDF_BOOL8 in readers and writers
- PR #1819 Logical operators (AND, OR, NOT) for libcudf and cuDF
- PR #1813 ORC Reader: Add support for stripe selection
- PR #1828 JSON Reader: add suport for bool8 columns
- PR #1833 Add column iterator with/without nulls
- PR #1665 Add the point-in-polygon GIS function
- PR #1863 Series and Dataframe methods for all and any
- PR #1908 cudf::copy_range and cudf::fill for copying/assigning an index or range to a constant
- PR #1921 Add additional formats for typecasting to/from strings
- PR #1807 Add Series.dropna()
- PR #1987 Allow user defined functions in the form of ptx code to be passed to binops
- PR #1948 Add operator functions like `Series.add()` to DataFrame and Series
- PR #1954 Add skip test argument to GPU build script
- PR #2018 Add bindings for new groupby C++ API
- PR #1984 Add rolling window operations Series.rolling() and DataFrame.rolling()
- PR #1542 Python method and bindings for to_csv
- PR #1995 Add Java API
- PR #1998 Add google benchmark to cudf
- PR #1845 Add cudf::drop_duplicates, DataFrame.drop_duplicates
- PR #1652 Added `Series.where()` feature
- PR #2074 Java Aggregates, logical ops, and better RMM support
- PR #2140 Add a `cudf::transform` function
- PR #2068 Concatenation of different typed columns

## Improvements

- PR #1538 Replacing LesserRTTI with inequality_comparator
- PR #1703 C++: Added non-aggregating `insert` to `concurrent_unordered_map` with specializations to store pairs with a single atomicCAS when possible.
- PR #1422 C++: Added a RAII wrapper for CUDA streams
- PR #1701 Added `unique` method for stringColumns
- PR #1713 Add documentation for Dask-XGBoost
- PR #1666 CSV Reader: Improve performance for files with large number of columns
- PR #1725 Enable the ability to use a single column groupby as its own index
- PR #1759 Add an example showing simultaneous rolling averages to `apply_grouped` documentation
- PR #1746 C++: Remove unused code: `windowed_ops.cu`, `sorting.cu`, `hash_ops.cu`
- PR #1748 C++: Add `bool` nullability flag to `device_table` row operators
- PR #1764 Improve Numerical column: `mean_var` and `mean`
- PR #1767 Speed up Python unit tests
- PR #1770 Added build.sh script, updated CI scripts and documentation
- PR #1739 ORC Reader: Add more pytest coverage
- PR #1696 Added null support in `Series.replace()`.
- PR #1390 Added some basic utility functions for `gdf_column`'s
- PR #1791 Added general column comparison code for testing
- PR #1795 Add printing of git submodule info to `print_env.sh`
- PR #1796 Removing old sort based group by code and gdf_filter
- PR #1811 Added funtions for copying/allocating `cudf::table`s
- PR #1838 Improve columnops.column_empty so that it returns typed columns instead of a generic Column
- PR #1890 Add utils.get_dummies- a pandas-like wrapper around one_hot-encoding
- PR #1823 CSV Reader: default the column type to string for empty dataframes
- PR #1827 Create bindings for scalar-vector binops, and update one_hot_encoding to use them
- PR #1817 Operators now support different sized dataframes as long as they don't share different sized columns
- PR #1855 Transition replace_nulls to new C++ API and update corresponding Cython/Python code
- PR #1858 Add `std::initializer_list` constructor to `column_wrapper`
- PR #1846 C++ type-erased gdf_equal_columns test util; fix gdf_equal_columns logic error
- PR #1390 Added some basic utility functions for `gdf_column`s
- PR #1391 Tidy up bit-resolution-operation and bitmask class code
- PR #1882 Add iloc functionality to MultiIndex dataframes
- PR #1884 Rolling windows: general enhancements and better coverage for unit tests
- PR #1886 support GDF_STRING_CATEGORY columns in apply_boolean_mask, drop_nulls and other libcudf functions
- PR #1896 Improve performance of groupby with levels specified in dask-cudf
- PR #1915 Improve iloc performance for non-contiguous row selection
- PR #1859 Convert read_json into a C++ API
- PR #1919 Rename libcudf namespace gdf to namespace cudf
- PR #1850 Support left_on and right_on for DataFrame merge operator
- PR #1930 Specialize constructor for `cudf::bool8` to cast argument to `bool`
- PR #1938 Add default constructor for `column_wrapper`
- PR #1930 Specialize constructor for `cudf::bool8` to cast argument to `bool`
- PR #1952 consolidate libcudf public API headers in include/cudf
- PR #1949 Improved selection with boolmask using libcudf `apply_boolean_mask`
- PR #1956 Add support for nulls in `query()`
- PR #1973 Update `std::tuple` to `std::pair` in top-most libcudf APIs and C++ transition guide
- PR #1981 Convert read_csv into a C++ API
- PR #1868 ORC Reader: Support row index for speed up on small/medium datasets
- PR #1964 Added support for list-like types in Series.str.cat
- PR #2005 Use HTML5 details tag in bug report issue template
- PR #2003 Removed few redundant unit-tests from test_string.py::test_string_cat
- PR #1944 Groupby design improvements
- PR #2017 Convert `read_orc()` into a C++ API
- PR #2011 Convert `read_parquet()` into a C++ API
- PR #1756 Add documentation "10 Minutes to cuDF and dask_cuDF"
- PR #2034 Adding support for string columns concatenation using "add" binary operator
- PR #2042 Replace old "10 Minutes" guide with new guide for docs build process
- PR #2036 Make library of common test utils to speed up tests compilation
- PR #2022 Facilitating get_dummies to be a high level api too
- PR #2050 Namespace IO readers and add back free-form `read_xxx` functions
- PR #2104 Add a functional ``sort=`` keyword argument to groupby
- PR #2108 Add `find_and_replace` for StringColumn for replacing single values
- PR #1803 cuDF/CuPy interoperability documentation

## Bug Fixes

- PR #1465 Fix for test_orc.py and test_sparse_df.py test failures
- PR #1583 Fix underlying issue in `as_index()` that was causing `Series.quantile()` to fail
- PR #1680 Add errors= keyword to drop() to fix cudf-dask bug
- PR #1651 Fix `query` function on empty dataframe
- PR #1616 Fix CategoricalColumn to access categories by index instead of iteration
- PR #1660 Fix bug in `loc` when indexing with a column name (a string)
- PR #1683 ORC reader: fix timestamp conversion to UTC
- PR #1613 Improve CategoricalColumn.fillna(-1) performance
- PR #1642 Fix failure of CSV_TEST gdf_csv_test.SkiprowsNrows on multiuser systems
- PR #1709 Fix handling of `datetime64[ms]` in `dataframe.select_dtypes`
- PR #1704 CSV Reader: Add support for the plus sign in number fields
- PR #1687 CSV reader: return an empty dataframe for zero size input
- PR #1757 Concatenating columns with null columns
- PR #1755 Add col_level keyword argument to melt
- PR #1758 Fix df.set_index() when setting index from an empty column
- PR #1749 ORC reader: fix long strings of NULL values resulting in incorrect data
- PR #1742 Parquet Reader: Fix index column name to match PANDAS compat
- PR #1782 Update libcudf doc version
- PR #1783 Update conda dependencies
- PR #1786 Maintain the original series name in series.unique output
- PR #1760 CSV Reader: fix segfault when dtype list only includes columns from usecols list
- PR #1831 build.sh: Assuming python is in PATH instead of using PYTHON env var
- PR #1839 Raise an error instead of segfaulting when transposing a DataFrame with StringColumns
- PR #1840 Retain index correctly during merge left_on right_on
- PR #1825 cuDF: Multiaggregation Groupby Failures
- PR #1789 CSV Reader: Fix missing support for specifying `int8` and `int16` dtypes
- PR #1857 Cython Bindings: Handle `bool` columns while calling `column_view_from_NDArrays`
- PR #1849 Allow DataFrame support methods to pass arguments to the methods
- PR #1847 Fixed #1375 by moving the nvstring check into the wrapper function
- PR #1864 Fixing cudf reduction for POWER platform
- PR #1869 Parquet reader: fix Dask timestamps not matching with Pandas (convert to milliseconds)
- PR #1876 add dtype=bool for `any`, `all` to treat integer column correctly
- PR #1875 CSV reader: take NaN values into account in dtype detection
- PR #1873 Add column dtype checking for the all/any methods
- PR #1902 Bug with string iteration in _apply_basic_agg
- PR #1887 Fix for initialization issue in pq_read_arg,orc_read_arg
- PR #1867 JSON reader: add support for null/empty fields, including the 'null' literal
- PR #1891 Fix bug #1750 in string column comparison
- PR #1909 Support of `to_pandas()` of boolean series with null values
- PR #1923 Use prefix removal when two aggs are called on a SeriesGroupBy
- PR #1914 Zero initialize gdf_column local variables
- PR #1959 Add support for comparing boolean Series to scalar
- PR #1966 Ignore index fix in series append
- PR #1967 Compute index __sizeof__ only once for DataFrame __sizeof__
- PR #1977 Support CUDA installation in default system directories
- PR #1982 Fixes incorrect index name after join operation
- PR #1985 Implement `GDF_PYMOD`, a special modulo that follows python's sign rules
- PR #1991 Parquet reader: fix decoding of NULLs
- PR #1990 Fixes a rendering bug in the `apply_grouped` documentation
- PR #1978 Fix for values being filled in an empty dataframe
- PR #2001 Correctly create MultiColumn from Pandas MultiColumn
- PR #2006 Handle empty dataframe groupby construction for dask
- PR #1965 Parquet Reader: Fix duplicate index column when it's already in `use_cols`
- PR #2033 Add pip to conda environment files to fix warning
- PR #2028 CSV Reader: Fix reading of uncompressed files without a recognized file extension
- PR #2073 Fix an issue when gathering columns with NVCategory and nulls
- PR #2053 cudf::apply_boolean_mask return empty column for empty boolean mask
- PR #2066 exclude `IteratorTest.mean_var_output` test from debug build
- PR #2069 Fix JNI code to use read_csv and read_parquet APIs
- PR #2071 Fix bug with unfound transitive dependencies for GTests in Ubuntu 18.04
- PR #2089 Configure Sphinx to render params correctly
- PR #2091 Fix another bug with unfound transitive dependencies for `cudftestutils` in Ubuntu 18.04
- PR #2115 Just apply `--disable-new-dtags` instead of trying to define all the transitive dependencies
- PR #2106 Fix errors in JitCache tests caused by sharing of device memory between processes
- PR #2120 Fix errors in JitCache tests caused by running multiple threads on the same data
- PR #2102 Fix memory leak in groupby
- PR #2113 fixed typo in to_csv code example


# cudf 0.7.2 (16 May 2019)

## New Features

- PR #1735 Added overload for atomicAdd on int64. Streamlined implementation of custom atomic overloads.
- PR #1741 Add MultiIndex concatenation

## Bug Fixes

- PR #1718 Fix issue with SeriesGroupBy MultiIndex in dask-cudf
- PR #1734 Python: fix performance regression for groupby count() aggregations
- PR #1768 Cython: fix handling read only schema buffers in gpuarrow reader


# cudf 0.7.1 (11 May 2019)

## New Features

- PR #1702 Lazy load MultiIndex to return groupby performance to near optimal.

## Bug Fixes

- PR #1708 Fix handling of `datetime64[ms]` in `dataframe.select_dtypes`


# cuDF 0.7.0 (10 May 2019)

## New Features

- PR #982 Implement gdf_group_by_without_aggregations and gdf_unique_indices functions
- PR #1142 Add `GDF_BOOL` column type
- PR #1194 Implement overloads for CUDA atomic operations
- PR #1292 Implemented Bitwise binary ops AND, OR, XOR (&, |, ^)
- PR #1235 Add GPU-accelerated Parquet Reader
- PR #1335 Added local_dict arg in `DataFrame.query()`.
- PR #1282 Add Series and DataFrame.describe()
- PR #1356 Rolling windows
- PR #1381 Add DataFrame._get_numeric_data
- PR #1388 Add CODEOWNERS file to auto-request reviews based on where changes are made
- PR #1396 Add DataFrame.drop method
- PR #1413 Add DataFrame.melt method
- PR #1412 Add DataFrame.pop()
- PR #1419 Initial CSV writer function
- PR #1441 Add Series level cumulative ops (cumsum, cummin, cummax, cumprod)
- PR #1420 Add script to build and test on a local gpuCI image
- PR #1440 Add DatetimeColumn.min(), DatetimeColumn.max()
- PR #1455 Add Series.Shift via Numba kernel
- PR #1441 Add Series level cumulative ops (cumsum, cummin, cummax, cumprod)
- PR #1461 Add Python coverage test to gpu build
- PR #1445 Parquet Reader: Add selective reading of rows and row group
- PR #1532 Parquet Reader: Add support for INT96 timestamps
- PR #1516 Add Series and DataFrame.ndim
- PR #1556 Add libcudf C++ transition guide
- PR #1466 Add GPU-accelerated ORC Reader
- PR #1565 Add build script for nightly doc builds
- PR #1508 Add Series isna, isnull, and notna
- PR #1456 Add Series.diff() via Numba kernel
- PR #1588 Add Index `astype` typecasting
- PR #1301 MultiIndex support
- PR #1599 Level keyword supported in groupby
- PR #929 Add support operations to dataframe
- PR #1609 Groupby accept list of Series
- PR #1658 Support `group_keys=True` keyword in groupby method

## Improvements

- PR #1531 Refactor closures as private functions in gpuarrow
- PR #1404 Parquet reader page data decoding speedup
- PR #1076 Use `type_dispatcher` in join, quantiles, filter, segmented sort, radix sort and hash_groupby
- PR #1202 Simplify README.md
- PR #1149 CSV Reader: Change convertStrToValue() functions to `__device__` only
- PR #1238 Improve performance of the CUDA trie used in the CSV reader
- PR #1245 Use file cache for JIT kernels
- PR #1278 Update CONTRIBUTING for new conda environment yml naming conventions
- PR #1163 Refactored UnaryOps. Reduced API to two functions: `gdf_unary_math` and `gdf_cast`. Added `abs`, `-`, and `~` ops. Changed bindings to Cython
- PR #1284 Update docs version
- PR #1287 add exclude argument to cudf.select_dtype function
- PR #1286 Refactor some of the CSV Reader kernels into generic utility functions
- PR #1291 fillna in `Series.to_gpu_array()` and `Series.to_array()` can accept the scalar too now.
- PR #1005 generic `reduction` and `scan` support
- PR #1349 Replace modernGPU sort join with thrust.
- PR #1363 Add a dataframe.mean(...) that raises NotImplementedError to satisfy `dask.dataframe.utils.is_dataframe_like`
- PR #1319 CSV Reader: Use column wrapper for gdf_column output alloc/dealloc
- PR #1376 Change series quantile default to linear
- PR #1399 Replace CFFI bindings for NVTX functions with Cython bindings
- PR #1389 Refactored `set_null_count()`
- PR #1386 Added macros `GDF_TRY()`, `CUDF_TRY()` and `ASSERT_CUDF_SUCCEEDED()`
- PR #1435 Rework CMake and conda recipes to depend on installed libraries
- PR #1391 Tidy up bit-resolution-operation and bitmask class code
- PR #1439 Add cmake variable to enable compiling CUDA code with -lineinfo
- PR #1462 Add ability to read parquet files from arrow::io::RandomAccessFile
- PR #1453 Convert CSV Reader CFFI to Cython
- PR #1479 Convert Parquet Reader CFFI to Cython
- PR #1397 Add a utility function for producing an overflow-safe kernel launch grid configuration
- PR #1382 Add GPU parsing of nested brackets to cuIO parsing utilities
- PR #1481 Add cudf::table constructor to allocate a set of `gdf_column`s
- PR #1484 Convert GroupBy CFFI to Cython
- PR #1463 Allow and default melt keyword argument var_name to be None
- PR #1486 Parquet Reader: Use device_buffer rather than device_ptr
- PR #1525 Add cudatoolkit conda dependency
- PR #1520 Renamed `src/dataframe` to `src/table` and moved `table.hpp`. Made `types.hpp` to be type declarations only.
- PR #1492 Convert transpose CFFI to Cython
- PR #1495 Convert binary and unary ops CFFI to Cython
- PR #1503 Convert sorting and hashing ops CFFI to Cython
- PR #1522 Use latest release version in update-version CI script
- PR #1533 Remove stale join CFFI, fix memory leaks in join Cython
- PR #1521 Added `row_bitmask` to compute bitmask for rows of a table. Merged `valids_ops.cu` and `bitmask_ops.cu`
- PR #1553 Overload `hash_row` to avoid using intial hash values. Updated `gdf_hash` to select between overloads
- PR #1585 Updated `cudf::table` to maintain own copy of wrapped `gdf_column*`s
- PR #1559 Add `except +` to all Cython function definitions to catch C++ exceptions properly
- PR #1617 `has_nulls` and `column_dtypes` for `cudf::table`
- PR #1590 Remove CFFI from the build / install process entirely
- PR #1536 Convert gpuarrow CFFI to Cython
- PR #1655 Add `Column._pointer` as a way to access underlying `gdf_column*` of a `Column`
- PR #1655 Update readme conda install instructions for cudf version 0.6 and 0.7


## Bug Fixes

- PR #1233 Fix dtypes issue while adding the column to `str` dataframe.
- PR #1254 CSV Reader: fix data type detection for floating-point numbers in scientific notation
- PR #1289 Fix looping over each value instead of each category in concatenation
- PR #1293 Fix Inaccurate error message in join.pyx
- PR #1308 Add atomicCAS overload for `int8_t`, `int16_t`
- PR #1317 Fix catch polymorphic exception by reference in ipc.cu
- PR #1325 Fix dtype of null bitmasks to int8
- PR #1326 Update build documentation to use -DCMAKE_CXX11_ABI=ON
- PR #1334 Add "na_position" argument to CategoricalColumn sort_by_values
- PR #1321 Fix out of bounds warning when checking Bzip2 header
- PR #1359 Add atomicAnd/Or/Xor for integers
- PR #1354 Fix `fillna()` behaviour when replacing values with different dtypes
- PR #1347 Fixed core dump issue while passing dict_dtypes without column names in `cudf.read_csv()`
- PR #1379 Fixed build failure caused due to error: 'col_dtype' may be used uninitialized
- PR #1392 Update cudf Dockerfile and package_versions.sh
- PR #1385 Added INT8 type to `_schema_to_dtype` for use in GpuArrowReader
- PR #1393 Fixed a bug in `gdf_count_nonzero_mask()` for the case of 0 bits to count
- PR #1395 Update CONTRIBUTING to use the environment variable CUDF_HOME
- PR #1416 Fix bug at gdf_quantile_exact and gdf_quantile_appox
- PR #1421 Fix remove creation of series multiple times during `add_column()`
- PR #1405 CSV Reader: Fix memory leaks on read_csv() failure
- PR #1328 Fix CategoricalColumn to_arrow() null mask
- PR #1433 Fix NVStrings/categories includes
- PR #1432 Update NVStrings to 0.7.* to coincide with 0.7 development
- PR #1483 Modify CSV reader to avoid cropping blank quoted characters in non-string fields
- PR #1446 Merge 1275 hotfix from master into branch-0.7
- PR #1447 Fix legacy groupby apply docstring
- PR #1451 Fix hash join estimated result size is not correct
- PR #1454 Fix local build script improperly change directory permissions
- PR #1490 Require Dask 1.1.0+ for `is_dataframe_like` test or skip otherwise.
- PR #1491 Use more specific directories & groups in CODEOWNERS
- PR #1497 Fix Thrust issue on CentOS caused by missing default constructor of host_vector elements
- PR #1498 Add missing include guard to device_atomics.cuh and separated DEVICE_ATOMICS_TEST
- PR #1506 Fix csv-write call to updated NVStrings method
- PR #1510 Added nvstrings `fillna()` function
- PR #1507 Parquet Reader: Default string data to GDF_STRING
- PR #1535 Fix doc issue to ensure correct labelling of cudf.series
- PR #1537 Fix `undefined reference` link error in HashPartitionTest
- PR #1548 Fix ci/local/build.sh README from using an incorrect image example
- PR #1551 CSV Reader: Fix integer column name indexing
- PR #1586 Fix broken `scalar_wrapper::operator==`
- PR #1591 ORC/Parquet Reader: Fix missing import for FileNotFoundError exception
- PR #1573 Parquet Reader: Fix crash due to clash with ORC reader datasource
- PR #1607 Revert change of `column.to_dense_buffer` always return by copy for performance concerns
- PR #1618 ORC reader: fix assert & data output when nrows/skiprows isn't aligned to stripe boundaries
- PR #1631 Fix failure of TYPES_TEST on some gcc-7 based systems.
- PR #1641 CSV Reader: Fix skip_blank_lines behavior with Windows line terminators (\r\n)
- PR #1648 ORC reader: fix non-deterministic output when skiprows is non-zero
- PR #1676 Fix groupby `as_index` behaviour with `MultiIndex`
- PR #1659 Fix bug caused by empty groupbys and multiindex slicing throwing exceptions
- PR #1656 Correct Groupby failure in dask when un-aggregable columns are left in dataframe.
- PR #1689 Fix groupby performance regression
- PR #1694 Add Cython as a runtime dependency since it's required in `setup.py`


# cuDF 0.6.1 (25 Mar 2019)

## Bug Fixes

- PR #1275 Fix CentOS exception in DataFrame.hash_partition from using value "returned" by a void function


# cuDF 0.6.0 (22 Mar 2019)

## New Features

- PR #760 Raise `FileNotFoundError` instead of `GDF_FILE_ERROR` in `read_csv` if the file does not exist
- PR #539 Add Python bindings for replace function
- PR #823 Add Doxygen configuration to enable building HTML documentation for libcudf C/C++ API
- PR #807 CSV Reader: Add byte_range parameter to specify the range in the input file to be read
- PR #857 Add Tail method for Series/DataFrame and update Head method to use iloc
- PR #858 Add series feature hashing support
- PR #871 CSV Reader: Add support for NA values, including user specified strings
- PR #893 Adds PyArrow based parquet readers / writers to Python, fix category dtype handling, fix arrow ingest buffer size issues
- PR #867 CSV Reader: Add support for ignoring blank lines and comment lines
- PR #887 Add Series digitize method
- PR #895 Add Series groupby
- PR #898 Add DataFrame.groupby(level=0) support
- PR #920 Add feather, JSON, HDF5 readers / writers from PyArrow / Pandas
- PR #888 CSV Reader: Add prefix parameter for column names, used when parsing without a header
- PR #913 Add DLPack support: convert between cuDF DataFrame and DLTensor
- PR #939 Add ORC reader from PyArrow
- PR #918 Add Series.groupby(level=0) support
- PR #906 Add binary and comparison ops to DataFrame
- PR #958 Support unary and binary ops on indexes
- PR #964 Add `rename` method to `DataFrame`, `Series`, and `Index`
- PR #985 Add `Series.to_frame` method
- PR #985 Add `drop=` keyword to reset_index method
- PR #994 Remove references to pygdf
- PR #990 Add external series groupby support
- PR #988 Add top-level merge function to cuDF
- PR #992 Add comparison binaryops to DateTime columns
- PR #996 Replace relative path imports with absolute paths in tests
- PR #995 CSV Reader: Add index_col parameter to specify the column name or index to be used as row labels
- PR #1004 Add `from_gpu_matrix` method to DataFrame
- PR #997 Add property index setter
- PR #1007 Replace relative path imports with absolute paths in cudf
- PR #1013 select columns with df.columns
- PR #1016 Rename Series.unique_count() to nunique() to match pandas API
- PR #947 Prefixsum to handle nulls and float types
- PR #1029 Remove rest of relative path imports
- PR #1021 Add filtered selection with assignment for Dataframes
- PR #872 Adding NVCategory support to cudf apis
- PR #1052 Add left/right_index and left/right_on keywords to merge
- PR #1091 Add `indicator=` and `suffixes=` keywords to merge
- PR #1107 Add unsupported keywords to Series.fillna
- PR #1032 Add string support to cuDF python
- PR #1136 Removed `gdf_concat`
- PR #1153 Added function for getting the padded allocation size for valid bitmask
- PR #1148 Add cudf.sqrt for dataframes and Series
- PR #1159 Add Python bindings for libcudf dlpack functions
- PR #1155 Add __array_ufunc__ for DataFrame and Series for sqrt
- PR #1168 to_frame for series accepts a name argument


## Improvements

- PR #1218 Add dask-cudf page to API docs
- PR #892 Add support for heterogeneous types in binary ops with JIT
- PR #730 Improve performance of `gdf_table` constructor
- PR #561 Add Doxygen style comments to Join CUDA functions
- PR #813 unified libcudf API functions by replacing gpu_ with gdf_
- PR #822 Add support for `__cuda_array_interface__` for ingest
- PR #756 Consolidate common helper functions from unordered map and multimap
- PR #753 Improve performance of groupby sum and average, especially for cases with few groups.
- PR #836 Add ingest support for arrow chunked arrays in Column, Series, DataFrame creation
- PR #763 Format doxygen comments for csv_read_arg struct
- PR #532 CSV Reader: Use type dispatcher instead of switch block
- PR #694 Unit test utilities improvements
- PR #878 Add better indexing to Groupby
- PR #554 Add `empty` method and `is_monotonic` attribute to `Index`
- PR #1040 Fixed up Doxygen comment tags
- PR #909 CSV Reader: Avoid host->device->host copy for header row data
- PR #916 Improved unit testing and error checking for `gdf_column_concat`
- PR #941 Replace `numpy` call in `Series.hash_encode` with `numba`
- PR #942 Added increment/decrement operators for wrapper types
- PR #943 Updated `count_nonzero_mask` to return `num_rows` when the mask is null
- PR #952 Added trait to map C++ type to `gdf_dtype`
- PR #966 Updated RMM submodule.
- PR #998 Add IO reader/writer modules to API docs, fix for missing cudf.Series docs
- PR #1017 concatenate along columns for Series and DataFrames
- PR #1002 Support indexing a dataframe with another boolean dataframe
- PR #1018 Better concatenation for Series and Dataframes
- PR #1036 Use Numpydoc style docstrings
- PR #1047 Adding gdf_dtype_extra_info to gdf_column_view_augmented
- PR #1054 Added default ctor to SerialTrieNode to overcome Thrust issue in CentOS7 + CUDA10
- PR #1024 CSV Reader: Add support for hexadecimal integers in integral-type columns
- PR #1033 Update `fillna()` to use libcudf function `gdf_replace_nulls`
- PR #1066 Added inplace assignment for columns and select_dtypes for dataframes
- PR #1026 CSV Reader: Change the meaning and type of the quoting parameter to match Pandas
- PR #1100 Adds `CUDF_EXPECTS` error-checking macro
- PR #1092 Fix select_dtype docstring
- PR #1111 Added cudf::table
- PR #1108 Sorting for datetime columns
- PR #1120 Return a `Series` (not a `Column`) from `Series.cat.set_categories()`
- PR #1128 CSV Reader: The last data row does not need to be line terminated
- PR #1183 Bump Arrow version to 0.12.1
- PR #1208 Default to CXX11_ABI=ON
- PR #1252 Fix NVStrings dependencies for cuda 9.2 and 10.0
- PR #2037 Optimize the existing `gather` and `scatter` routines in `libcudf`

## Bug Fixes

- PR #821 Fix flake8 issues revealed by flake8 update
- PR #808 Resolved renamed `d_columns_valids` variable name
- PR #820 CSV Reader: fix the issue where reader adds additional rows when file uses 
 as a line terminator
- PR #780 CSV Reader: Fix scientific notation parsing and null values for empty quotes
- PR #815 CSV Reader: Fix data parsing when tabs are present in the input CSV file
- PR #850 Fix bug where left joins where the left df has 0 rows causes a crash
- PR #861 Fix memory leak by preserving the boolean mask index
- PR #875 Handle unnamed indexes in to/from arrow functions
- PR #877 Fix ingest of 1 row arrow tables in from arrow function
- PR #876 Added missing `<type_traits>` include
- PR #889 Deleted test_rmm.py which has now moved to RMM repo
- PR #866 Merge v0.5.1 numpy ABI hotfix into 0.6
- PR #917 value_counts return int type on empty columns
- PR #611 Renamed `gdf_reduce_optimal_output_size()` -> `gdf_reduction_get_intermediate_output_size()`
- PR #923 fix index for negative slicing for cudf dataframe and series
- PR #927 CSV Reader: Fix category GDF_CATEGORY hashes not being computed properly
- PR #921 CSV Reader: Fix parsing errors with delim_whitespace, quotations in the header row, unnamed columns
- PR #933 Fix handling objects of all nulls in series creation
- PR #940 CSV Reader: Fix an issue where the last data row is missing when using byte_range
- PR #945 CSV Reader: Fix incorrect datetime64 when milliseconds or space separator are used
- PR #959 Groupby: Problem with column name lookup
- PR #950 Converting dataframe/recarry with non-contiguous arrays
- PR #963 CSV Reader: Fix another issue with missing data rows when using byte_range
- PR #999 Fix 0 sized kernel launches and empty sort_index exception
- PR #993 Fix dtype in selecting 0 rows from objects
- PR #1009 Fix performance regression in `to_pandas` method on DataFrame
- PR #1008 Remove custom dask communication approach
- PR #1001 CSV Reader: Fix a memory access error when reading a large (>2GB) file with date columns
- PR #1019 Binary Ops: Fix error when one input column has null mask but other doesn't
- PR #1014 CSV Reader: Fix false positives in bool value detection
- PR #1034 CSV Reader: Fix parsing floating point precision and leading zero exponents
- PR #1044 CSV Reader: Fix a segfault when byte range aligns with a page
- PR #1058 Added support for `DataFrame.loc[scalar]`
- PR #1060 Fix column creation with all valid nan values
- PR #1073 CSV Reader: Fix an issue where a column name includes the return character
- PR #1090 Updating Doxygen Comments
- PR #1080 Fix dtypes returned from loc / iloc because of lists
- PR #1102 CSV Reader: Minor fixes and memory usage improvements
- PR #1174: Fix release script typo
- PR #1137 Add prebuild script for CI
- PR #1118 Enhanced the `DataFrame.from_records()` feature
- PR #1129 Fix join performance with index parameter from using numpy array
- PR #1145 Issue with .agg call on multi-column dataframes
- PR #908 Some testing code cleanup
- PR #1167 Fix issue with null_count not being set after inplace fillna()
- PR #1184 Fix iloc performance regression
- PR #1185 Support left_on/right_on and also on=str in merge
- PR #1200 Fix allocating bitmasks with numba instead of rmm in allocate_mask function
- PR #1213 Fix bug with csv reader requesting subset of columns using wrong datatype
- PR #1223 gpuCI: Fix label on rapidsai channel on gpu build scripts
- PR #1242 Add explicit Thrust exec policy to fix NVCATEGORY_TEST segfault on some platforms
- PR #1246 Fix categorical tests that failed due to bad implicit type conversion
- PR #1255 Fix overwriting conda package main label uploads
- PR #1259 Add dlpack includes to pip build


# cuDF 0.5.1 (05 Feb 2019)

## Bug Fixes

- PR #842 Avoid using numpy via cimport to prevent ABI issues in Cython compilation


# cuDF 0.5.0 (28 Jan 2019)

## New Features

- PR #722 Add bzip2 decompression support to `read_csv()`
- PR #693 add ZLIB-based GZIP/ZIP support to `read_csv_strings()`
- PR #411 added null support to gdf_order_by (new API) and cudf_table::sort
- PR #525 Added GitHub Issue templates for bugs, documentation, new features, and questions
- PR #501 CSV Reader: Add support for user-specified decimal point and thousands separator to read_csv_strings()
- PR #455 CSV Reader: Add support for user-specified decimal point and thousands separator to read_csv()
- PR #439 add `DataFrame.drop` method similar to pandas
- PR #356 add `DataFrame.transpose` method and `DataFrame.T` property similar to pandas
- PR #505 CSV Reader: Add support for user-specified boolean values
- PR #350 Implemented Series replace function
- PR #490 Added print_env.sh script to gather relevant environment details when reporting cuDF issues
- PR #474 add ZLIB-based GZIP/ZIP support to `read_csv()`
- PR #547 Added melt similar to `pandas.melt()`
- PR #491 Add CI test script to check for updates to CHANGELOG.md in PRs
- PR #550 Add CI test script to check for style issues in PRs
- PR #558 Add CI scripts for cpu-based conda and gpu-based test builds
- PR #524 Add Boolean Indexing
- PR #564 Update python `sort_values` method to use updated libcudf `gdf_order_by` API
- PR #509 CSV Reader: Input CSV file can now be passed in as a text or a binary buffer
- PR #607 Add `__iter__` and iteritems to DataFrame class
- PR #643 added a new api gdf_replace_nulls that allows a user to replace nulls in a column

## Improvements

- PR #426 Removed sort-based groupby and refactored existing groupby APIs. Also improves C++/CUDA compile time.
- PR #461 Add `CUDF_HOME` variable in README.md to replace relative pathing.
- PR #472 RMM: Created centralized rmm::device_vector alias and rmm::exec_policy
- PR #500 Improved the concurrent hash map class to support partitioned (multi-pass) hash table building.
- PR #454 Improve CSV reader docs and examples
- PR #465 Added templated C++ API for RMM to avoid explicit cast to `void**`
- PR #513 `.gitignore` tweaks
- PR #521 Add `assert_eq` function for testing
- PR #502 Simplify Dockerfile for local dev, eliminate old conda/pip envs
- PR #549 Adds `-rdynamic` compiler flag to nvcc for Debug builds
- PR #472 RMM: Created centralized rmm::device_vector alias and rmm::exec_policy
- PR #577 Added external C++ API for scatter/gather functions
- PR #500 Improved the concurrent hash map class to support partitioned (multi-pass) hash table building
- PR #583 Updated `gdf_size_type` to `int`
- PR #500 Improved the concurrent hash map class to support partitioned (multi-pass) hash table building
- PR #617 Added .dockerignore file. Prevents adding stale cmake cache files to the docker container
- PR #658 Reduced `JOIN_TEST` time by isolating overflow test of hash table size computation
- PR #664 Added Debuging instructions to README
- PR #651 Remove noqa marks in `__init__.py` files
- PR #671 CSV Reader: uncompressed buffer input can be parsed without explicitly specifying compression as None
- PR #684 Make RMM a submodule
- PR #718 Ensure sum, product, min, max methods pandas compatibility on empty datasets
- PR #720 Refactored Index classes to make them more Pandas-like, added CategoricalIndex
- PR #749 Improve to_arrow and from_arrow Pandas compatibility
- PR #766 Remove TravisCI references, remove unused variables from CMake, fix ARROW_VERSION in Cmake
- PR #773 Add build-args back to Dockerfile and handle dependencies based on environment yml file
- PR #781 Move thirdparty submodules to root and symlink in /cpp
- PR #843 Fix broken cudf/python API examples, add new methods to the API index

## Bug Fixes

- PR #569 CSV Reader: Fix days being off-by-one when parsing some dates
- PR #531 CSV Reader: Fix incorrect parsing of quoted numbers
- PR #465 Added templated C++ API for RMM to avoid explicit cast to `void**`
- PR #473 Added missing <random> include
- PR #478 CSV Reader: Add api support for auto column detection, header, mangle_dupe_cols, usecols
- PR #495 Updated README to correct where cffi pytest should be executed
- PR #501 Fix the intermittent segfault caused by the `thousands` and `compression` parameters in the csv reader
- PR #502 Simplify Dockerfile for local dev, eliminate old conda/pip envs
- PR #512 fix bug for `on` parameter in `DataFrame.merge` to allow for None or single column name
- PR #511 Updated python/cudf/bindings/join.pyx to fix cudf merge printing out dtypes
- PR #513 `.gitignore` tweaks
- PR #521 Add `assert_eq` function for testing
- PR #537 Fix CMAKE_CUDA_STANDARD_REQURIED typo in CMakeLists.txt
- PR #447 Fix silent failure in initializing DataFrame from generator
- PR #545 Temporarily disable csv reader thousands test to prevent segfault (test re-enabled in PR #501)
- PR #559 Fix Assertion error while using `applymap` to change the output dtype
- PR #575 Update `print_env.sh` script to better handle missing commands
- PR #612 Prevent an exception from occuring with true division on integer series.
- PR #630 Fix deprecation warning for `pd.core.common.is_categorical_dtype`
- PR #622 Fix Series.append() behaviour when appending values with different numeric dtype
- PR #603 Fix error while creating an empty column using None.
- PR #673 Fix array of strings not being caught in from_pandas
- PR #644 Fix return type and column support of dataframe.quantile()
- PR #634 Fix create `DataFrame.from_pandas()` with numeric column names
- PR #654 Add resolution check for GDF_TIMESTAMP in Join
- PR #648 Enforce one-to-one copy required when using `numba>=0.42.0`
- PR #645 Fix cmake build type handling not setting debug options when CMAKE_BUILD_TYPE=="Debug"
- PR #669 Fix GIL deadlock when launching multiple python threads that make Cython calls
- PR #665 Reworked the hash map to add a way to report the destination partition for a key
- PR #670 CMAKE: Fix env include path taking precedence over libcudf source headers
- PR #674 Check for gdf supported column types
- PR #677 Fix 'gdf_csv_test_Dates' gtest failure due to missing nrows parameter
- PR #604 Fix the parsing errors while reading a csv file using `sep` instead of `delimiter`.
- PR #686 Fix converting nulls to NaT values when converting Series to Pandas/Numpy
- PR #689 CSV Reader: Fix behavior with skiprows+header to match pandas implementation
- PR #691 Fixes Join on empty input DFs
- PR #706 CSV Reader: Fix broken dtype inference when whitespace is in data
- PR #717 CSV reader: fix behavior when parsing a csv file with no data rows
- PR #724 CSV Reader: fix build issue due to parameter type mismatch in a std::max call
- PR #734 Prevents reading undefined memory in gpu_expand_mask_bits numba kernel
- PR #747 CSV Reader: fix an issue where CUDA allocations fail with some large input files
- PR #750 Fix race condition for handling NVStrings in CMake
- PR #719 Fix merge column ordering
- PR #770 Fix issue where RMM submodule pointed to wrong branch and pin other to correct branches
- PR #778 Fix hard coded ABI off setting
- PR #784 Update RMM submodule commit-ish and pip paths
- PR #794 Update `rmm::exec_policy` usage to fix segmentation faults when used as temprory allocator.
- PR #800 Point git submodules to branches of forks instead of exact commits


# cuDF 0.4.0 (05 Dec 2018)

## New Features

- PR #398 add pandas-compatible `DataFrame.shape()` and `Series.shape()`
- PR #394 New documentation feature "10 Minutes to cuDF"
- PR #361 CSV Reader: Add support for strings with delimiters

## Improvements

 - PR #436 Improvements for type_dispatcher and wrapper structs
 - PR #429 Add CHANGELOG.md (this file)
 - PR #266 use faster CUDA-accelerated DataFrame column/Series concatenation.
 - PR #379 new C++ `type_dispatcher` reduces code complexity in supporting many data types.
 - PR #349 Improve performance for creating columns from memoryview objects
 - PR #445 Update reductions to use type_dispatcher. Adds integer types support to sum_of_squares.
 - PR #448 Improve installation instructions in README.md
 - PR #456 Change default CMake build to Release, and added option for disabling compilation of tests

## Bug Fixes

 - PR #444 Fix csv_test CUDA too many resources requested fail.
 - PR #396 added missing output buffer in validity tests for groupbys.
 - PR #408 Dockerfile updates for source reorganization
 - PR #437 Add cffi to Dockerfile conda env, fixes "cannot import name 'librmm'"
 - PR #417 Fix `map_test` failure with CUDA 10
 - PR #414 Fix CMake installation include file paths
 - PR #418 Properly cast string dtypes to programmatic dtypes when instantiating columns
 - PR #427 Fix and tests for Concatenation illegal memory access with nulls


# cuDF 0.3.0 (23 Nov 2018)

## New Features

 - PR #336 CSV Reader string support

## Improvements

 - PR #354 source code refactored for better organization. CMake build system overhaul. Beginning of transition to Cython bindings.
 - PR #290 Add support for typecasting to/from datetime dtype
 - PR #323 Add handling pyarrow boolean arrays in input/out, add tests
 - PR #325 GDF_VALIDITY_UNSUPPORTED now returned for algorithms that don't support non-empty valid bitmasks
 - PR #381 Faster InputTooLarge Join test completes in ms rather than minutes.
 - PR #373 .gitignore improvements
 - PR #367 Doc cleanup & examples for DataFrame methods
 - PR #333 Add Rapids Memory Manager documentation
 - PR #321 Rapids Memory Manager adds file/line location logging and convenience macros
 - PR #334 Implement DataFrame `__copy__` and `__deepcopy__`
 - PR #271 Add NVTX ranges to pygdf
 - PR #311 Document system requirements for conda install

## Bug Fixes

 - PR #337 Retain index on `scale()` function
 - PR #344 Fix test failure due to PyArrow 0.11 Boolean handling
 - PR #364 Remove noexcept from managed_allocator;  CMakeLists fix for NVstrings
 - PR #357 Fix bug that made all series be considered booleans for indexing
 - PR #351 replace conda env configuration for developers
 - PRs #346 #360 Fix CSV reading of negative numbers
 - PR #342 Fix CMake to use conda-installed nvstrings
 - PR #341 Preserve categorical dtype after groupby aggregations
 - PR #315 ReadTheDocs build update to fix missing libcuda.so
 - PR #320 FIX out-of-bounds access error in reductions.cu
 - PR #319 Fix out-of-bounds memory access in libcudf count_valid_bits
 - PR #303 Fix printing empty dataframe


# cuDF 0.2.0 and cuDF 0.1.0

These were initial releases of cuDF based on previously separate pyGDF and libGDF libraries.<|MERGE_RESOLUTION|>--- conflicted
+++ resolved
@@ -4,13 +4,10 @@
 
 
 ## Improvements
-<<<<<<< HEAD
+
 - PR #4450 Parquet writer: add parameter to retrieve the raw file metadata
-=======
-
 - PR #4479 Adding cuda 10.2 support via conda environment file addition
 - PR #4486 Remove explicit template parameter from detail::scatter.
->>>>>>> 6e46308e
 - PR #4471 Consolidate partitioning functionality into a single header.
 - PR #4498 Adds in support for chunked writers to java
 
