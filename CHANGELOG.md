# cuDF 0.8.0 (Date TBD)

## New Features

- PR #1524 Add GPU-accelerated JSON Lines parser with limited feature set
- PR #1569 Add support for Json objects to the JSON Lines reader
- PR #1622 Add Series.loc
- PR #1654 Add cudf::apply_boolean_mask: faster replacement for gdf_apply_stencil
- PR #1487 cython gather/scatter
- PR #1310 Implemented the slice/split functionality.
- PR #1630 Add Python layer to the GPU-accelerated JSON reader
- PR #1745 Add rounding of numeric columns via Numba
- PR #1772 JSON reader: add support for BytesIO and StringIO input
- PR #1527 Support GDF_BOOL8 in readers and writers
<<<<<<< HEAD
- PR #1845 Add cudf::drop_duplicates, DataFrame.drop_duplicates
=======
- PR #1819 Logical operators (AND, OR, NOT) for libcudf and cuDF
- PR #1813 ORC Reader: Add support for stripe selection
- PR #1828 JSON Reader: add suport for bool8 columns
- PR #1665 Add the point-in-polygon GIS function
- PR #1863 Series and Dataframe methods for all and any
- PR #1921 Add additional formats for typecasting to/from strings
- PR #1807 Add Series.dropna()
- PR #1948 Add operator functions like `Series.add()` to DataFrame and Series
- PR #1954 Add skip test argument to GPU build script
- PR #1542 Python method and bindings for to_csv

>>>>>>> b472a78c

## Improvements

- PR #1538 Replacing LesserRTTI with inequality_comparator
- PR #1703 C++: Added non-aggregating `insert` to `concurrent_unordered_map` with specializations to store pairs with a single atomicCAS when possible.
- PR #1422 C++: Added a RAII wrapper for CUDA streams
- PR #1701 Added `unique` method for stringColumns
- PR #1713 Add documentation for Dask-XGBoost
- PR #1666 CSV Reader: Improve performance for files with large number of columns
- PR #1725 Enable the ability to use a single column groupby as its own index
- PR #1759 Add an example showing simultaneous rolling averages to `apply_grouped` documentation
- PR #1746 C++: Remove unused code: `windowed_ops.cu`, `sorting.cu`, `hash_ops.cu`
- PR #1748 C++: Add `bool` nullability flag to `device_table` row operators
- PR #1764 Improve Numerical column: `mean_var` and `mean`
- PR #1767 Speed up Python unit tests
- PR #1770 Added build.sh script, updated CI scripts and documentation
- PR #1739 ORC Reader: Add more pytest coverage
- PR #1390 Added some basic utility functions for `gdf_column`'s
- PR #1791 Added general column comparison code for testing
- PR #1795 Add printing of git submodule info to `print_env.sh`
- PR #1796 Removing old sort based group by code and gdf_filter
- PR #1811 Added funtions for copying/allocating `cudf::table`s
- PR #1838 Improve columnops.column_empty so that it returns typed columns instead of a generic Column
- PR #1890 Add utils.get_dummies- a pandas-like wrapper around one_hot-encoding
- PR #1823 CSV Reader: default the column type to string for empty dataframes
- PR #1827 Create bindings for scalar-vector binops, and update one_hot_encoding to use them
- PR #1817 Operators now support different sized dataframes as long as they don't share different sized columns
- PR #1855 Transition replace_nulls to new C++ API and update corresponding Cython/Python code
- PR #1858 Add `std::initializer_list` constructor to `column_wrapper`
- PR #1846 C++ type-erased gdf_equal_columns test util; fix gdf_equal_columns logic error
- PR #1390 Added some basic utility functions for `gdf_column`s
- PR #1391 Tidy up bit-resolution-operation and bitmask class code
- PR #1882 Add iloc functionality to MultiIndex dataframes
- PR #1884 Rolling windows: general enhancements and better coverage for unit tests
- PR #1886 support GDF_STRING_CATEGORY columns in apply_boolean_mask, drop_nulls and other libcudf functions
- PR #1896 Improve performance of groupby with levels specified in dask-cudf
- PR #1915 Improve iloc performance for non-contiguous row selection
- PR #1859 Convert read_json into a C++ API
- PR #1919 Rename libcudf namespace gdf to namespace cudf
- PR #1850 Support left_on and right_on for DataFrame merge operator
- PR #1930 Specialize constructor for `cudf::bool8` to cast argument to `bool`
- PR #1938 Add default constructor for `column_wrapper`
- PR #1952 consolidate libcudf public API headers in include/cudf
- PR #1949 Improved selection with boolmask using libcudf `apply_boolean_mask`
- PR #1956 Add support for nulls in `query()`
- PR #1973 Update `std::tuple` to `std::pair` in top-most libcudf APIs and C++ transition guide
- PR #1868 ORC Reader: Support row index for speed up on small/medium datasets
- PR #1964 Added support for list-like types in Series.str.cat


## Bug Fixes

- PR #1465 Fix for test_orc.py and test_sparse_df.py test failures
- PR #1583 Fix underlying issue in `as_index()` that was causing `Series.quantile()` to fail
- PR #1680 Add errors= keyword to drop() to fix cudf-dask bug
- PR #1651 Fix `query` function on empty dataframe
- PR #1616 Fix CategoricalColumn to access categories by index instead of iteration
- PR #1660 Fix bug in `loc` when indexing with a column name (a string)
- PR #1683 ORC reader: fix timestamp conversion to UTC
- PR #1613 Improve CategoricalColumn.fillna(-1) performance
- PR #1642 Fix failure of CSV_TEST gdf_csv_test.SkiprowsNrows on multiuser systems
- PR #1709 Fix handling of `datetime64[ms]` in `dataframe.select_dtypes`
- PR #1704 CSV Reader: Add support for the plus sign in number fields
- PR #1687 CSV reader: return an empty dataframe for zero size input
- PR #1757 Concatenating columns with null columns
- PR #1755 Add col_level keyword argument to melt
- PR #1758 Fix df.set_index() when setting index from an empty column
- PR #1749 ORC reader: fix long strings of NULL values resulting in incorrect data
- PR #1742 Parquet Reader: Fix index column name to match PANDAS compat
- PR #1782 Update libcudf doc version
- PR #1783 Update conda dependencies
- PR #1786 Maintain the original series name in series.unique output
- PR #1760 CSV Reader: fix segfault when dtype list only includes columns from usecols list
- PR #1831 build.sh: Assuming python is in PATH instead of using PYTHON env var
- PR #1839 Raise an error instead of segfaulting when transposing a DataFrame with StringColumns
- PR #1840 Retain index correctly during merge left_on right_on
- PR #1825 cuDF: Multiaggregation Groupby Failures
- PR #1789 CSV Reader: Fix missing support for specifying `int8` and `int16` dtypes
- PR #1857 Cython Bindings: Handle `bool` columns while calling `column_view_from_NDArrays`
- PR #1849 Allow DataFrame support methods to pass arguments to the methods
- PR #1847 Fixed #1375 by moving the nvstring check into the wrapper function
- PR #1864 Fixing cudf reduction for POWER platform
- PR #1869 Parquet reader: fix Dask timestamps not matching with Pandas (convert to milliseconds)
- PR #1876 add dtype=bool for `any`, `all` to treat integer column correctly
- PR #1875 CSV reader: take NaN values into account in dtype detection
- PR #1873 Add column dtype checking for the all/any methods
- PR #1902 Bug with string iteration in _apply_basic_agg
- PR #1887 Fix for initialization issue in pq_read_arg,orc_read_arg
- PR #1867 JSON reader: add support for null/empty fields, including the 'null' literal
- PR #1891 Fix bug #1750 in string column comparison
- PR #1909 Support of `to_pandas()` of boolean series with null values
- PR #1923 Use prefix removal when two aggs are called on a SeriesGroupBy
- PR #1914 Zero initialize gdf_column local variables
- PR #1959 Add support for comparing boolean Series to scalar
- PR #1966 Ignore index fix in series append
- PR #1967 Compute index __sizeof__ only once for DataFrame __sizeof__
- PR #1982 Fixes incorrect index name after join operation
- PR #1985 Implement `GDF_PYMOD`, a special modulo that follows python's sign rules
- PR #1990 Fixes a rendering bug in the `apply_grouped` documentation


# cudf 0.7.2 (16 May 2019)

## New Features

- PR #1735 Added overload for atomicAdd on int64. Streamlined implementation of custom atomic overloads.
- PR #1741 Add MultiIndex concatenation


## Bug Fixes

- PR #1718 Fix issue with SeriesGroupBy MultiIndex in dask-cudf
- PR #1734 Python: fix performance regression for groupby count() aggregations
- PR #1768 Cython: fix handling read only schema buffers in gpuarrow reader


# cudf 0.7.1 (11 May 2019)

## New Features

- PR #1702 Lazy load MultiIndex to return groupby performance to near optimal.

## Bug Fixes

- PR #1708 Fix handling of `datetime64[ms]` in `dataframe.select_dtypes`


# cuDF 0.7.0 (10 May 2019)

## New Features

- PR #982 Implement gdf_group_by_without_aggregations and gdf_unique_indices functions
- PR #1142 Add `GDF_BOOL` column type
- PR #1194 Implement overloads for CUDA atomic operations
- PR #1292 Implemented Bitwise binary ops AND, OR, XOR (&, |, ^)
- PR #1235 Add GPU-accelerated Parquet Reader
- PR #1335 Added local_dict arg in `DataFrame.query()`.
- PR #1282 Add Series and DataFrame.describe()
- PR #1356 Rolling windows
- PR #1381 Add DataFrame._get_numeric_data
- PR #1388 Add CODEOWNERS file to auto-request reviews based on where changes are made
- PR #1396 Add DataFrame.drop method
- PR #1413 Add DataFrame.melt method
- PR #1412 Add DataFrame.pop()
- PR #1419 Initial CSV writer function
- PR #1441 Add Series level cumulative ops (cumsum, cummin, cummax, cumprod)
- PR #1420 Add script to build and test on a local gpuCI image
- PR #1440 Add DatetimeColumn.min(), DatetimeColumn.max()
- PR #1455 Add Series.Shift via Numba kernel
- PR #1441 Add Series level cumulative ops (cumsum, cummin, cummax, cumprod)
- PR #1461 Add Python coverage test to gpu build
- PR #1445 Parquet Reader: Add selective reading of rows and row group
- PR #1532 Parquet Reader: Add support for INT96 timestamps
- PR #1516 Add Series and DataFrame.ndim
- PR #1556 Add libcudf C++ transition guide
- PR #1466 Add GPU-accelerated ORC Reader
- PR #1565 Add build script for nightly doc builds
- PR #1508 Add Series isna, isnull, and notna
- PR #1456 Add Series.diff() via Numba kernel
- PR #1588 Add Index `astype` typecasting
- PR #1301 MultiIndex support
- PR #1599 Level keyword supported in groupby
- PR #929 Add support operations to dataframe
- PR #1609 Groupby accept list of Series
- PR #1658 Support `group_keys=True` keyword in groupby method

## Improvements

- PR #1531 Refactor closures as private functions in gpuarrow
- PR #1404 Parquet reader page data decoding speedup
- PR #1076 Use `type_dispatcher` in join, quantiles, filter, segmented sort, radix sort and hash_groupby
- PR #1202 Simplify README.md
- PR #1149 CSV Reader: Change convertStrToValue() functions to `__device__` only
- PR #1238 Improve performance of the CUDA trie used in the CSV reader
- PR #1278 Update CONTRIBUTING for new conda environment yml naming conventions
- PR #1163 Refactored UnaryOps. Reduced API to two functions: `gdf_unary_math` and `gdf_cast`. Added `abs`, `-`, and `~` ops. Changed bindings to Cython
- PR #1284 Update docs version
- PR #1287 add exclude argument to cudf.select_dtype function
- PR #1286 Refactor some of the CSV Reader kernels into generic utility functions
- PR #1291 fillna in `Series.to_gpu_array()` and `Series.to_array()` can accept the scalar too now.
- PR #1005 generic `reduction` and `scan` support
- PR #1349 Replace modernGPU sort join with thrust.
- PR #1363 Add a dataframe.mean(...) that raises NotImplementedError to satisfy `dask.dataframe.utils.is_dataframe_like`
- PR #1319 CSV Reader: Use column wrapper for gdf_column output alloc/dealloc
- PR #1376 Change series quantile default to linear
- PR #1399 Replace CFFI bindings for NVTX functions with Cython bindings
- PR #1389 Refactored `set_null_count()`
- PR #1386 Added macros `GDF_TRY()`, `CUDF_TRY()` and `ASSERT_CUDF_SUCCEEDED()`
- PR #1435 Rework CMake and conda recipes to depend on installed libraries
- PR #1391 Tidy up bit-resolution-operation and bitmask class code
- PR #1439 Add cmake variable to enable compiling CUDA code with -lineinfo
- PR #1462 Add ability to read parquet files from arrow::io::RandomAccessFile
- PR #1453 Convert CSV Reader CFFI to Cython
- PR #1479 Convert Parquet Reader CFFI to Cython
- PR #1397 Add a utility function for producing an overflow-safe kernel launch grid configuration
- PR #1382 Add GPU parsing of nested brackets to cuIO parsing utilities
- PR #1481 Add cudf::table constructor to allocate a set of `gdf_column`s
- PR #1484 Convert GroupBy CFFI to Cython
- PR #1463 Allow and default melt keyword argument var_name to be None
- PR #1486 Parquet Reader: Use device_buffer rather than device_ptr
- PR #1525 Add cudatoolkit conda dependency
- PR #1520 Renamed `src/dataframe` to `src/table` and moved `table.hpp`. Made `types.hpp` to be type declarations only.
- PR #1492 Convert transpose CFFI to Cython
- PR #1495 Convert binary and unary ops CFFI to Cython
- PR #1503 Convert sorting and hashing ops CFFI to Cython
- PR #1522 Use latest release version in update-version CI script
- PR #1533 Remove stale join CFFI, fix memory leaks in join Cython
- PR #1521 Added `row_bitmask` to compute bitmask for rows of a table. Merged `valids_ops.cu` and `bitmask_ops.cu`
- PR #1553 Overload `hash_row` to avoid using intial hash values. Updated `gdf_hash` to select between overloads
- PR #1585 Updated `cudf::table` to maintain own copy of wrapped `gdf_column*`s
- PR #1559 Add `except +` to all Cython function definitions to catch C++ exceptions properly
- PR #1617 `has_nulls` and `column_dtypes` for `cudf::table`
- PR #1590 Remove CFFI from the build / install process entirely
- PR #1536 Convert gpuarrow CFFI to Cython
- PR #1655 Add `Column._pointer` as a way to access underlying `gdf_column*` of a `Column`
- PR #1655 Update readme conda install instructions for cudf version 0.6 and 0.7


## Bug Fixes

- PR #1233 Fix dtypes issue while adding the column to `str` dataframe.
- PR #1254 CSV Reader: fix data type detection for floating-point numbers in scientific notation
- PR #1289 Fix looping over each value instead of each category in concatenation
- PR #1293 Fix Inaccurate error message in join.pyx
- PR #1308 Add atomicCAS overload for `int8_t`, `int16_t`
- PR #1317 Fix catch polymorphic exception by reference in ipc.cu
- PR #1325 Fix dtype of null bitmasks to int8
- PR #1326 Update build documentation to use -DCMAKE_CXX11_ABI=ON
- PR #1334 Add "na_position" argument to CategoricalColumn sort_by_values
- PR #1321 Fix out of bounds warning when checking Bzip2 header
- PR #1359 Add atomicAnd/Or/Xor for integers
- PR #1354 Fix `fillna()` behaviour when replacing values with different dtypes
- PR #1347 Fixed core dump issue while passing dict_dtypes without column names in `cudf.read_csv()`
- PR #1379 Fixed build failure caused due to error: 'col_dtype' may be used uninitialized
- PR #1392 Update cudf Dockerfile and package_versions.sh
- PR #1385 Added INT8 type to `_schema_to_dtype` for use in GpuArrowReader
- PR #1393 Fixed a bug in `gdf_count_nonzero_mask()` for the case of 0 bits to count
- PR #1395 Update CONTRIBUTING to use the environment variable CUDF_HOME
- PR #1416 Fix bug at gdf_quantile_exact and gdf_quantile_appox
- PR #1421 Fix remove creation of series multiple times during `add_column()`
- PR #1405 CSV Reader: Fix memory leaks on read_csv() failure
- PR #1328 Fix CategoricalColumn to_arrow() null mask
- PR #1433 Fix NVStrings/categories includes
- PR #1432 Update NVStrings to 0.7.* to coincide with 0.7 development
- PR #1483 Modify CSV reader to avoid cropping blank quoted characters in non-string fields
- PR #1446 Merge 1275 hotfix from master into branch-0.7
- PR #1447 Fix legacy groupby apply docstring
- PR #1451 Fix hash join estimated result size is not correct
- PR #1454 Fix local build script improperly change directory permissions
- PR #1490 Require Dask 1.1.0+ for `is_dataframe_like` test or skip otherwise.
- PR #1491 Use more specific directories & groups in CODEOWNERS
- PR #1497 Fix Thrust issue on CentOS caused by missing default constructor of host_vector elements
- PR #1498 Add missing include guard to device_atomics.cuh and separated DEVICE_ATOMICS_TEST
- PR #1506 Fix csv-write call to updated NVStrings method
- PR #1510 Added nvstrings `fillna()` function
- PR #1507 Parquet Reader: Default string data to GDF_STRING
- PR #1535 Fix doc issue to ensure correct labelling of cudf.series
- PR #1537 Fix `undefined reference` link error in HashPartitionTest
- PR #1548 Fix ci/local/build.sh README from using an incorrect image example
- PR #1551 CSV Reader: Fix integer column name indexing
- PR #1586 Fix broken `scalar_wrapper::operator==`
- PR #1591 ORC/Parquet Reader: Fix missing import for FileNotFoundError exception
- PR #1573 Parquet Reader: Fix crash due to clash with ORC reader datasource
- PR #1607 Revert change of `column.to_dense_buffer` always return by copy for performance concerns
- PR #1618 ORC reader: fix assert & data output when nrows/skiprows isn't aligned to stripe boundaries
- PR #1631 Fix failure of TYPES_TEST on some gcc-7 based systems.
- PR #1641 CSV Reader: Fix skip_blank_lines behavior with Windows line terminators (\r\n)
- PR #1648 ORC reader: fix non-deterministic output when skiprows is non-zero
- PR #1676 Fix groupby `as_index` behaviour with `MultiIndex`
- PR #1659 Fix bug caused by empty groupbys and multiindex slicing throwing exceptions
- PR #1656 Correct Groupby failure in dask when un-aggregable columns are left in dataframe.
- PR #1689 Fix groupby performance regression
- PR #1694 Add Cython as a runtime dependency since it's required in `setup.py`


# cuDF 0.6.1 (25 Mar 2019)

## Bug Fixes

- PR #1275 Fix CentOS exception in DataFrame.hash_partition from using value "returned" by a void function


# cuDF 0.6.0 (22 Mar 2019)

## New Features

- PR #760 Raise `FileNotFoundError` instead of `GDF_FILE_ERROR` in `read_csv` if the file does not exist
- PR #539 Add Python bindings for replace function
- PR #823 Add Doxygen configuration to enable building HTML documentation for libcudf C/C++ API
- PR #807 CSV Reader: Add byte_range parameter to specify the range in the input file to be read
- PR #857 Add Tail method for Series/DataFrame and update Head method to use iloc
- PR #858 Add series feature hashing support
- PR #871 CSV Reader: Add support for NA values, including user specified strings
- PR #893 Adds PyArrow based parquet readers / writers to Python, fix category dtype handling, fix arrow ingest buffer size issues
- PR #867 CSV Reader: Add support for ignoring blank lines and comment lines
- PR #887 Add Series digitize method
- PR #895 Add Series groupby
- PR #898 Add DataFrame.groupby(level=0) support
- PR #920 Add feather, JSON, HDF5 readers / writers from PyArrow / Pandas
- PR #888 CSV Reader: Add prefix parameter for column names, used when parsing without a header
- PR #913 Add DLPack support: convert between cuDF DataFrame and DLTensor
- PR #939 Add ORC reader from PyArrow
- PR #918 Add Series.groupby(level=0) support
- PR #906 Add binary and comparison ops to DataFrame
- PR #958 Support unary and binary ops on indexes
- PR #964 Add `rename` method to `DataFrame`, `Series`, and `Index`
- PR #985 Add `Series.to_frame` method
- PR #985 Add `drop=` keyword to reset_index method
- PR #994 Remove references to pygdf
- PR #990 Add external series groupby support
- PR #988 Add top-level merge function to cuDF
- PR #992 Add comparison binaryops to DateTime columns
- PR #996 Replace relative path imports with absolute paths in tests
- PR #995 CSV Reader: Add index_col parameter to specify the column name or index to be used as row labels
- PR #1004 Add `from_gpu_matrix` method to DataFrame
- PR #997 Add property index setter
- PR #1007 Replace relative path imports with absolute paths in cudf
- PR #1013 select columns with df.columns
- PR #1016 Rename Series.unique_count() to nunique() to match pandas API
- PR #947 Prefixsum to handle nulls and float types
- PR #1029 Remove rest of relative path imports
- PR #1021 Add filtered selection with assignment for Dataframes
- PR #872 Adding NVCategory support to cudf apis
- PR #1052 Add left/right_index and left/right_on keywords to merge
- PR #1091 Add `indicator=` and `suffixes=` keywords to merge
- PR #1107 Add unsupported keywords to Series.fillna
- PR #1032 Add string support to cuDF python
- PR #1136 Removed `gdf_concat`
- PR #1153 Added function for getting the padded allocation size for valid bitmask
- PR #1148 Add cudf.sqrt for dataframes and Series
- PR #1159 Add Python bindings for libcudf dlpack functions
- PR #1155 Add __array_ufunc__ for DataFrame and Series for sqrt
- PR #1168 to_frame for series accepts a name argument


## Improvements

- PR #1218 Add dask-cudf page to API docs
- PR #892 Add support for heterogeneous types in binary ops with JIT
- PR #730 Improve performance of `gdf_table` constructor
- PR #561 Add Doxygen style comments to Join CUDA functions
- PR #813 unified libcudf API functions by replacing gpu_ with gdf_
- PR #822 Add support for `__cuda_array_interface__` for ingest
- PR #756 Consolidate common helper functions from unordered map and multimap
- PR #753 Improve performance of groupby sum and average, especially for cases with few groups.
- PR #836 Add ingest support for arrow chunked arrays in Column, Series, DataFrame creation
- PR #763 Format doxygen comments for csv_read_arg struct
- PR #532 CSV Reader: Use type dispatcher instead of switch block
- PR #694 Unit test utilities improvements
- PR #878 Add better indexing to Groupby
- PR #554 Add `empty` method and `is_monotonic` attribute to `Index`
- PR #1040 Fixed up Doxygen comment tags
- PR #909 CSV Reader: Avoid host->device->host copy for header row data
- PR #916 Improved unit testing and error checking for `gdf_column_concat`
- PR #941 Replace `numpy` call in `Series.hash_encode` with `numba`
- PR #942 Added increment/decrement operators for wrapper types
- PR #943 Updated `count_nonzero_mask` to return `num_rows` when the mask is null
- PR #952 Added trait to map C++ type to `gdf_dtype`
- PR #966 Updated RMM submodule.
- PR #998 Add IO reader/writer modules to API docs, fix for missing cudf.Series docs
- PR #1017 concatenate along columns for Series and DataFrames
- PR #1002 Support indexing a dataframe with another boolean dataframe
- PR #1018 Better concatenation for Series and Dataframes
- PR #1036 Use Numpydoc style docstrings
- PR #1047 Adding gdf_dtype_extra_info to gdf_column_view_augmented
- PR #1054 Added default ctor to SerialTrieNode to overcome Thrust issue in CentOS7 + CUDA10
- PR #1024 CSV Reader: Add support for hexadecimal integers in integral-type columns
- PR #1033 Update `fillna()` to use libcudf function `gdf_replace_nulls`
- PR #1066 Added inplace assignment for columns and select_dtypes for dataframes
- PR #1026 CSV Reader: Change the meaning and type of the quoting parameter to match Pandas
- PR #1100 Adds `CUDF_EXPECTS` error-checking macro
- PR #1092 Fix select_dtype docstring
- PR #1111 Added cudf::table
- PR #1108 Sorting for datetime columns
- PR #1120 Return a `Series` (not a `Column`) from `Series.cat.set_categories()`
- PR #1128 CSV Reader: The last data row does not need to be line terminated
- PR #1183 Bump Arrow version to 0.12.1
- PR #1208 Default to CXX11_ABI=ON
- PR #1252 Fix NVStrings dependencies for cuda 9.2 and 10.0

## Bug Fixes

- PR #821 Fix flake8 issues revealed by flake8 update
- PR #808 Resolved renamed `d_columns_valids` variable name
- PR #820 CSV Reader: fix the issue where reader adds additional rows when file uses \r\n as a line terminator
- PR #780 CSV Reader: Fix scientific notation parsing and null values for empty quotes
- PR #815 CSV Reader: Fix data parsing when tabs are present in the input CSV file
- PR #850 Fix bug where left joins where the left df has 0 rows causes a crash
- PR #861 Fix memory leak by preserving the boolean mask index
- PR #875 Handle unnamed indexes in to/from arrow functions
- PR #877 Fix ingest of 1 row arrow tables in from arrow function
- PR #876 Added missing `<type_traits>` include
- PR #889 Deleted test_rmm.py which has now moved to RMM repo
- PR #866 Merge v0.5.1 numpy ABI hotfix into 0.6
- PR #917 value_counts return int type on empty columns
- PR #611 Renamed `gdf_reduce_optimal_output_size()` -> `gdf_reduction_get_intermediate_output_size()`
- PR #923 fix index for negative slicing for cudf dataframe and series
- PR #927 CSV Reader: Fix category GDF_CATEGORY hashes not being computed properly
- PR #921 CSV Reader: Fix parsing errors with delim_whitespace, quotations in the header row, unnamed columns
- PR #933 Fix handling objects of all nulls in series creation
- PR #940 CSV Reader: Fix an issue where the last data row is missing when using byte_range
- PR #945 CSV Reader: Fix incorrect datetime64 when milliseconds or space separator are used
- PR #959 Groupby: Problem with column name lookup
- PR #950 Converting dataframe/recarry with non-contiguous arrays
- PR #963 CSV Reader: Fix another issue with missing data rows when using byte_range
- PR #999 Fix 0 sized kernel launches and empty sort_index exception
- PR #993 Fix dtype in selecting 0 rows from objects
- PR #1009 Fix performance regression in `to_pandas` method on DataFrame
- PR #1008 Remove custom dask communication approach
- PR #1001 CSV Reader: Fix a memory access error when reading a large (>2GB) file with date columns
- PR #1019 Binary Ops: Fix error when one input column has null mask but other doesn't
- PR #1014 CSV Reader: Fix false positives in bool value detection
- PR #1034 CSV Reader: Fix parsing floating point precision and leading zero exponents
- PR #1044 CSV Reader: Fix a segfault when byte range aligns with a page
- PR #1058 Added support for `DataFrame.loc[scalar]`
- PR #1060 Fix column creation with all valid nan values
- PR #1073 CSV Reader: Fix an issue where a column name includes the return character
- PR #1090 Updating Doxygen Comments
- PR #1080 Fix dtypes returned from loc / iloc because of lists
- PR #1102 CSV Reader: Minor fixes and memory usage improvements
- PR #1174: Fix release script typo
- PR #1137 Add prebuild script for CI
- PR #1118 Enhanced the `DataFrame.from_records()` feature
- PR #1129 Fix join performance with index parameter from using numpy array
- PR #1145 Issue with .agg call on multi-column dataframes
- PR #908 Some testing code cleanup
- PR #1167 Fix issue with null_count not being set after inplace fillna()
- PR #1184 Fix iloc performance regression
- PR #1185 Support left_on/right_on and also on=str in merge
- PR #1200 Fix allocating bitmasks with numba instead of rmm in allocate_mask function
- PR #1213 Fix bug with csv reader requesting subset of columns using wrong datatype
- PR #1223 gpuCI: Fix label on rapidsai channel on gpu build scripts
- PR #1242 Add explicit Thrust exec policy to fix NVCATEGORY_TEST segfault on some platforms
- PR #1246 Fix categorical tests that failed due to bad implicit type conversion
- PR #1255 Fix overwriting conda package main label uploads
- PR #1259 Add dlpack includes to pip build


# cuDF 0.5.1 (05 Feb 2019)

## Bug Fixes

- PR #842 Avoid using numpy via cimport to prevent ABI issues in Cython compilation


# cuDF 0.5.0 (28 Jan 2019)

## New Features

- PR #722 Add bzip2 decompression support to `read_csv()`
- PR #693 add ZLIB-based GZIP/ZIP support to `read_csv_strings()`
- PR #411 added null support to gdf_order_by (new API) and cudf_table::sort
- PR #525 Added GitHub Issue templates for bugs, documentation, new features, and questions
- PR #501 CSV Reader: Add support for user-specified decimal point and thousands separator to read_csv_strings()
- PR #455 CSV Reader: Add support for user-specified decimal point and thousands separator to read_csv()
- PR #439 add `DataFrame.drop` method similar to pandas
- PR #356 add `DataFrame.transpose` method and `DataFrame.T` property similar to pandas
- PR #505 CSV Reader: Add support for user-specified boolean values
- PR #350 Implemented Series replace function
- PR #490 Added print_env.sh script to gather relevant environment details when reporting cuDF issues
- PR #474 add ZLIB-based GZIP/ZIP support to `read_csv()`
- PR #547 Added melt similar to `pandas.melt()`
- PR #491 Add CI test script to check for updates to CHANGELOG.md in PRs
- PR #550 Add CI test script to check for style issues in PRs
- PR #558 Add CI scripts for cpu-based conda and gpu-based test builds
- PR #524 Add Boolean Indexing
- PR #564 Update python `sort_values` method to use updated libcudf `gdf_order_by` API
- PR #509 CSV Reader: Input CSV file can now be passed in as a text or a binary buffer
- PR #607 Add `__iter__` and iteritems to DataFrame class
- PR #643 added a new api gdf_replace_nulls that allows a user to replace nulls in a column

## Improvements

- PR #426 Removed sort-based groupby and refactored existing groupby APIs. Also improves C++/CUDA compile time.
- PR #461 Add `CUDF_HOME` variable in README.md to replace relative pathing.
- PR #472 RMM: Created centralized rmm::device_vector alias and rmm::exec_policy
- PR #500 Improved the concurrent hash map class to support partitioned (multi-pass) hash table building.
- PR #454 Improve CSV reader docs and examples
- PR #465 Added templated C++ API for RMM to avoid explicit cast to `void**`
- PR #513 `.gitignore` tweaks
- PR #521 Add `assert_eq` function for testing
- PR #502 Simplify Dockerfile for local dev, eliminate old conda/pip envs
- PR #549 Adds `-rdynamic` compiler flag to nvcc for Debug builds
- PR #472 RMM: Created centralized rmm::device_vector alias and rmm::exec_policy
- PR #577 Added external C++ API for scatter/gather functions
- PR #500 Improved the concurrent hash map class to support partitioned (multi-pass) hash table building
- PR #583 Updated `gdf_size_type` to `int`
- PR #500 Improved the concurrent hash map class to support partitioned (multi-pass) hash table building
- PR #617 Added .dockerignore file. Prevents adding stale cmake cache files to the docker container
- PR #658 Reduced `JOIN_TEST` time by isolating overflow test of hash table size computation
- PR #664 Added Debuging instructions to README
- PR #651 Remove noqa marks in `__init__.py` files
- PR #671 CSV Reader: uncompressed buffer input can be parsed without explicitly specifying compression as None
- PR #684 Make RMM a submodule
- PR #718 Ensure sum, product, min, max methods pandas compatibility on empty datasets
- PR #720 Refactored Index classes to make them more Pandas-like, added CategoricalIndex
- PR #749 Improve to_arrow and from_arrow Pandas compatibility
- PR #766 Remove TravisCI references, remove unused variables from CMake, fix ARROW_VERSION in Cmake
- PR #773 Add build-args back to Dockerfile and handle dependencies based on environment yml file
- PR #781 Move thirdparty submodules to root and symlink in /cpp
- PR #843 Fix broken cudf/python API examples, add new methods to the API index

## Bug Fixes

- PR #569 CSV Reader: Fix days being off-by-one when parsing some dates
- PR #531 CSV Reader: Fix incorrect parsing of quoted numbers
- PR #465 Added templated C++ API for RMM to avoid explicit cast to `void**`
- PR #473 Added missing <random> include
- PR #478 CSV Reader: Add api support for auto column detection, header, mangle_dupe_cols, usecols
- PR #495 Updated README to correct where cffi pytest should be executed
- PR #501 Fix the intermittent segfault caused by the `thousands` and `compression` parameters in the csv reader
- PR #502 Simplify Dockerfile for local dev, eliminate old conda/pip envs
- PR #512 fix bug for `on` parameter in `DataFrame.merge` to allow for None or single column name
- PR #511 Updated python/cudf/bindings/join.pyx to fix cudf merge printing out dtypes
- PR #513 `.gitignore` tweaks
- PR #521 Add `assert_eq` function for testing
- PR #537 Fix CMAKE_CUDA_STANDARD_REQURIED typo in CMakeLists.txt
- PR #447 Fix silent failure in initializing DataFrame from generator
- PR #545 Temporarily disable csv reader thousands test to prevent segfault (test re-enabled in PR #501)
- PR #559 Fix Assertion error while using `applymap` to change the output dtype
- PR #575 Update `print_env.sh` script to better handle missing commands
- PR #612 Prevent an exception from occuring with true division on integer series.
- PR #630 Fix deprecation warning for `pd.core.common.is_categorical_dtype`
- PR #622 Fix Series.append() behaviour when appending values with different numeric dtype
- PR #603 Fix error while creating an empty column using None.
- PR #673 Fix array of strings not being caught in from_pandas
- PR #644 Fix return type and column support of dataframe.quantile()
- PR #634 Fix create `DataFrame.from_pandas()` with numeric column names
- PR #654 Add resolution check for GDF_TIMESTAMP in Join
- PR #648 Enforce one-to-one copy required when using `numba>=0.42.0`
- PR #645 Fix cmake build type handling not setting debug options when CMAKE_BUILD_TYPE=="Debug"
- PR #669 Fix GIL deadlock when launching multiple python threads that make Cython calls
- PR #665 Reworked the hash map to add a way to report the destination partition for a key
- PR #670 CMAKE: Fix env include path taking precedence over libcudf source headers
- PR #674 Check for gdf supported column types
- PR #677 Fix 'gdf_csv_test_Dates' gtest failure due to missing nrows parameter
- PR #604 Fix the parsing errors while reading a csv file using `sep` instead of `delimiter`.
- PR #686 Fix converting nulls to NaT values when converting Series to Pandas/Numpy
- PR #689 CSV Reader: Fix behavior with skiprows+header to match pandas implementation
- PR #691 Fixes Join on empty input DFs
- PR #706 CSV Reader: Fix broken dtype inference when whitespace is in data
- PR #717 CSV reader: fix behavior when parsing a csv file with no data rows
- PR #724 CSV Reader: fix build issue due to parameter type mismatch in a std::max call
- PR #734 Prevents reading undefined memory in gpu_expand_mask_bits numba kernel
- PR #747 CSV Reader: fix an issue where CUDA allocations fail with some large input files
- PR #750 Fix race condition for handling NVStrings in CMake
- PR #719 Fix merge column ordering
- PR #770 Fix issue where RMM submodule pointed to wrong branch and pin other to correct branches
- PR #778 Fix hard coded ABI off setting
- PR #784 Update RMM submodule commit-ish and pip paths
- PR #794 Update `rmm::exec_policy` usage to fix segmentation faults when used as temprory allocator.
- PR #800 Point git submodules to branches of forks instead of exact commits


# cuDF 0.4.0 (05 Dec 2018)

## New Features

- PR #398 add pandas-compatible `DataFrame.shape()` and `Series.shape()`
- PR #394 New documentation feature "10 Minutes to cuDF"
- PR #361 CSV Reader: Add support for strings with delimiters

## Improvements

 - PR #436 Improvements for type_dispatcher and wrapper structs
 - PR #429 Add CHANGELOG.md (this file)
 - PR #266 use faster CUDA-accelerated DataFrame column/Series concatenation.
 - PR #379 new C++ `type_dispatcher` reduces code complexity in supporting many data types.
 - PR #349 Improve performance for creating columns from memoryview objects
 - PR #445 Update reductions to use type_dispatcher. Adds integer types support to sum_of_squares.
 - PR #448 Improve installation instructions in README.md
 - PR #456 Change default CMake build to Release, and added option for disabling compilation of tests

## Bug Fixes

 - PR #444 Fix csv_test CUDA too many resources requested fail.
 - PR #396 added missing output buffer in validity tests for groupbys.
 - PR #408 Dockerfile updates for source reorganization
 - PR #437 Add cffi to Dockerfile conda env, fixes "cannot import name 'librmm'"
 - PR #417 Fix `map_test` failure with CUDA 10
 - PR #414 Fix CMake installation include file paths
 - PR #418 Properly cast string dtypes to programmatic dtypes when instantiating columns
 - PR #427 Fix and tests for Concatenation illegal memory access with nulls


# cuDF 0.3.0 (23 Nov 2018)

## New Features

 - PR #336 CSV Reader string support

## Improvements

 - PR #354 source code refactored for better organization. CMake build system overhaul. Beginning of transition to Cython bindings.
 - PR #290 Add support for typecasting to/from datetime dtype
 - PR #323 Add handling pyarrow boolean arrays in input/out, add tests
 - PR #325 GDF_VALIDITY_UNSUPPORTED now returned for algorithms that don't support non-empty valid bitmasks
 - PR #381 Faster InputTooLarge Join test completes in ms rather than minutes.
 - PR #373 .gitignore improvements
 - PR #367 Doc cleanup & examples for DataFrame methods
 - PR #333 Add Rapids Memory Manager documentation
 - PR #321 Rapids Memory Manager adds file/line location logging and convenience macros
 - PR #334 Implement DataFrame `__copy__` and `__deepcopy__`
 - PR #271 Add NVTX ranges to pygdf
 - PR #311 Document system requirements for conda install

## Bug Fixes

 - PR #337 Retain index on `scale()` function
 - PR #344 Fix test failure due to PyArrow 0.11 Boolean handling
 - PR #364 Remove noexcept from managed_allocator;  CMakeLists fix for NVstrings
 - PR #357 Fix bug that made all series be considered booleans for indexing
 - PR #351 replace conda env configuration for developers
 - PRs #346 #360 Fix CSV reading of negative numbers
 - PR #342 Fix CMake to use conda-installed nvstrings
 - PR #341 Preserve categorical dtype after groupby aggregations
 - PR #315 ReadTheDocs build update to fix missing libcuda.so
 - PR #320 FIX out-of-bounds access error in reductions.cu
 - PR #319 Fix out-of-bounds memory access in libcudf count_valid_bits
 - PR #303 Fix printing empty dataframe


# cuDF 0.2.0 and cuDF 0.1.0

These were initial releases of cuDF based on previously separate pyGDF and libGDF libraries.<|MERGE_RESOLUTION|>--- conflicted
+++ resolved
@@ -12,9 +12,6 @@
 - PR #1745 Add rounding of numeric columns via Numba
 - PR #1772 JSON reader: add support for BytesIO and StringIO input
 - PR #1527 Support GDF_BOOL8 in readers and writers
-<<<<<<< HEAD
-- PR #1845 Add cudf::drop_duplicates, DataFrame.drop_duplicates
-=======
 - PR #1819 Logical operators (AND, OR, NOT) for libcudf and cuDF
 - PR #1813 ORC Reader: Add support for stripe selection
 - PR #1828 JSON Reader: add suport for bool8 columns
@@ -25,8 +22,8 @@
 - PR #1948 Add operator functions like `Series.add()` to DataFrame and Series
 - PR #1954 Add skip test argument to GPU build script
 - PR #1542 Python method and bindings for to_csv
-
->>>>>>> b472a78c
+- PR #1845 Add cudf::drop_duplicates, DataFrame.drop_duplicates
+
 
 ## Improvements
 
