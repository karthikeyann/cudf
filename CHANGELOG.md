--- conflicted
+++ resolved
@@ -27,11 +27,8 @@
 - PR #2429 Java column vector: added support for getting length of strings in a ColumnVector 
 - PR #2415 Revamp `value_counts` to use groupby count series of any type
 - PR #2437 ORC reader: Add 'use_np_dtypes' option
-<<<<<<< HEAD
+- PR #2382 Add CategoricalAccessor add, remove, rename, and ordering methods
 - PR #2213 Support s/ms/us/ns DatetimeColumn time unit resolutions
-=======
-- PR #2382 Add CategoricalAccessor add, remove, rename, and ordering methods
->>>>>>> 3f30951d
 
 ## Improvements
 
