--- conflicted
+++ resolved
@@ -52,15 +52,9 @@
  * If types of the input columns mismatch
  *
  * @param columns_to_concat host_span of column views to be concatenated into a single column
-<<<<<<< HEAD
  * @param mr Device memory resource used to allocate the returned column's device memory
- * @return Unique pointer to a single table having all the rows from the
- * elements of `columns_to_concat` respectively in the same order.
-=======
- * @param mr Device memory resource used to allocate the returned column's device memory.
  * @return A single column having all the rows from the elements of `columns_to_concat` respectively
  * in the same order.
->>>>>>> c897f48f
  */
 std::unique_ptr<column> concatenate(
   host_span<column_view const> columns_to_concat,
@@ -88,15 +82,9 @@
  * If number of columns mismatch
  *
  * @param tables_to_concat host_span of table views to be concatenated into a single table
-<<<<<<< HEAD
  * @param mr Device memory resource used to allocate the returned table's device memory
- * @return Unique pointer to a single table having all the rows from the
- * elements of `tables_to_concat` respectively in the same order.
-=======
- * @param mr Device memory resource used to allocate the returned table's device memory.
  * @return A single table having all the rows from the elements of `tables_to_concat` respectively
  * in the same order.
->>>>>>> c897f48f
  */
 std::unique_ptr<table> concatenate(
   host_span<table_view const> tables_to_concat,
