--- conflicted
+++ resolved
@@ -659,19 +659,6 @@
     return collector.visit(col_type, *this);
   }
   void finalize(aggregation_finalizer& finalizer) const override { finalizer.visit(*this); }
-<<<<<<< HEAD
-=======
-};
-
-/**
- * @brief Derived class for specifying a dense rank aggregation
- */
-class dense_rank_aggregation final : public rolling_aggregation,
-                                     public groupby_scan_aggregation,
-                                     public scan_aggregation {
- public:
-  dense_rank_aggregation() : aggregation{DENSE_RANK} {}
->>>>>>> 621d26fa
 
  private:
   size_t hash_impl() const
