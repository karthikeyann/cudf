--- conflicted
+++ resolved
@@ -37,15 +37,10 @@
  * @file
  */
 
-<<<<<<< HEAD
 constexpr size_t default_row_group_size_bytes   = 128 * 1024 * 1024;  ///< 128MB per row group
 constexpr size_type default_row_group_size_rows = 1000000;  ///< 1 million rows per row group
-=======
-constexpr size_t default_row_group_size_bytes   = 128 * 1024 * 1024;  // 128MB
-constexpr size_type default_row_group_size_rows = 1000000;
-constexpr size_t default_max_page_size_bytes    = 512 * 1024;
-constexpr size_type default_max_page_size_rows  = 20000;
->>>>>>> 8c9f3a24
+constexpr size_t default_max_page_size_bytes    = 512 * 1024;  ///< 512KB per page
+constexpr size_type default_max_page_size_rows  = 20000;  ///< 20k rows per page
 
 class parquet_reader_options_builder;
 
@@ -783,13 +778,8 @@
   /**
    * @brief Sets the maximum number of rows in output row groups.
    *
-<<<<<<< HEAD
    * @param val maximum number or rows
    * @return this for chaining
-=======
-   * @param val maximum number of rows
-   * @return this for chaining.
->>>>>>> 8c9f3a24
    */
   parquet_writer_options_builder& row_group_size_rows(size_type val)
   {
@@ -803,7 +793,7 @@
    * bytes, and will be adjusted to match if it is.
    *
    * @param val maximum page size
-   * @return this for chaining.
+   * @return this for chaining
    */
   parquet_writer_options_builder& max_page_size_bytes(size_t val)
   {
@@ -816,7 +806,7 @@
    * Cannot be larger than the row group size in rows, and will be adjusted to match if it is.
    *
    * @param val maximum rows per page
-   * @return this for chaining.
+   * @return this for chaining
    */
   parquet_writer_options_builder& max_page_size_rows(size_type val)
   {
@@ -1205,13 +1195,8 @@
   /**
    * @brief Sets the maximum number of rows in output row groups.
    *
-<<<<<<< HEAD
    * @param val maximum number or rows
    * @return this for chaining
-=======
-   * @param val maximum number of rows
-   * @return this for chaining.
->>>>>>> 8c9f3a24
    */
   chunked_parquet_writer_options_builder& row_group_size_rows(size_type val)
   {
@@ -1225,7 +1210,7 @@
    * bytes, and will be adjusted to match if it is.
    *
    * @param val maximum page size
-   * @return this for chaining.
+   * @return this for chaining
    */
   chunked_parquet_writer_options_builder& max_page_size_bytes(size_t val)
   {
@@ -1238,7 +1223,7 @@
    * Cannot be larger than the row group size in rows, and will be adjusted to match if it is.
    *
    * @param val maximum rows per page
-   * @return this for chaining.
+   * @return this for chaining
    */
   chunked_parquet_writer_options_builder& max_page_size_rows(size_type val)
   {
