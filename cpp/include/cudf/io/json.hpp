/*
 * Copyright (c) 2020-2024, NVIDIA CORPORATION.
 *
 * Licensed under the Apache License, Version 2.0 (the "License");
 * you may not use this file except in compliance with the License.
 * You may obtain a copy of the License at
 *
 *     http://www.apache.org/licenses/LICENSE-2.0
 *
 * Unless required by applicable law or agreed to in writing, software
 * distributed under the License is distributed on an "AS IS" BASIS,
 * WITHOUT WARRANTIES OR CONDITIONS OF ANY KIND, either express or implied.
 * See the License for the specific language governing permissions and
 * limitations under the License.
 */

#pragma once

#include "types.hpp"

#include <cudf/table/table_view.hpp>
#include <cudf/types.hpp>

#include <rmm/mr/device/per_device_resource.hpp>
#include <rmm/resource_ref.hpp>

#include <map>
#include <string>
#include <utility>
#include <variant>
#include <vector>

namespace cudf {
namespace io {
/**
 * @addtogroup io_readers
 * @{
 * @file
 */

class json_reader_options_builder;

/**
 * @brief Allows specifying the target types for nested JSON data via json_reader_options'
 * `set_dtypes` method.
 */
struct schema_element {
  /**
   * @brief The type that this column should be converted to
   */
  data_type type;

  /**
   * @brief Allows specifying this column's child columns target type
   */
  std::map<std::string, schema_element> child_types;
};

/**
 * @brief Control the error recovery behavior of the json parser
 */
enum class json_recovery_mode_t {
  FAIL,              ///< Does not recover from an error when encountering an invalid format
  RECOVER_WITH_NULL  ///< Recovers from an error, replacing invalid records with null
};

/**
 * @brief Input arguments to the `read_json` interface.
 *
 * Available parameters are closely patterned after PANDAS' `read_json` API.
 * Not all parameters are supported. If the matching PANDAS' parameter
 * has a default value of `None`, then a default value of `-1` or `0` may be
 * used as the equivalent.
 *
 * Parameters in PANDAS that are unavailable or in cudf:
 *
 * | Name                 | Description                                      |
 * | -------------------- | ------------------------------------------------ |
 * | `orient`             | currently fixed-format                           |
 * | `typ`                | data is always returned as a cudf::table         |
 * | `convert_axes`       | use column functions for axes operations instead |
 * | `convert_dates`      | dates are detected automatically                 |
 * | `keep_default_dates` | dates are detected automatically                 |
 * | `numpy`              | data is always returned as a cudf::table         |
 * | `precise_float`      | there is only one converter                      |
 * | `date_unit`          | only millisecond units are supported             |
 * | `encoding`           | only ASCII-encoded data is supported             |
 * | `chunksize`          | use `byte_range_xxx` for chunking instead        |
 */
class json_reader_options {
  source_info _source;

  // Data types of the column; empty to infer dtypes
  std::variant<std::vector<data_type>,
               std::map<std::string, data_type>,
               std::map<std::string, schema_element>>
    _dtypes;
  // Specify the compression format of the source or infer from file extension
  compression_type _compression = compression_type::AUTO;

  // Read the file as a json object per line
  bool _lines = false;
  // Parse mixed types as a string column
  bool _mixed_types_as_string = false;
  // Delimiter separating records in JSON lines
  char _delimiter = '\n';
  // Prune columns on read, selected based on the _dtypes option
  bool _prune_columns = false;

  // Bytes to skip from the start
  size_t _byte_range_offset = 0;
  // Bytes to read; always reads complete rows
  size_t _byte_range_size = 0;

  // Whether to parse dates as DD/MM versus MM/DD
  bool _dayfirst = false;

  // Whether to use the legacy reader
  bool _legacy = false;

  // Whether to keep the quote characters of string values
  bool _keep_quotes = false;

  // Normalize single quotes
  bool _normalize_single_quotes = false;

  // Normalize unquoted spaces and tabs
  bool _normalize_whitespace = false;

  // Whether to recover after an invalid JSON line
  json_recovery_mode_t _recovery_mode = json_recovery_mode_t::FAIL;

  // Validation checks for spark
<<<<<<< HEAD
  // Should the json validation be strict of not
  bool _strict_validation = false;
  // Allow leading zeros for numeric values.
  bool _allow_numeric_leading_zeros = true;
  // Allow nonnumeric numbers. NaN/Inf
  bool _allow_nonnumeric_numbers = true;
  // Allow unquoted control characters
  bool _allow_unquoted_control_chars = true;
=======
  // Allow leading zeros for numeric values.
  bool _allow_numeric_leading_zeros = true;
  // Allow unquoted control characters
  bool allowUnquotedControlChars = true;
>>>>>>> cd6a30fd
  // Additional values to recognize as null values
  std::vector<std::string> _na_values;

  /**
   * @brief Constructor from source info.
   *
   * @param src source information used to read parquet file
   */
  explicit json_reader_options(source_info src) : _source{std::move(src)} {}

  friend json_reader_options_builder;

 public:
  /**
   * @brief Default constructor.
   *
   * This has been added since Cython requires a default constructor to create objects on stack.
   */
  json_reader_options() = default;

  /**
   * @brief create json_reader_options_builder which will build json_reader_options.
   *
   * @param src source information used to read json file
   * @returns builder to build the options
   */
  static json_reader_options_builder builder(source_info src);

  /**
   * @brief Returns source info.
   *
   * @returns Source info
   */
  [[nodiscard]] source_info const& get_source() const { return _source; }

  /**
   * @brief Returns data types of the columns.
   *
   * @returns Data types of the columns
   */
  [[nodiscard]] std::variant<std::vector<data_type>,
                             std::map<std::string, data_type>,
                             std::map<std::string, schema_element>> const&
  get_dtypes() const
  {
    return _dtypes;
  }

  /**
   * @brief Returns compression format of the source.
   *
   * @return Compression format of the source
   */
  [[nodiscard]] compression_type get_compression() const { return _compression; }

  /**
   * @brief Returns number of bytes to skip from source start.
   *
   * @return Number of bytes to skip from source start
   */
  [[nodiscard]] size_t get_byte_range_offset() const { return _byte_range_offset; }

  /**
   * @brief Returns number of bytes to read.
   *
   * @return Number of bytes to read
   */
  [[nodiscard]] size_t get_byte_range_size() const { return _byte_range_size; }

  /**
   * @brief Returns number of bytes to read with padding.
   *
   * @return Number of bytes to read with padding
   */
  [[nodiscard]] size_t get_byte_range_size_with_padding() const
  {
    if (_byte_range_size == 0) {
      return 0;
    } else {
      return _byte_range_size + get_byte_range_padding();
    }
  }

  /**
   * @brief Returns number of bytes to pad when reading.
   *
   * @return Number of bytes to pad
   */
  [[nodiscard]] size_t get_byte_range_padding() const
  {
    auto const num_columns = std::visit([](auto const& dtypes) { return dtypes.size(); }, _dtypes);

    auto const max_row_bytes = 16 * 1024;  // 16KB
    auto const column_bytes  = 64;
    auto const base_padding  = 1024;  // 1KB

    if (num_columns == 0) {
      // Use flat size if the number of columns is not known
      return max_row_bytes;
    }

    // Expand the size based on the number of columns, if available
    return base_padding + num_columns * column_bytes;
  }

  /**
   * @brief Returns delimiter separating records in JSON lines
   *
   * @return Delimiter separating records in JSON lines
   */
  [[nodiscard]] char get_delimiter() const { return _delimiter; }

  /**
   * @brief Whether to read the file as a json object per line.
   *
   * @return `true` if reading the file as a json object per line
   */
  [[nodiscard]] bool is_enabled_lines() const { return _lines; }

  /**
   * @brief Whether to parse mixed types as a string column.
   *
   * @return `true` if mixed types are parsed as a string column
   */
  [[nodiscard]] bool is_enabled_mixed_types_as_string() const { return _mixed_types_as_string; }

  /**
   * @brief Whether to prune columns on read, selected based on the @ref set_dtypes option.
   *
   * When set as true, if the reader options include @ref set_dtypes, then
   * the reader will only return those columns which are mentioned in @ref set_dtypes.
   * If false, then all columns are returned, independent of the @ref set_dtypes
   * setting.
   *
   * @return True if column pruning is enabled
   */
  [[nodiscard]] bool is_enabled_prune_columns() const { return _prune_columns; }

  /**
   * @brief Whether to parse dates as DD/MM versus MM/DD.
   *
   * @returns true if dates are parsed as DD/MM, false if MM/DD
   */
  [[nodiscard]] bool is_enabled_dayfirst() const { return _dayfirst; }

  /**
   * @brief Whether the reader should keep quotes of string values.
   *
   * @returns true if the reader should keep quotes, false otherwise
   */
  [[nodiscard]] bool is_enabled_keep_quotes() const { return _keep_quotes; }

  /**
   * @brief Whether the reader should normalize single quotes around strings
   *
   * @returns true if the reader should normalize single quotes, false otherwise
   */
  [[nodiscard]] bool is_enabled_normalize_single_quotes() const { return _normalize_single_quotes; }

  /**
   * @brief Whether the reader should normalize unquoted whitespace characters
   *
   * @returns true if the reader should normalize whitespace, false otherwise
   */
  [[nodiscard]] bool is_enabled_normalize_whitespace() const { return _normalize_whitespace; }

  /**
   * @brief Queries the JSON reader's behavior on invalid JSON lines.
   *
   * @returns An enum that specifies the JSON reader's behavior on invalid JSON lines.
   */
  [[nodiscard]] json_recovery_mode_t recovery_mode() const { return _recovery_mode; }

  /**
<<<<<<< HEAD
   * @brief Whether json validation should be enforced strictly or not.
   *
   * @return true if it should be.
   */
  [[nodiscard]] bool is_strict_validation() const { return _strict_validation; }

  /**
   * @brief Whether leading zeros are allowed in numeric values. strict validation
   * must be enabled for this to work.
   *
   * @return true if leading zeros are allowed in numeric values
   */
  [[nodiscard]] bool is_allowed_numeric_leading_zeros() const { return _allow_numeric_leading_zeros; }

  /**
   * @brief Whether unquoted number values should be allowed NaN, +INF, -INF, +Infinity, Infinity, and 
   * -Infinity. strict validation must be enabled for this to work.
   *
   * @return true if leading zeros are allowed in numeric values
   */
  [[nodiscard]] bool is_allowed_nonnumeric_numbers() const { return _allow_nonnumeric_numbers; }

  /**
   * @brief Whether in a quoted string should characters greater than or equal to 0 and less than 32 be allowed
   * without some form of escaping. Strict validation must be enabled for this to work.
   *
   * @return true if unquoted control chars are allowed.
   */
  [[nodiscard]] bool is_allowed_unquoted_control_chars() const { return _allow_unquoted_control_chars; }
=======
   * @brief Whether leading zeros are allowed in numeric values.
   *
   * @return true if leading zeros are allowed in numeric values
   */
  [[nodiscard]] bool is_allowed_numeric_leading_zeros() const
  {
    return _allow_numeric_leading_zeros;
  }
>>>>>>> cd6a30fd

  /**
   * @brief Returns additional values to recognize as null values.
   *
   * @return Additional values to recognize as null values
   */
  [[nodiscard]] std::vector<std::string> const& get_na_values() const { return _na_values; }

  /**
   * @brief Set data types for columns to be read.
   *
   * @param types Vector of dtypes
   */
  void set_dtypes(std::vector<data_type> types) { _dtypes = std::move(types); }

  /**
   * @brief Set data types for columns to be read.
   *
   * @param types Vector dtypes in string format
   */
  void set_dtypes(std::map<std::string, data_type> types) { _dtypes = std::move(types); }

  /**
   * @brief Set data types for a potentially nested column hierarchy.
   *
   * @param types Map of column names to schema_element to support arbitrary nesting of data types
   */
  void set_dtypes(std::map<std::string, schema_element> types) { _dtypes = std::move(types); }

  /**
   * @brief Set the compression type.
   *
   * @param comp_type The compression type used
   */
  void set_compression(compression_type comp_type) { _compression = comp_type; }

  /**
   * @brief Set number of bytes to skip from source start.
   *
   * @param offset Number of bytes of offset
   */
  void set_byte_range_offset(size_type offset) { _byte_range_offset = offset; }

  /**
   * @brief Set number of bytes to read.
   *
   * @param size Number of bytes to read
   */
  void set_byte_range_size(size_type size) { _byte_range_size = size; }

  /**
   * @brief Set delimiter separating records in JSON lines
   *
   * @param delimiter Delimiter separating records in JSON lines
   */
  void set_delimiter(char delimiter)
  {
    switch (delimiter) {
      case '{':
      case '[':
      case '}':
      case ']':
      case ',':
      case ':':
      case '"':
      case '\'':
      case '\\':
      case ' ':
      case '\t':
      case '\r': CUDF_FAIL("Unsupported delimiter character.", std::invalid_argument); break;
    }
    _delimiter = delimiter;
  }

  /**
   * @brief Set whether to read the file as a json object per line.
   *
   * @param val Boolean value to enable/disable the option to read each line as a json object
   */
  void enable_lines(bool val) { _lines = val; }

  /**
   * @brief Set whether to parse mixed types as a string column.
   * Also enables forcing to read a struct as string column using schema.
   *
   * @param val Boolean value to enable/disable parsing mixed types as a string column
   */
  void enable_mixed_types_as_string(bool val) { _mixed_types_as_string = val; }

  /**
   * @brief Set whether to prune columns on read, selected based on the @ref set_dtypes option.
   *
   * When set as true, if the reader options include @ref set_dtypes, then
   * the reader will only return those columns which are mentioned in @ref set_dtypes.
   * If false, then all columns are returned, independent of the @ref set_dtypes setting.
   *
   * @param val Boolean value to enable/disable column pruning
   */
  void enable_prune_columns(bool val) { _prune_columns = val; }

  /**
   * @brief Set whether to parse dates as DD/MM versus MM/DD.
   *
   * @param val Boolean value to enable/disable day first parsing format
   */
  void enable_dayfirst(bool val) { _dayfirst = val; }

  /**
   * @brief Set whether the reader should keep quotes of string values.
   *
   * @param val Boolean value to indicate whether the reader should keep quotes
   * of string values
   */
  void enable_keep_quotes(bool val) { _keep_quotes = val; }

  /**
   * @brief Set whether the reader should enable normalization of single quotes around strings.
   *
   * @param val Boolean value to indicate whether the reader should normalize single quotes around
   * strings
   */
  void enable_normalize_single_quotes(bool val) { _normalize_single_quotes = val; }

  /**
   * @brief Set whether the reader should enable normalization of unquoted whitespace
   *
   * @param val Boolean value to indicate whether the reader should normalize unquoted whitespace
   * characters i.e. tabs and spaces
   */
  void enable_normalize_whitespace(bool val) { _normalize_whitespace = val; }

  /**
   * @brief Specifies the JSON reader's behavior on invalid JSON lines.
   *
   * @param val An enum value to indicate the JSON reader's behavior on invalid JSON lines.
   */
  void set_recovery_mode(json_recovery_mode_t val) { _recovery_mode = val; }

  /**
<<<<<<< HEAD
   * @brief Set whether strict validation is enabled or not.
   *
   * @param val Boolean value to indicate whether strict validation is enabled.
   */
  void set_strict_validation(bool val) { _strict_validation = val; }

  /**
   * @brief Set whether leading zeros are allowed in numeric values. strict validation
   * must be enabled for this to work.
=======
   * @brief Set Whether leading zeros are allowed in numeric values.
>>>>>>> cd6a30fd
   *
   * @param val Boolean value to indicate whether leading zeros are allowed in numeric values
   */
  void allow_numeric_leading_zeros(bool val) { _allow_numeric_leading_zeros = val; }

  /**
<<<<<<< HEAD
   * @brief Set whether unquoted number values should be allowed NaN, +INF, -INF, +Infinity, 
   * Infinity, and -Infinity. strict validation must be enabled for this to work.
   *
   * @param val Boolean value to indicate whether leading zeros are allowed in numeric values
   */
  void allow_nonnumeric_numbers(bool val) { _allow_nonnumeric_numbers = val; }

  /**
   * @brief Set whether in a quoted string should characters greater than or equal to 0 
   * and less than 32 be allowed without some form of escaping. Strict validation must 
   * be enabled for this to work.
   *
   * @param val true to indicate wether unquoted control chars are allowed.
   */
  void allow_unquoted_control_chars(bool val) { _allow_unquoted_control_chars = val; }

  /**
=======
>>>>>>> cd6a30fd
   * @brief Sets additional values to recognize as null values.
   *
   * @param vals Vector of values to be considered to be null
   */
  void set_na_values(std::vector<std::string> vals) { _na_values = std::move(vals); }
};

/**
 * @brief Builds settings to use for `read_json()`.
 */
class json_reader_options_builder {
  json_reader_options options;

 public:
  /**
   * @brief Default constructor.
   *
   * This has been added since Cython requires a default constructor to create objects on stack.
   */
  explicit json_reader_options_builder() = default;

  /**
   * @brief Constructor from source info.
   *
   * @param src The source information used to read avro file
   */
  explicit json_reader_options_builder(source_info src) : options{std::move(src)} {}

  /**
   * @brief Set data types for columns to be read.
   *
   * @param types Vector of dtypes
   * @return this for chaining
   */
  json_reader_options_builder& dtypes(std::vector<data_type> types)
  {
    options._dtypes = std::move(types);
    return *this;
  }

  /**
   * @brief Set data types for columns to be read.
   *
   * @param types Column name -> dtype map
   * @return this for chaining
   */
  json_reader_options_builder& dtypes(std::map<std::string, data_type> types)
  {
    options._dtypes = std::move(types);
    return *this;
  }

  /**
   * @brief Set data types for columns to be read.
   *
   * @param types Column name -> schema_element map
   * @return this for chaining
   */
  json_reader_options_builder& dtypes(std::map<std::string, schema_element> types)
  {
    options._dtypes = std::move(types);
    return *this;
  }

  /**
   * @brief Set the compression type.
   *
   * @param comp_type The compression type used
   * @return this for chaining
   */
  json_reader_options_builder& compression(compression_type comp_type)
  {
    options._compression = comp_type;
    return *this;
  }

  /**
   * @brief Set number of bytes to skip from source start.
   *
   * @param offset Number of bytes of offset
   * @return this for chaining
   */
  json_reader_options_builder& byte_range_offset(size_type offset)
  {
    options._byte_range_offset = offset;
    return *this;
  }

  /**
   * @brief Set number of bytes to read.
   *
   * @param size Number of bytes to read
   * @return this for chaining
   */
  json_reader_options_builder& byte_range_size(size_type size)
  {
    options._byte_range_size = size;
    return *this;
  }

  /**
   * @brief Set delimiter separating records in JSON lines
   *
   * @param delimiter Delimiter separating records in JSON lines
   * @return this for chaining
   */
  json_reader_options_builder& delimiter(char delimiter)
  {
    options.set_delimiter(delimiter);
    return *this;
  }

  /**
   * @brief Set whether to read the file as a json object per line.
   *
   * @param val Boolean value to enable/disable the option to read each line as a json object
   * @return this for chaining
   */
  json_reader_options_builder& lines(bool val)
  {
    options._lines = val;
    return *this;
  }

  /**
   * @brief Set whether to parse mixed types as a string column.
   * Also enables forcing to read a struct as string column using schema.
   *
   * @param val Boolean value to enable/disable parsing mixed types as a string column
   * @return this for chaining
   */
  json_reader_options_builder& mixed_types_as_string(bool val)
  {
    options._mixed_types_as_string = val;
    return *this;
  }

  /**
   * @brief Set whether to prune columns on read, selected based on the @ref dtypes option.
   *
   * When set as true, if the reader options include @ref dtypes, then
   * the reader will only return those columns which are mentioned in @ref dtypes.
   * If false, then all columns are returned, independent of the @ref dtypes setting.
   *
   * @param val Boolean value to enable/disable column pruning
   * @return this for chaining
   */
  json_reader_options_builder& prune_columns(bool val)
  {
    options._prune_columns = val;
    return *this;
  }

  /**
   * @brief Set whether to parse dates as DD/MM versus MM/DD.
   *
   * @param val Boolean value to enable/disable day first parsing format
   * @return this for chaining
   */
  json_reader_options_builder& dayfirst(bool val)
  {
    options._dayfirst = val;
    return *this;
  }

  /**
   * @brief Set whether the reader should keep quotes of string values.
   *
   * @param val Boolean value to indicate whether the reader should keep quotes
   * of string values
   * @return this for chaining
   */
  json_reader_options_builder& keep_quotes(bool val)
  {
    options._keep_quotes = val;
    return *this;
  }

  /**
   * @brief Set whether the reader should normalize single quotes around strings
   *
   * @param val Boolean value to indicate whether the reader should normalize single quotes
   * of strings
   * @return this for chaining
   */
  json_reader_options_builder& normalize_single_quotes(bool val)
  {
    options._normalize_single_quotes = val;
    return *this;
  }

  /**
   * @brief Set whether the reader should normalize unquoted whitespace
   *
   * @param val Boolean value to indicate whether the reader should normalize unquoted
   * whitespace
   * @return this for chaining
   */
  json_reader_options_builder& normalize_whitespace(bool val)
  {
    options._normalize_whitespace = val;
    return *this;
  }

  /**
   * @brief Specifies the JSON reader's behavior on invalid JSON lines.
   *
   * @param val An enum value to indicate the JSON reader's behavior on invalid JSON lines.
   * @return this for chaining
   */
  json_reader_options_builder& recovery_mode(json_recovery_mode_t val)
  {
    options._recovery_mode = val;
    return *this;
  }

  /**
<<<<<<< HEAD
   * @brief Set whether json validation should be strict or not.
   *
   * @param val Boolean value to indicate whether json validation should be strict or not.
   */
  json_reader_options_builder& strict_validation(bool val)
  {
    options.set_strict_validation(val);
    return *this;
  }

  /**
   * @brief Set Whether leading zeros are allowed in numeric values. strict validation must
   * be enabled for this to have any effect.
   *
   * @param val Boolean value to indicate whether leading zeros are allowed in numeric values
=======
   * @brief Set Whether leading zeros are allowed in numeric values.
   *
   * @param val Boolean value to indicate whether leading zeros are allowed in numeric values
   * @return this for chaining
>>>>>>> cd6a30fd
   */
  json_reader_options_builder& numeric_leading_zeros(bool val)
  {
    options.allow_numeric_leading_zeros(val);
    return *this;
  }

  /**
<<<<<<< HEAD
   * @brief Set whether specific unquoted number values are valid JSON. The values are NaN, 
   * +INF, -INF, +Infinity, Infinity, and -Infinity.
   * strict validation must be enabled for this to have any effect.
   *
   * @param val Boolean value to indicate if unquoted nonnumeric values are
   * valid json or not.
   */
  json_reader_options_builder& nonnumeric_numbers(bool val)
  {
    options.allow_nonnumeric_numbers(val);
    return *this;
  }

  /**
   * @brief Set whether chars >= 0 and < 32 are allowed in a quoted string without 
   * some form of escaping. strict validation must be enabled for this to have any effect.
   *
   * @param val Boolean value to indicate if unquoted control chars are allowed or not.
   */
  json_reader_options_builder& unquoted_control_chars(bool val)
  {
    options.allow_unquoted_control_chars(val);
    return *this;
  }

  /**
=======
>>>>>>> cd6a30fd
   * @brief Sets additional values to recognize as null values.
   *
   * @param vals Vector of values to be considered to be null
   * @return this for chaining
   */
  json_reader_options_builder& na_values(std::vector<std::string> vals)
  {
    options.set_na_values(std::move(vals));
    return *this;
  }

  /**
   * @brief move json_reader_options member once it's built.
   */
  operator json_reader_options&&() { return std::move(options); }

  /**
   * @brief move json_reader_options member once it's built.
   *
   * This has been added since Cython does not support overloading of conversion operators.
   *
   * @return Built `json_reader_options` object r-value reference
   */
  json_reader_options&& build() { return std::move(options); }
};

/**
 * @brief Reads a JSON dataset into a set of columns.
 *
 * The following code snippet demonstrates how to read a dataset from a file:
 * @code
 *  auto source  = cudf::io::source_info("dataset.json");
 *  auto options = cudf::io::read_json_options::builder(source);
 *  auto result  = cudf::io::read_json(options);
 * @endcode
 *
 * @param options Settings for controlling reading behavior
 * @param stream CUDA stream used for device memory operations and kernel launches
 * @param mr Device memory resource used to allocate device memory of the table in the returned
 * table_with_metadata.
 *
 * @return The set of columns along with metadata
 */
table_with_metadata read_json(
  json_reader_options options,
  rmm::cuda_stream_view stream      = cudf::get_default_stream(),
  rmm::device_async_resource_ref mr = rmm::mr::get_current_device_resource());

/** @} */  // end of group

/**
 * @addtogroup io_writers
 * @{
 * @file
 */

/**
 *@brief Builder to build options for `writer_json()`.
 */
class json_writer_options_builder;

/**
 * @brief Settings to use for `write_json()`.
 */
class json_writer_options {
  // Specify the sink to use for writer output
  sink_info _sink;
  // Set of columns to output
  table_view _table;
  // string to use for null entries
  std::string _na_rep = "";
  // Indicates whether to output nulls as 'null' or exclude the field
  bool _include_nulls = false;
  // Indicates whether to use JSON lines for records format
  bool _lines = false;
  // maximum number of rows to write in each chunk (limits memory use)
  size_type _rows_per_chunk = std::numeric_limits<size_type>::max();
  // string to use for values != 0 in INT8 types (default 'true')
  std::string _true_value = std::string{"true"};
  // string to use for values == 0 in INT8 types (default 'false')
  std::string _false_value = std::string{"false"};
  // Names of all columns; if empty, writer will generate column names
  std::optional<table_metadata> _metadata;  // Optional column names

  /**
   * @brief Constructor from sink and table.
   *
   * @param sink The sink used for writer output
   * @param table Table to be written to output
   */
  explicit json_writer_options(sink_info sink, table_view table)
    : _sink(std::move(sink)), _table(std::move(table)), _rows_per_chunk(table.num_rows())
  {
  }

  friend json_writer_options_builder;

 public:
  /**
   * @brief Default constructor.
   *
   * This has been added since Cython requires a default constructor to create objects on stack.
   */
  explicit json_writer_options() = default;

  /**
   * @brief Create builder to create `json_writer_options`.
   *
   * @param sink The sink used for writer output
   * @param table Table to be written to output
   *
   * @return Builder to build json_writer_options
   */
  static json_writer_options_builder builder(sink_info const& sink, table_view const& table);

  /**
   * @brief Returns sink used for writer output.
   *
   * @return sink used for writer output
   */
  [[nodiscard]] sink_info const& get_sink() const { return _sink; }

  /**
   * @brief Returns table that would be written to output.
   *
   * @return Table that would be written to output
   */
  [[nodiscard]] table_view const& get_table() const { return _table; }

  /**
   * @brief Returns metadata information.
   *
   * @return Metadata information
   */
  [[nodiscard]] std::optional<table_metadata> const& get_metadata() const { return _metadata; }

  /**
   * @brief Returns string to used for null entries.
   *
   * @return string to used for null entries
   */
  [[nodiscard]] std::string const& get_na_rep() const { return _na_rep; }

  /**
   * @brief Whether to output nulls as 'null'.
   *
   * @return `true` if nulls are output as 'null'
   */
  [[nodiscard]] bool is_enabled_include_nulls() const { return _include_nulls; }

  /**
   * @brief Whether to use JSON lines for records format.
   *
   * @return `true` if JSON lines is used for records format
   */
  [[nodiscard]] bool is_enabled_lines() const { return _lines; }

  /**
   * @brief Returns maximum number of rows to process for each file write.
   *
   * @return Maximum number of rows to process for each file write
   */
  [[nodiscard]] size_type get_rows_per_chunk() const { return _rows_per_chunk; }

  /**
   * @brief Returns string used for values != 0 in INT8 types.
   *
   * @return string used for values != 0 in INT8 types
   */
  [[nodiscard]] std::string const& get_true_value() const { return _true_value; }

  /**
   * @brief Returns string used for values == 0 in INT8 types.
   *
   * @return string used for values == 0 in INT8 types
   */
  [[nodiscard]] std::string const& get_false_value() const { return _false_value; }

  // Setter

  /**
   * @brief Sets table to be written to output.
   *
   * @param tbl Table for the output
   */
  void set_table(table_view tbl) { _table = tbl; }

  /**
   * @brief Sets metadata.
   *
   * @param metadata Associated metadata
   */
  void set_metadata(table_metadata metadata) { _metadata = std::move(metadata); }

  /**
   * @brief Sets string to used for null entries.
   *
   * @param val String to represent null value
   */
  void set_na_rep(std::string val) { _na_rep = std::move(val); }

  /**
   * @brief Enables/Disables output of nulls as 'null'.
   *
   * @param val Boolean value to enable/disable
   */
  void enable_include_nulls(bool val) { _include_nulls = val; }

  /**
   * @brief Enables/Disables JSON lines for records format.
   *
   * @param val Boolean value to enable/disable JSON lines
   */
  void enable_lines(bool val) { _lines = val; }

  /**
   * @brief Sets maximum number of rows to process for each file write.
   *
   * @param val Number of rows per chunk
   */
  void set_rows_per_chunk(size_type val) { _rows_per_chunk = val; }

  /**
   * @brief Sets string used for values != 0 in INT8 types.
   *
   * @param val String to represent values != 0 in INT8 types
   */
  void set_true_value(std::string val) { _true_value = std::move(val); }

  /**
   * @brief Sets string used for values == 0 in INT8 types.
   *
   * @param val String to represent values == 0 in INT8 types
   */
  void set_false_value(std::string val) { _false_value = std::move(val); }
};

/**
 * @brief Builder to build options for `writer_json()`
 */
class json_writer_options_builder {
  json_writer_options options;  ///< Options to be built.

 public:
  /**
   * @brief Default constructor.
   *
   * This has been added since Cython requires a default constructor to create objects on stack.
   */
  explicit json_writer_options_builder() = default;

  /**
   * @brief Constructor from sink and table.
   *
   * @param sink The sink used for writer output
   * @param table Table to be written to output
   */
  explicit json_writer_options_builder(sink_info const& sink, table_view const& table)
    : options{sink, table}
  {
  }

  /**
   * @brief Sets table to be written to output.
   *
   * @param tbl Table for the output
   * @return this for chaining
   */
  json_writer_options_builder& table(table_view tbl)
  {
    options._table = tbl;
    return *this;
  }

  /**
   * @brief Sets optional metadata (with column names).
   *
   * @param metadata metadata (with column names)
   * @return this for chaining
   */
  json_writer_options_builder& metadata(table_metadata metadata)
  {
    options._metadata = std::move(metadata);
    return *this;
  }

  /**
   * @brief Sets string to used for null entries.
   *
   * @param val String to represent null value
   * @return this for chaining
   */
  json_writer_options_builder& na_rep(std::string val)
  {
    options._na_rep = std::move(val);
    return *this;
  };

  /**
   * @brief Enables/Disables output of nulls as 'null'.
   *
   * @param val Boolean value to enable/disable
   * @return this for chaining
   */
  json_writer_options_builder& include_nulls(bool val)
  {
    options._include_nulls = val;
    return *this;
  }

  /**
   * @brief Enables/Disables JSON lines for records format.
   *
   * @param val Boolean value to enable/disable
   * @return this for chaining
   */
  json_writer_options_builder& lines(bool val)
  {
    options._lines = val;
    return *this;
  }

  /**
   * @brief Sets maximum number of rows to process for each file write.
   *
   * @param val Number of rows per chunk
   * @return this for chaining
   */
  json_writer_options_builder& rows_per_chunk(int val)
  {
    options._rows_per_chunk = val;
    return *this;
  }

  /**
   * @brief Sets string used for values != 0 in INT8 types.
   *
   * @param val String to represent values != 0 in INT8 types
   * @return this for chaining
   */
  json_writer_options_builder& true_value(std::string val)
  {
    options._true_value = std::move(val);
    return *this;
  }

  /**
   * @brief Sets string used for values == 0 in INT8 types.
   *
   * @param val String to represent values == 0 in INT8 types
   * @return this for chaining
   */
  json_writer_options_builder& false_value(std::string val)
  {
    options._false_value = std::move(val);
    return *this;
  }

  /**
   * @brief move `json_writer_options` member once it's built.
   */
  operator json_writer_options&&() { return std::move(options); }

  /**
   * @brief move `json_writer_options` member once it's built.
   *
   * This has been added since Cython does not support overloading of conversion operators.
   *
   * @return Built `json_writer_options` object's r-value reference
   */
  json_writer_options&& build() { return std::move(options); }
};

/**
 * @brief Writes a set of columns to JSON format.
 *
 * The following code snippet demonstrates how to write columns to a file:
 * @code
 *  auto destination = cudf::io::sink_info("dataset.json");
 *  auto options     = cudf::io::json_writer_options(destination, table->view())
 *    .na_rep(na)
 *    .lines(lines)
 *    .rows_per_chunk(rows_per_chunk);
 *
 *  cudf::io::write_json(options);
 * @endcode
 *
 * @param options Settings for controlling writing behavior
 * @param stream CUDA stream used for device memory operations and kernel launches
 * @param mr Device memory resource to use for device memory allocation
 */
void write_json(json_writer_options const& options,
                rmm::cuda_stream_view stream      = cudf::get_default_stream(),
                rmm::device_async_resource_ref mr = rmm::mr::get_current_device_resource());

/** @} */  // end of group
}  // namespace io
}  // namespace cudf<|MERGE_RESOLUTION|>--- conflicted
+++ resolved
@@ -131,7 +131,6 @@
   json_recovery_mode_t _recovery_mode = json_recovery_mode_t::FAIL;
 
   // Validation checks for spark
-<<<<<<< HEAD
   // Should the json validation be strict of not
   bool _strict_validation = false;
   // Allow leading zeros for numeric values.
@@ -140,12 +139,6 @@
   bool _allow_nonnumeric_numbers = true;
   // Allow unquoted control characters
   bool _allow_unquoted_control_chars = true;
-=======
-  // Allow leading zeros for numeric values.
-  bool _allow_numeric_leading_zeros = true;
-  // Allow unquoted control characters
-  bool allowUnquotedControlChars = true;
->>>>>>> cd6a30fd
   // Additional values to recognize as null values
   std::vector<std::string> _na_values;
 
@@ -320,7 +313,6 @@
   [[nodiscard]] json_recovery_mode_t recovery_mode() const { return _recovery_mode; }
 
   /**
-<<<<<<< HEAD
    * @brief Whether json validation should be enforced strictly or not.
    *
    * @return true if it should be.
@@ -333,7 +325,10 @@
    *
    * @return true if leading zeros are allowed in numeric values
    */
-  [[nodiscard]] bool is_allowed_numeric_leading_zeros() const { return _allow_numeric_leading_zeros; }
+  [[nodiscard]] bool is_allowed_numeric_leading_zeros() const
+  {
+    return _allow_numeric_leading_zeros;
+  }
 
   /**
    * @brief Whether unquoted number values should be allowed NaN, +INF, -INF, +Infinity, Infinity, and 
@@ -350,16 +345,6 @@
    * @return true if unquoted control chars are allowed.
    */
   [[nodiscard]] bool is_allowed_unquoted_control_chars() const { return _allow_unquoted_control_chars; }
-=======
-   * @brief Whether leading zeros are allowed in numeric values.
-   *
-   * @return true if leading zeros are allowed in numeric values
-   */
-  [[nodiscard]] bool is_allowed_numeric_leading_zeros() const
-  {
-    return _allow_numeric_leading_zeros;
-  }
->>>>>>> cd6a30fd
 
   /**
    * @brief Returns additional values to recognize as null values.
@@ -499,7 +484,6 @@
   void set_recovery_mode(json_recovery_mode_t val) { _recovery_mode = val; }
 
   /**
-<<<<<<< HEAD
    * @brief Set whether strict validation is enabled or not.
    *
    * @param val Boolean value to indicate whether strict validation is enabled.
@@ -509,16 +493,12 @@
   /**
    * @brief Set whether leading zeros are allowed in numeric values. strict validation
    * must be enabled for this to work.
-=======
-   * @brief Set Whether leading zeros are allowed in numeric values.
->>>>>>> cd6a30fd
    *
    * @param val Boolean value to indicate whether leading zeros are allowed in numeric values
    */
   void allow_numeric_leading_zeros(bool val) { _allow_numeric_leading_zeros = val; }
 
   /**
-<<<<<<< HEAD
    * @brief Set whether unquoted number values should be allowed NaN, +INF, -INF, +Infinity, 
    * Infinity, and -Infinity. strict validation must be enabled for this to work.
    *
@@ -536,8 +516,6 @@
   void allow_unquoted_control_chars(bool val) { _allow_unquoted_control_chars = val; }
 
   /**
-=======
->>>>>>> cd6a30fd
    * @brief Sets additional values to recognize as null values.
    *
    * @param vals Vector of values to be considered to be null
@@ -755,7 +733,6 @@
   }
 
   /**
-<<<<<<< HEAD
    * @brief Set whether json validation should be strict or not.
    *
    * @param val Boolean value to indicate whether json validation should be strict or not.
@@ -771,12 +748,7 @@
    * be enabled for this to have any effect.
    *
    * @param val Boolean value to indicate whether leading zeros are allowed in numeric values
-=======
-   * @brief Set Whether leading zeros are allowed in numeric values.
-   *
-   * @param val Boolean value to indicate whether leading zeros are allowed in numeric values
-   * @return this for chaining
->>>>>>> cd6a30fd
+   * @return this for chaining
    */
   json_reader_options_builder& numeric_leading_zeros(bool val)
   {
@@ -785,7 +757,6 @@
   }
 
   /**
-<<<<<<< HEAD
    * @brief Set whether specific unquoted number values are valid JSON. The values are NaN, 
    * +INF, -INF, +Infinity, Infinity, and -Infinity.
    * strict validation must be enabled for this to have any effect.
@@ -812,8 +783,6 @@
   }
 
   /**
-=======
->>>>>>> cd6a30fd
    * @brief Sets additional values to recognize as null values.
    *
    * @param vals Vector of values to be considered to be null
