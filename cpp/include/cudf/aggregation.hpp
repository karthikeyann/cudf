--- conflicted
+++ resolved
@@ -77,13 +77,8 @@
     NUNIQUE,         ///< count number of unique elements
     NTH_ELEMENT,     ///< get the nth element
     ROW_NUMBER,      ///< get row-number of current index (relative to rolling window)
-<<<<<<< HEAD
     RANK,            ///< get rank of current index
-=======
-    RANK,            ///< get rank       of current index
-    DENSE_RANK,      ///< get dense rank of current index
     PERCENT_RANK,    ///< get percent (i.e. fractional) rank of current index
->>>>>>> 3e334530
     COLLECT_LIST,    ///< collect values into a list
     COLLECT_SET,     ///< collect values into a list without duplicate entries
     LEAD,            ///< window function, accesses row at specified offset following current row
@@ -333,7 +328,6 @@
  *  ]
  *
  * A grouped rank aggregation scan with:
-<<<<<<< HEAD
  *   groupby column      : driver_name
  *   input orderby column: struct_column{num_overtakes, lap_number}
  *  result: column<size_type>{1, 2, 2, 4, 5, 1, 1, 3, 4}
@@ -342,58 +336,6 @@
  *   groupby column      : driver_name
  *   input orderby column: num_overtakes
  *  result: column<size_type>{1, 1, 1, 4, 4, 1, 1, 3, 4}
-=======
- *   groupby column      : venue
- *   input orderby column: time
- * Produces the following rank column:
- * {   1,     2,     3,     3,     5,      1,     2,     2,     4,     5}
- * (This corresponds to the following grouping and `driver` rows:)
- * { "HAM", "LEC", "BOT", "NOR", "RIC",  "RIC", "NOR", "BOT", "LEC", "PER" }
- *   <----------silverstone----------->|<-------------monza-------------->
- * @endcode
- */
-template <typename Base = aggregation>
-std::unique_ptr<Base> make_rank_aggregation();
-
-/**
- * @brief Factory to create a DENSE_RANK aggregation
- *
- * `DENSE_RANK` returns a non-nullable column of size_type "dense ranks": the preceding unique
- * value's rank plus one. As a result, ranks are not unique but there are no gaps in the ranking
- * sequence (unlike RANK aggregations).
- *
- * This aggregation only works with "scan" algorithms. The input column into the group or
- * ungrouped scan is an orderby column that orders the rows that the aggregate function ranks.
- * If rows are ordered by more than one column, the orderby input column should be a struct
- * column containing the ordering columns.
- *
- * Note:
- *  1. This method requires that the rows are presorted by the group keys and order_by columns.
- *  2. `DENSE_RANK` aggregations will return a fully valid column regardless of null_handling
- *     policy specified in the scan.
- *  3. `DENSE_RANK` aggregations are not compatible with exclusive scans.
- *
- * @code{.pseudo}
- * Example: Consider a motor-racing statistics dataset, containing the following columns:
- *   1. venue:  (STRING) Location of the race event
- *   2. driver: (STRING) Name of the car driver (abbreviated to 3 characters)
- *   3. time:   (INT32)  Time taken to complete the circuit
- *
- * For the following presorted data:
- *
- *  [ //      venue,           driver,           time
- *    {   "silverstone",  "HAM" ("hamilton"),   15823},
- *    {   "silverstone",  "LEC" ("leclerc"),    15827},
- *    {   "silverstone",  "BOT" ("bottas"),     15834},  // <-- Tied for 3rd place.
- *    {   "silverstone",  "NOR" ("norris"),     15834},  // <-- Tied for 3rd place.
- *    {   "silverstone",  "RIC" ("ricciardo"),  15905},
- *    {      "monza",     "RIC" ("ricciardo"),  12154},
- *    {      "monza",     "NOR" ("norris"),     12156},  // <-- Tied for 2nd place.
- *    {      "monza",     "BOT" ("bottas"),     12156},  // <-- Tied for 2nd place.
- *    {      "monza",     "LEC" ("leclerc"),    12201},
- *    {      "monza",     "PER" ("perez"),      12203}
- *  ]
->>>>>>> 3e334530
  *
  * A grouped dense rank aggregation scan with:
  *   groupby column      : venue
