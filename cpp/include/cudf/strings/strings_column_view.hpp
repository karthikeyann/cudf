--- conflicted
+++ resolved
@@ -103,17 +103,6 @@
   [[nodiscard]] offset_iterator offsets_end() const;
 
   /**
-<<<<<<< HEAD
-=======
-   * @brief Returns the internal column of chars
-   *
-   * @throw cudf::logic_error if this is an empty column
-   * @return The chars column
-   */
-  [[nodiscard]] column_view chars() const;
-
-  /**
->>>>>>> 759a1c86
    * @brief Returns the number of bytes in the chars child column.
    *
    * This accounts for empty columns but does not reflect a sliced parent column
