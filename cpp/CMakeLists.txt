--- conflicted
+++ resolved
@@ -328,13 +328,10 @@
   src/io/csv/writer_impl.cu
   src/io/functions.cpp
   src/io/json/json_gpu.cu
+  src/io/json/data_casting.cu
   src/io/json/nested_json_gpu.cu
   src/io/json/reader_impl.cu
-<<<<<<< HEAD
   src/io/json/experimental/read_json.cpp
-=======
-  src/io/json/data_casting.cu
->>>>>>> 54cda733
   src/io/orc/aggregate_orc_metadata.cpp
   src/io/orc/dict_enc.cu
   src/io/orc/orc.cpp
