#=============================================================================
# Copyright (c) 2018-2019, NVIDIA CORPORATION.
#
# Licensed under the Apache License, Version 2.0 (the "License");
# you may not use this file except in compliance with the License.
# You may obtain a copy of the License at
#
#     http://www.apache.org/licenses/LICENSE-2.0
#
# Unless required by applicable law or agreed to in writing, software
# distributed under the License is distributed on an "AS IS" BASIS,
# WITHOUT WARRANTIES OR CONDITIONS OF ANY KIND, either express or implied.
# See the License for the specific language governing permissions and
# limitations under the License.
#=============================================================================
cmake_minimum_required(VERSION 3.12 FATAL_ERROR)

project(CUDA_DATAFRAME VERSION 0.11.0 LANGUAGES C CXX CUDA)

if(NOT CMAKE_CUDA_COMPILER)
  message(SEND_ERROR "CMake cannot locate a CUDA compiler")
endif(NOT CMAKE_CUDA_COMPILER)

###################################################################################################
# - build type ------------------------------------------------------------------------------------

# Set a default build type if none was specified
set(DEFAULT_BUILD_TYPE "Release")

if(NOT CMAKE_BUILD_TYPE AND NOT CMAKE_CONFIGURATION_TYPES)
  message(STATUS "Setting build type to '${DEFAULT_BUILD_TYPE}' since none specified.")
  set(CMAKE_BUILD_TYPE "${DEFAULT_BUILD_TYPE}" CACHE
      STRING "Choose the type of build." FORCE)
  # Set the possible values of build type for cmake-gui
  set_property(CACHE CMAKE_BUILD_TYPE PROPERTY STRINGS
    "Debug" "Release" "MinSizeRel" "RelWithDebInfo")
endif(NOT CMAKE_BUILD_TYPE AND NOT CMAKE_CONFIGURATION_TYPES)

###################################################################################################
# - compiler options ------------------------------------------------------------------------------

set(CMAKE_CXX_STANDARD 14)
set(CMAKE_C_COMPILER $ENV{CC})
set(CMAKE_CXX_COMPILER $ENV{CXX})
set(CMAKE_CXX_STANDARD_REQUIRED ON)

set(CMAKE_CUDA_STANDARD 14)
set(CMAKE_CUDA_STANDARD_REQUIRED ON)

if(CMAKE_COMPILER_IS_GNUCXX)
    set(CMAKE_CXX_FLAGS "${CMAKE_CXX_FLAGS} -Werror")

    option(CMAKE_CXX11_ABI "Enable the GLIBCXX11 ABI" ON)
    if(CMAKE_CXX11_ABI)
        message(STATUS "CUDF: Enabling the GLIBCXX11 ABI")
    else()
        message(STATUS "CUDF: Disabling the GLIBCXX11 ABI")
        set(CMAKE_C_FLAGS "${CMAKE_C_FLAGS} -D_GLIBCXX_USE_CXX11_ABI=0")
        set(CMAKE_CXX_FLAGS "${CMAKE_CXX_FLAGS} -D_GLIBCXX_USE_CXX11_ABI=0")
        set(CMAKE_CUDA_FLAGS "${CMAKE_CUDA_FLAGS} -Xcompiler -D_GLIBCXX_USE_CXX11_ABI=0")
    endif(CMAKE_CXX11_ABI)
endif(CMAKE_COMPILER_IS_GNUCXX)

#set(CMAKE_CUDA_FLAGS "${CMAKE_CUDA_FLAGS} -gencode=arch=compute_60,code=sm_60 -gencode=arch=compute_61,code=sm_61")
set(CMAKE_CUDA_FLAGS "${CMAKE_CUDA_FLAGS} -gencode=arch=compute_60,code=sm_60")
set(CMAKE_CUDA_FLAGS "${CMAKE_CUDA_FLAGS} -gencode=arch=compute_70,code=sm_70 -gencode=arch=compute_70,code=compute_70")

set(CMAKE_CUDA_FLAGS "${CMAKE_CUDA_FLAGS} --expt-extended-lambda --expt-relaxed-constexpr")

# set warnings as errors
# TODO: remove `no-maybe-unitialized` used to suppress warnings in rmm::exec_policy
set(CMAKE_CUDA_FLAGS "${CMAKE_CUDA_FLAGS} -Werror cross-execution-space-call -Xcompiler -Wall,-Werror")

# Option to enable line info in CUDA device compilation to allow introspection when profiling / memchecking
option(CMAKE_CUDA_LINEINFO "Enable the -lineinfo option for nvcc (useful for cuda-memcheck / profiler" OFF)
if(CMAKE_CUDA_LINEINFO)
    set(CMAKE_CUDA_FLAGS "${CMAKE_CUDA_FLAGS} -lineinfo")
endif(CMAKE_CUDA_LINEINFO)

# Debug options
if(CMAKE_BUILD_TYPE MATCHES Debug)
    message(STATUS "Building with debugging flags")
    set(CMAKE_CUDA_FLAGS "${CMAKE_CUDA_FLAGS} -G -Xcompiler -rdynamic")
endif(CMAKE_BUILD_TYPE MATCHES Debug)

# To apply RUNPATH to transitive dependencies (this is a temporary solution)
set(CMAKE_SHARED_LINKER_FLAGS "-Wl,--disable-new-dtags")
set(CMAKE_EXE_LINKER_FLAGS "-Wl,--disable-new-dtags")

# Build options
option(BUILD_SHARED_LIBS "Build shared libraries" ON)
option(BUILD_TESTS "Configure CMake to build tests" ON)
option(BUILD_BENCHMARKS "Configure CMake to build (google) benchmarks" OFF)

###################################################################################################
# - cmake modules ---------------------------------------------------------------------------------

set(CMAKE_MODULE_PATH "${CMAKE_CURRENT_SOURCE_DIR}/cmake/Modules/" ${CMAKE_MODULE_PATH})

include(FeatureSummary)
include(CheckIncludeFiles)
include(CheckLibraryExists)

###################################################################################################
# - conda environment -----------------------------------------------------------------------------

if("$ENV{CONDA_BUILD}" STREQUAL "1")
    set(CMAKE_SYSTEM_PREFIX_PATH "$ENV{BUILD_PREFIX};$ENV{PREFIX};${CMAKE_SYSTEM_PREFIX_PATH}")
    set(CONDA_INCLUDE_DIRS "$ENV{BUILD_PREFIX}/include" "$ENV{PREFIX}/include")
    set(CONDA_LINK_DIRS "$ENV{BUILD_PREFIX}/lib" "$ENV{PREFIX}/lib")
    message(STATUS "Conda build detected, CMAKE_SYSTEM_PREFIX_PATH set to: ${CMAKE_SYSTEM_PREFIX_PATH}")
elseif(DEFINED ENV{CONDA_PREFIX})
    set(CMAKE_SYSTEM_PREFIX_PATH "$ENV{CONDA_PREFIX};${CMAKE_SYSTEM_PREFIX_PATH}")
    set(CONDA_INCLUDE_DIRS "$ENV{CONDA_PREFIX}/include")
    set(CONDA_LINK_DIRS "$ENV{CONDA_PREFIX}/lib")
    message(STATUS "Conda environment detected, CMAKE_SYSTEM_PREFIX_PATH set to: ${CMAKE_SYSTEM_PREFIX_PATH}")
endif("$ENV{CONDA_BUILD}" STREQUAL "1")

###################################################################################################
# - find arrow ------------------------------------------------------------------------------------

message(STATUS "BUILDING ARROW")
include(ConfigureArrow)

if(ARROW_FOUND)
    message(STATUS "Apache Arrow found in ${ARROW_INCLUDE_DIR}")
else()
    message(FATAL_ERROR "Apache Arrow not found, please check your settings.")
endif(ARROW_FOUND)

###################################################################################################
# - find zlib -------------------------------------------------------------------------------------

find_package(ZLIB REQUIRED)

message(STATUS "ZLIB: ZLIB_LIBRARIES set to ${ZLIB_LIBRARIES}")
message(STATUS "ZLIB: ZLIB_INCLUDE_DIRS set to ${ZLIB_INCLUDE_DIRS}")

if(ZLIB_FOUND)
    message(STATUS "ZLib found in ${ZLIB_INCLUDE_DIRS}")
else()
    message(FATAL_ERROR "ZLib not found, please check your settings.")
endif(ZLIB_FOUND)

###################################################################################################
# - find boost ------------------------------------------------------------------------------------

# Don't look for a CMake configuration file
set(Boost_NO_BOOST_CMAKE ON)

find_package(
    Boost REQUIRED MODULE
    COMPONENTS filesystem
)

message(STATUS "BOOST: Boost_LIBRARIES set to ${Boost_LIBRARIES}")
message(STATUS "BOOST: Boost_INCLUDE_DIRS set to ${Boost_INCLUDE_DIRS}")

if(Boost_FOUND)
    message(STATUS "Boost found in ${Boost_INCLUDE_DIRS}")
else()
    message(FATAL_ERROR "Boost not found, please check your settings.")
endif(Boost_FOUND)

###################################################################################################
# - RMM -------------------------------------------------------------------------------------------

find_path(RMM_INCLUDE "rmm"
          HINTS "$ENV{RMM_ROOT}/include")

find_library(RMM_LIBRARY "rmm"
             HINTS "$ENV{RMM_ROOT}/lib")

message(STATUS "RMM: RMM_LIBRARY set to ${RMM_LIBRARY}")
message(STATUS "RMM: RMM_INCLUDE set to ${RMM_INCLUDE}")

add_library(rmm SHARED IMPORTED ${RMM_LIBRARY})
if(RMM_INCLUDE AND RMM_LIBRARY)
    set_target_properties(rmm PROPERTIES IMPORTED_LOCATION ${RMM_LIBRARY})
endif(RMM_INCLUDE AND RMM_LIBRARY)

###################################################################################################
# - DLPACK -------------------------------------------------------------------------------------------

find_path(
    DLPACK_INCLUDE "dlpack"
    HINTS "$ENV{DLPACK_ROOT}/include"
)

message(STATUS "DLPACK: DLPACK_INCLUDE set to ${DLPACK_INCLUDE}")

###################################################################################################
# - jitify ----------------------------------------------------------------------------------------

option(JITIFY_USE_CACHE "Use a file cache for JIT compiled kernels" ON)
if(JITIFY_USE_CACHE)
    message(STATUS "Using file cache for JIT compiled kernels")
    add_definitions("-DJITIFY_USE_CACHE -DCUDF_VERSION=${CMAKE_PROJECT_VERSION}")
endif(JITIFY_USE_CACHE)

###################################################################################################
# - add gtest -------------------------------------------------------------------------------------

if(BUILD_TESTS)
    include(CTest)
    include(ConfigureGoogleTest)

    if(GTEST_FOUND)
        message(STATUS "Google C++ Testing Framework (Google Test) found in ${GTEST_ROOT}")
        include_directories(${GTEST_INCLUDE_DIR})
        add_subdirectory(${CMAKE_SOURCE_DIR}/tests)
        add_subdirectory(${CMAKE_SOURCE_DIR}/custrings/tests)
    else()
        message(AUTHOR_WARNING "Google C++ Testing Framework (Google Test) not found: automated tests are disabled.")
    endif(GTEST_FOUND)
endif(BUILD_TESTS)

message(STATUS "CUDF_TEST_LIST set to: ${CUDF_TEST_LIST}")
message(STATUS "NVSTRINGS_TEST_LIST set to: ${NVSTRINGS_TEST_LIST}")

###################################################################################################
# - add google benchmark --------------------------------------------------------------------------

if(BUILD_BENCHMARKS)

  include(ConfigureGoogleBenchmark)

  if(GBENCH_FOUND)
    message(STATUS "Google C++ Benchmarking Framework (Google Benchmark) found in ${GBENCH_ROOT}")
    include_directories(${GBENCH_INCLUDE_DIR})
    add_subdirectory(${CMAKE_SOURCE_DIR}/benchmarks)
  else()
    message(AUTHOR_WARNING "Google C++ Benchmarking Framework (Google Benchmark) not found: automated tests are disabled.")
  endif(GBENCH_FOUND)

endif(BUILD_BENCHMARKS)

###################################################################################################
# - include paths ---------------------------------------------------------------------------------

if(CMAKE_CUDA_TOOLKIT_INCLUDE_DIRECTORIES)
	include_directories("${CMAKE_CUDA_TOOLKIT_INCLUDE_DIRECTORIES}")
endif(CMAKE_CUDA_TOOLKIT_INCLUDE_DIRECTORIES)

include_directories("${CMAKE_BINARY_DIR}/include"
                    "${CMAKE_SOURCE_DIR}/include"
                    "${CMAKE_SOURCE_DIR}/src"
                    "${CMAKE_SOURCE_DIR}/thirdparty/cub"
                    "${CMAKE_SOURCE_DIR}/thirdparty/jitify"
                    "${CMAKE_SOURCE_DIR}/thirdparty/libcudacxx/include"
                    "${ARROW_INCLUDE_DIR}"
                    "${FLATBUFFERS_INCLUDE_DIR}"
                    "${ZLIB_INCLUDE_DIRS}"
                    "${Boost_INCLUDE_DIRS}"
                    "${RMM_INCLUDE}"
                    "${DLPACK_INCLUDE}")

if(CONDA_INCLUDE_DIRS)
    include_directories("${CONDA_INCLUDE_DIRS}")
endif(CONDA_INCLUDE_DIRS)

###################################################################################################
# - library paths ---------------------------------------------------------------------------------

link_directories("${CMAKE_CUDA_IMPLICIT_LINK_DIRECTORIES}" # CMAKE_CUDA_IMPLICIT_LINK_DIRECTORIES is an undocumented/unsupported variable containing the link directories for nvcc
                 "${CMAKE_BINARY_DIR}/lib"
                 "${CMAKE_BINARY_DIR}"
                 "${FLATBUFFERS_LIBRARY_DIR}"
                 "${GTEST_LIBRARY_DIR}"
                 "${RMM_LIBRARY}")

if(CONDA_LINK_DIRS)
    link_directories("${CONDA_LINK_DIRS}")
endif(CONDA_LINK_DIRS)

###################################################################################################
# - library targets -------------------------------------------------------------------------------

add_library(libNVStrings
            custrings/strings/NVStrings.cu
            custrings/strings/NVStringsImpl.cu
            custrings/strings/array.cu
            custrings/strings/attrs.cu
            custrings/strings/case.cu
            custrings/strings/combine.cu
            custrings/strings/convert.cu
            custrings/strings/count.cu
            custrings/strings/datetime.cu
            custrings/strings/extract.cu
            custrings/strings/extract_record.cu
            custrings/strings/find.cu
            custrings/strings/findall.cu
            custrings/strings/findall_record.cu
            custrings/strings/modify.cu
            custrings/strings/pad.cu
            custrings/strings/replace.cu
            custrings/strings/replace_backref.cu
            custrings/strings/replace_multi.cu
            custrings/strings/split.cu
            custrings/strings/strip.cu
            custrings/strings/substr.cu
            custrings/strings/urlencode.cu
            custrings/util.cu
            custrings/regex/regexec.cpp
            custrings/regex/regcomp.cpp)

add_library(libNVCategory
            custrings/category/NVCategory.cu
            custrings/category/numeric_category.cu
            custrings/category/numeric_category_int.cu
            custrings/category/numeric_category_long.cu
            custrings/category/numeric_category_float.cu
            custrings/category/numeric_category_double.cu)

add_library(libNVText
            custrings/text/NVText.cu
            custrings/text/edit_distance.cu
            custrings/text/ngram.cu
            custrings/text/stemmer.cu
            custrings/text/tokens.cu
            custrings/util.cu)

add_library(cudf
            src/comms/ipc/ipc.cpp
            src/column/legacy/column.cpp
            src/column/legacy/context.cpp
            src/table/legacy/table.cpp
            src/strings/nvcategory_util.cpp
            src/join/joining.cu
            src/orderby/legacy/orderby.cu
            src/predicates/is_sorted.cu
            src/sort/legacy/digitize.cu
            src/groupby/hash/groupby.cu
            src/groupby/sort/sort_helper.cu
            src/groupby/sort/groupby.cu
            src/groupby/groupby_without_aggregation.cu
            src/groupby/common/aggregation_requests.cpp
            src/rolling/rolling.cu
            src/rolling/jit/code/kernel.cpp
            src/rolling/jit/code/operation.cpp
            src/rolling/jit/util/type.cpp
            src/binaryop/binaryop.cpp
            src/binaryop/compiled/binary_ops.cu
            src/binaryop/jit/code/kernel.cpp
            src/binaryop/jit/code/operation.cpp
            src/binaryop/jit/code/traits.cpp
            src/binaryop/jit/util/operator.cpp
            src/binaryop/jit/util/type.cpp
            src/jit/legacy/type.cpp
            src/jit/parser.cpp
            src/jit/cache.cpp
            src/jit/launcher.cpp
            src/transform/transform.cpp
            src/transform/jit/code/kernel.cpp
            src/transform/nans_to_nulls.cu
            src/bitmask/legacy/bitmask_ops.cu
            src/stream_compaction/apply_boolean_mask.cu
            src/stream_compaction/drop_nulls.cu
            src/stream_compaction/drop_duplicates.cu
            src/datetime/legacy/datetime_ops.cu
            src/datetime/datetime_util.cpp
            src/hash/legacy/hashing.cu
            src/quantiles/quantiles.cu
            src/quantiles/group_quantiles.cu
            src/reductions/reductions.cu
            src/reductions/min.cu
            src/reductions/max.cu
            src/reductions/any.cu
            src/reductions/all.cu
            src/reductions/sum.cu
            src/reductions/product.cu
            src/reductions/sum_of_squares.cu
            src/reductions/mean.cu
            src/reductions/var.cu
            src/reductions/std.cu
            src/replace/replace.cu
            src/reductions/scan.cu
            src/transpose/legacy/transpose.cu
            src/merge/merge.cu
            src/unary/math_ops.cu
            src/unary/cast_ops.cu
<<<<<<< HEAD
            src/unary/null_ops.cu
            src/io/cuio_common.cpp
            src/io/io_functions.cpp
            src/io/convert/csr/cudf_to_csr.cu
=======
            src/io/legacy/cuio_common.cpp
            src/io/legacy/io_functions.cpp
            src/io/convert/csr/legacy/cudf_to_csr.cu
>>>>>>> 94896643
            src/io/convert/dlpack/legacy/cudf_dlpack.cpp
            src/io/avro/legacy/avro_reader_impl.cu
            src/io/avro/avro_gpu.cu
            src/io/avro/avro.cpp
            src/io/csv/legacy/csv_reader_impl.cu
            src/io/csv/legacy/csv_writer.cu
            src/io/csv/legacy/csv_gpu.cu
            src/io/json/legacy/json_reader_impl.cu
            src/io/orc/legacy/orc_reader_impl.cu
            src/io/orc/legacy/orc_writer_impl.cu
            src/io/orc/orc.cpp
            src/io/orc/timezone.cpp
            src/io/orc/stripe_data.cu
            src/io/orc/stripe_init.cu
            src/io/orc/stripe_enc.cu
            src/io/orc/dict_enc.cu
            src/io/parquet/page_data.cu
            src/io/parquet/page_hdr.cu
            src/io/parquet/legacy/parquet_reader_impl.cu
            src/io/parquet/parquet.cpp
            src/io/comp/cpu_unbz2.cpp
            src/io/comp/uncomp.cpp
            src/io/comp/brotli_dict.cpp
            src/io/comp/debrotli.cu
            src/io/comp/snap.cu
            src/io/comp/unsnap.cu
            src/io/comp/gpuinflate.cu
            src/io/utilities/datasource.cpp
            src/io/utilities/legacy/parsing_utils.cu
            src/utilities/legacy/cuda_utils.cu
            src/utilities/column_utils.cpp
            src/utilities/legacy/error_utils.cpp
            src/utilities/nvtx/legacy/nvtx_utils.cpp
            src/copying/legacy/copy.cpp
            src/copying/legacy/gather.cu
            src/copying/legacy/scatter.cu
            src/copying/legacy/slice.cu
            src/copying/legacy/split.cu
            src/bitmask/legacy/legacy_bitmask.cpp
            src/gis/point_in_polygon.cu
            src/copying/legacy/copy_range.cu
            src/filling/fill.cu
            src/filling/repeat.cu
            src/search/search.cu
            src/column/column.cu
            src/column/column_view.cpp
            src/column/column_device_view.cu
            src/column/column_factories.cpp
            src/table/table_view.cpp
            src/table/table_device_view.cu
            src/table/table.cpp
            src/bitmask/null_mask.cu
            src/sort/sort.cu
            src/strings/strings_column_factories.cu
            src/strings/strings_column_view.cu
            src/column/legacy/interop.cpp)

# Rename installation to proper names for later finding
set_target_properties(libNVStrings PROPERTIES OUTPUT_NAME "NVStrings")
set_target_properties(libNVCategory PROPERTIES OUTPUT_NAME "NVCategory")
set_target_properties(libNVText PROPERTIES OUTPUT_NAME "NVText")

# Override RPATH for cudf
set_target_properties(cudf PROPERTIES BUILD_RPATH "\$ORIGIN")

# Override RPATH for nvstrings
set_target_properties(libNVStrings PROPERTIES BUILD_RPATH "\$ORIGIN")
set_target_properties(libNVCategory PROPERTIES BUILD_RPATH "\$ORIGIN")
set_target_properties(libNVText PROPERTIES BUILD_RPATH "\$ORIGIN")

###################################################################################################
# - jitify ----------------------------------------------------------------------------------------

# Creates executable stringify and uses it to convert types.h to c-str for use in JIT code
add_executable(stringify "${CMAKE_SOURCE_DIR}/thirdparty/jitify/stringify.cpp")
execute_process(WORKING_DIRECTORY ${CMAKE_BINARY_DIR}
    COMMAND ${CMAKE_COMMAND} -E make_directory ${CMAKE_BINARY_DIR}/include)

add_custom_command(OUTPUT ${CMAKE_BINARY_DIR}/include/types.h.jit
                   WORKING_DIRECTORY ${CMAKE_CURRENT_SOURCE_DIR}/include
                   COMMAND ${CMAKE_BINARY_DIR}/stringify cudf/types.h > ${CMAKE_BINARY_DIR}/include/types.h.jit
                   COMMENT "Run stringify on header types.h to convert it to c-str for use in JIT compiled code"
                   DEPENDS stringify
                   MAIN_DEPENDENCY ${CMAKE_CURRENT_SOURCE_DIR}/include/cudf/types.h)

add_custom_command(OUTPUT ${CMAKE_BINARY_DIR}/include/types.hpp.jit
                   WORKING_DIRECTORY ${CMAKE_CURRENT_SOURCE_DIR}/include
                   COMMAND ${CMAKE_BINARY_DIR}/stringify cudf/types.hpp > ${CMAKE_BINARY_DIR}/include/types.hpp.jit
                   COMMENT "Run stringify on header types.hpp to convert it to c-str for use in JIT compiled code"
                   DEPENDS stringify
                   MAIN_DEPENDENCY ${CMAKE_CURRENT_SOURCE_DIR}/include/cudf/types.hpp)

add_custom_target(stringify_run DEPENDS
                  ${CMAKE_BINARY_DIR}/include/types.h.jit
                  ${CMAKE_BINARY_DIR}/include/types.hpp.jit)

add_dependencies(cudf stringify_run)

###################################################################################################
# - build options ---------------------------------------------------------------------------------

option(USE_NVTX "Build with NVTX support" ON)
if(USE_NVTX)
    message(STATUS "Using Nvidia Tools Extension")
    find_library(NVTX_LIBRARY nvToolsExt PATH ${CMAKE_CUDA_IMPLICIT_LINK_DIRECTORIES})
    target_link_libraries(cudf ${NVTX_LIBRARY})
    set(CMAKE_CXX_FLAGS "${CMAKE_CXX_FLAGS} -DUSE_NVTX")
endif(USE_NVTX)

option(HT_LEGACY_ALLOCATOR "Use the legacy allocator for hash tables" ON)
if(HT_LEGACY_ALLOCATOR)
    message(STATUS "Using legacy allocator for hash tables")
    set(CMAKE_CUDA_FLAGS "${CMAKE_CUDA_FLAGS} --define-macro HT_LEGACY_ALLOCATOR")
endif(HT_LEGACY_ALLOCATOR)

###################################################################################################
# - link libraries --------------------------------------------------------------------------------

# Get all the symbols from the Arrow CUDA Library for Cython
set(ARROW_CUDA_LIB_LINK -Wl,--whole-archive ${ARROW_CUDA_LIB} -Wl,--no-whole-archive)

# link targets for NVStrings
target_link_libraries(libNVStrings rmm cudart cuda)
target_link_libraries(libNVCategory libNVStrings rmm cudart cuda)
target_link_libraries(libNVText libNVStrings rmm cudart cuda)

# link targets for cuDF
target_link_libraries(cudf NVCategory NVStrings rmm ${ARROW_CUDA_LIB_LINK} ${ARROW_LIB} nvrtc cudart cuda ${ZLIB_LIBRARIES} ${Boost_LIBRARIES})

###################################################################################################
# - install targets -------------------------------------------------------------------------------

# install targets for NVStrings
install(TARGETS libNVStrings
        DESTINATION lib
        COMPONENT nvstrings)

install(TARGETS libNVCategory
        DESTINATION lib
        COMPONENT nvstrings)

install(TARGETS libNVText
        DESTINATION lib
        COMPONENT nvstrings)

install(DIRECTORY ${CMAKE_CURRENT_SOURCE_DIR}/include/nvstrings
        DESTINATION include
        COMPONENT nvstrings)

add_custom_target(nvstrings
                  DEPENDS libNVStrings libNVCategory libNVText)

# install targets for cuDF
install(TARGETS cudf
        DESTINATION lib
        COMPONENT cudf)
install(DIRECTORY ${CMAKE_CURRENT_SOURCE_DIR}/include/cudf
        DESTINATION include
        COMPONENT cudf)

add_custom_target(install_cudf
                  COMMAND "${CMAKE_COMMAND}" -DCOMPONENT=cudf -P "${CMAKE_BINARY_DIR}/cmake_install.cmake"
                  DEPENDS cudf)

if(BUILD_TESTS)
    add_dependencies(install_cudf cudftestutil)
endif(BUILD_TESTS)

add_custom_target(install_nvstrings
                  COMMAND "${CMAKE_COMMAND}" -DCOMPONENT=nvstrings -P "${CMAKE_BINARY_DIR}/cmake_install.cmake"
                  DEPENDS nvstrings)

add_custom_target(build_tests_cudf
                  DEPENDS ${CUDF_TEST_LIST})

add_custom_target(build_tests_nvstrings
                  DEPENDS ${NVSTRINGS_TEST_LIST})

add_custom_target(test_cudf
                  COMMAND ctest -E "NVSTRINGS"
                  DEPENDS build_tests_cudf)

add_custom_target(test_nvstrings
                  COMMAND ctest -R "NVSTRINGS"
                  DEPENDS build_tests_nvstrings)

###################################################################################################
# - make documentation ----------------------------------------------------------------------------

# doc targets for nvstrings
add_custom_command(OUTPUT NVSTRINGS_DOXYGEN
                   WORKING_DIRECTORY ${CMAKE_CURRENT_SOURCE_DIR}/custrings/doxygen
                   COMMAND doxygen Doxyfile
                   VERBATIM
)
add_custom_target(docs_nvstrings DEPENDS NVSTRINGS_DOXYGEN)

# doc targets for cuDF
add_custom_command(OUTPUT CUDF_DOXYGEN
                   WORKING_DIRECTORY ${CMAKE_CURRENT_SOURCE_DIR}/doxygen
                   COMMAND doxygen Doxyfile
                   VERBATIM)

add_custom_target(docs_cudf DEPENDS CUDF_DOXYGEN)<|MERGE_RESOLUTION|>--- conflicted
+++ resolved
@@ -379,16 +379,10 @@
             src/merge/merge.cu
             src/unary/math_ops.cu
             src/unary/cast_ops.cu
-<<<<<<< HEAD
             src/unary/null_ops.cu
-            src/io/cuio_common.cpp
-            src/io/io_functions.cpp
-            src/io/convert/csr/cudf_to_csr.cu
-=======
             src/io/legacy/cuio_common.cpp
             src/io/legacy/io_functions.cpp
             src/io/convert/csr/legacy/cudf_to_csr.cu
->>>>>>> 94896643
             src/io/convert/dlpack/legacy/cudf_dlpack.cpp
             src/io/avro/legacy/avro_reader_impl.cu
             src/io/avro/avro_gpu.cu
