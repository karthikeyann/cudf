--- conflicted
+++ resolved
@@ -110,7 +110,7 @@
   Map& map;
   bitmask_type const* __restrict__ row_bitmask;
   rmm::mr::device_memory_resource* mr;
-  cudaStream_t stream;
+  rmm::cuda_stream_view stream;
 
  public:
   hash_compound_agg_finalizer(size_t col_idx,
@@ -121,7 +121,7 @@
                               size_type map_size,
                               Map& map,
                               bitmask_type const* row_bitmask,
-                              cudaStream_t stream,
+                              rmm::cuda_stream_view stream,
                               rmm::mr::device_memory_resource* mr)
     : col_idx(col_idx),
       col(col),
@@ -140,7 +140,7 @@
   {
     auto s                  = sparse_results->get_result(col_idx, agg);
     auto dense_result_table = cudf::detail::gather(
-      table_view({s}), gather_map.begin(), gather_map.begin() + map_size, false, mr, stream);
+      table_view({s}), gather_map.begin(), gather_map.begin() + map_size, false, stream, mr);
     return std::move(dense_result_table->release()[0]);
   }
 
@@ -164,8 +164,8 @@
                            arg_result->nullable() ? cudf::detail::out_of_bounds_policy::IGNORE
                                                   : cudf::detail::out_of_bounds_policy::NULLIFY,
                            cudf::detail::negative_index_policy::NOT_ALLOWED,
-                           mr,
-                           stream);
+                           stream,
+                           mr);
     return std::move(gather_argminmax->release()[0]);
   };
 
@@ -211,8 +211,8 @@
                                      count_result,
                                      binary_operator::DIV,
                                      cudf::detail::target_type(col.type(), aggregation::MEAN),
-                                     mr,
-                                     stream);
+                                     stream,
+                                     mr);
     dense_results->add_result(col_idx, agg, std::move(result));
   }
 
@@ -238,7 +238,7 @@
     cudf::detail::initialize_with_identity(var_table_view, {agg.kind}, stream);
 
     thrust::for_each_n(
-      rmm::exec_policy(stream)->on(stream),
+      rmm::exec_policy(stream)->on(stream.value()),
       thrust::make_counting_iterator(0),
       col.size(),
       ::cudf::detail::var_hash_functor<Map>{
@@ -254,7 +254,7 @@
     this->visit(*static_cast<cudf::detail::var_aggregation*>(var_agg.get()));
     column_view variance = dense_results->get_result(col_idx, *var_agg);
 
-    auto result = cudf::detail::unary_operation(variance, unary_op::SQRT, mr, stream);
+    auto result = cudf::detail::unary_operation(variance, unary_operator::SQRT, stream, mr);
     dense_results->add_result(col_idx, agg, std::move(result));
   }
 };
@@ -301,14 +301,10 @@
                              cudf::detail::result_cache* dense_results,
                              rmm::device_vector<size_type> const& gather_map,
                              size_type map_size,
-<<<<<<< HEAD
                              Map& map,
                              bool keys_have_nulls,
                              null_policy include_null_keys,
-                             cudaStream_t stream,
-=======
                              rmm::cuda_stream_view stream,
->>>>>>> fd72e5fe
                              rmm::mr::device_memory_resource* mr)
 {
   auto row_bitmask{bitmask_and(keys, stream, rmm::mr::get_current_device_resource())};
@@ -322,7 +318,6 @@
 
     // Given an aggregation, this will get the result from sparse_results and
     // convert and return dense, compacted result
-<<<<<<< HEAD
     auto finalizer = hash_compound_agg_finalizer<Map>(i,
                                                       col,
                                                       sparse_results,
@@ -334,55 +329,6 @@
                                                       stream,
                                                       mr);
     for (auto&& agg : agg_v) { agg->finalize(finalizer); }
-=======
-    auto to_dense_agg_result =
-      [&sparse_results, &gather_map, map_size, i, mr, stream](auto const& agg) {
-        auto s                  = sparse_results.get_result(i, agg);
-        auto dense_result_table = cudf::detail::gather(
-          table_view({s}), gather_map.begin(), gather_map.begin() + map_size, false, stream, mr);
-        return std::move(dense_result_table->release()[0]);
-      };
-
-    // Enables conversion of ARGMIN/ARGMAX into MIN/MAX
-    auto transformed_result = [&col, to_dense_agg_result, mr, stream](auto const& agg_kind) {
-      auto transformed_agg = std::make_unique<aggregation>(agg_kind);
-      auto arg_result      = to_dense_agg_result(*transformed_agg);
-      // We make a view of ARG(MIN/MAX) result without a null mask and gather
-      // using this map. The values in data buffer of ARG(MIN/MAX) result
-      // corresponding to null values was initialized to ARG(MIN/MAX)_SENTINEL
-      // which is an out of bounds index value (-1) and causes the gathered
-      // value to be null.
-      column_view null_removed_map(
-        data_type(type_to_id<size_type>()),
-        arg_result->size(),
-        static_cast<void const*>(arg_result->view().template data<size_type>()));
-      auto transformed_result =
-        cudf::detail::gather(table_view({col}),
-                             null_removed_map,
-                             arg_result->nullable() ? cudf::detail::out_of_bounds_policy::IGNORE
-                                                    : cudf::detail::out_of_bounds_policy::NULLIFY,
-                             cudf::detail::negative_index_policy::NOT_ALLOWED,
-                             stream,
-                             mr);
-      return std::move(transformed_result->release()[0]);
-    };
-
-    for (auto&& agg : agg_v) {
-      auto const& agg_ref = *agg;
-      if (agg->kind == aggregation::COUNT_VALID or agg->kind == aggregation::COUNT_ALL) {
-        dense_results->add_result(i, agg_ref, to_dense_agg_result(agg_ref));
-      } else if (col.type().id() == type_id::STRING and
-                 (agg->kind == aggregation::MAX or agg->kind == aggregation::MIN)) {
-        if (agg->kind == aggregation::MAX) {
-          dense_results->add_result(i, agg_ref, transformed_result(aggregation::ARGMAX));
-        } else if (agg->kind == aggregation::MIN) {
-          dense_results->add_result(i, agg_ref, transformed_result(aggregation::ARGMIN));
-        }
-      } else if (sparse_results.has_result(i, agg_ref)) {
-        dense_results->add_result(i, agg_ref, to_dense_agg_result(agg_ref));
-      }
-    }
->>>>>>> fd72e5fe
   }
 }
 
@@ -422,7 +368,7 @@
 // make table that will hold sparse results
 auto create_sparse_results_table(table_view const& flattened_values,
                                  std::vector<aggregation::Kind> aggs,
-                                 cudaStream_t stream)
+                                 rmm::cuda_stream_view stream)
 {
   // TODO single allocation - room for performance improvement
   std::vector<std::unique_ptr<column>> sparse_columns;
