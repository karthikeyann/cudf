--- conflicted
+++ resolved
@@ -46,18 +46,10 @@
                          rmm::cuda_stream_view stream,
                          rmm::mr::device_memory_resource* mr)
   {
-<<<<<<< HEAD
-    auto col = make_fixed_width_column(
-      s.type(), 1, (s.is_valid() ? mask_state::ALL_VALID : mask_state::ALL_NULL), stream, mr);
-    auto col_mv = col->mutable_view();
-    cudf::detail::fill_in_place(col_mv, 0, 1, s, stream);
-    return std::pair{column_device_view::create(col->view(), stream), std::move(col)};
-=======
     auto& h_scalar_type_view = static_cast<cudf::scalar_type_t<T>&>(const_cast<scalar&>(s));
     auto col_v =
       column_view(s.type(), 1, h_scalar_type_view.data(), (bitmask_type const*)s.validity_data());
     return std::pair{column_device_view::create(col_v, stream), std::unique_ptr<column>(nullptr)};
->>>>>>> 56c4a2e8
   }
   template <typename T, std::enable_if_t<(!is_fixed_width<T>())>* = nullptr>
   return_type operator()(scalar const&, rmm::cuda_stream_view, rmm::mr::device_memory_resource*)
