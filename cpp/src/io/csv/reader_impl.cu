--- conflicted
+++ resolved
@@ -861,8 +861,8 @@
       stream,
       mr);
 
-    string_scalar quotechar_scalar(std::string(1, parse_opts.quotechar), true, stream);
-    string_scalar dblquotechar_scalar(std::string(2, parse_opts.quotechar), true, stream);
+    cudf::string_scalar quotechar_scalar(std::string(1, parse_opts.quotechar), true, stream);
+    cudf::string_scalar dblquotechar_scalar(std::string(2, parse_opts.quotechar), true, stream);
     for (size_t i = 0; i < column_types.size(); ++i) {
       metadata.schema_info.emplace_back(out_buffers[i].name);
       if (column_types[i].id() == type_id::STRING && parse_opts.quotechar != '\0' &&
@@ -871,11 +871,6 @@
         // quotechars in quoted fields results in reduction to a single quotechar
         // TODO: Would be much more efficient to perform this operation in-place
         // during the conversion stage
-<<<<<<< HEAD
-        cudf::string_scalar const quotechar(std::string(1, parse_opts.quotechar), true, stream);
-        cudf::string_scalar const dblquotechar(std::string(2, parse_opts.quotechar), true, stream);
-=======
->>>>>>> 8da62049
         std::unique_ptr<column> col = cudf::make_strings_column(*out_buffers[i]._strings, stream);
         out_columns.emplace_back(cudf::strings::detail::replace(
           col->view(), dblquotechar_scalar, quotechar_scalar, -1, stream, mr));
