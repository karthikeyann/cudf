--- conflicted
+++ resolved
@@ -1923,16 +1923,8 @@
         max_write_size = std::max(max_write_size, ck.compressed_size);
 
         if (ck.ck_stat_size != 0) {
-<<<<<<< HEAD
-          std::vector<uint8_t> stats_blob;
-          stats_blob.resize(ck.ck_stat_size);
-          CUDF_CUDA_TRY(cudaMemcpyAsync(
-            stats_blob.data(), dev_bfr, ck.ck_stat_size, cudaMemcpyDefault, stream.value()));
-=======
-          size_type c = ck.ck_stat_size;
           std::vector<uint8_t> const stats_blob =
-            cudf::detail::make_std_vector_sync(device_span<uint8_t const>(dev_bfr, c), stream);
->>>>>>> 03760a3b
+            cudf::detail::make_std_vector_sync(device_span<uint8_t const>(dev_bfr, ck.ck_stat_size), stream);
           cudf::io::parquet::CompactProtocolReader cp(stats_blob.data(), stats_blob.size());
           cp.read(&column_chunk_meta.statistics);
           need_sync = true;
