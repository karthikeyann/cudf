/*
 * Copyright (c) 2018-2023, NVIDIA CORPORATION.
 *
 * Licensed under the Apache License, Version 2.0 (the "License");
 * you may not use this file except in compliance with the License.
 * You may obtain a copy of the License at
 *
 *     http://www.apache.org/licenses/LICENSE-2.0
 *
 * Unless required by applicable law or agreed to in writing, software
 * distributed under the License is distributed on an "AS IS" BASIS,
 * WITHOUT WARRANTIES OR CONDITIONS OF ANY KIND, either express or implied.
 * See the License for the specific language governing permissions and
 * limitations under the License.
 */

#include "compact_protocol_writer.hpp"

namespace cudf {
namespace io {
namespace parquet {

/**
 * @brief Parquet CompactProtocolWriter class
 */

size_t CompactProtocolWriter::write(FileMetaData const& f)
{
  CompactProtocolFieldWriter c(*this);
  c.field_int(1, f.version);
  c.field_struct_list(2, f.schema);
  c.field_int(3, f.num_rows);
  c.field_struct_list(4, f.row_groups);
  if (f.key_value_metadata.size() != 0) { c.field_struct_list(5, f.key_value_metadata); }
  if (f.created_by.size() != 0) { c.field_string(6, f.created_by); }
  if (f.column_order_listsize != 0) {
    // Dummy list of struct containing an empty field1 struct
    c.put_field_header(7, c.current_field(), ST_FLD_LIST);
    c.put_byte((uint8_t)((std::min(f.column_order_listsize, 0xfu) << 4) | ST_FLD_STRUCT));
    if (f.column_order_listsize >= 0xf) c.put_uint(f.column_order_listsize);
    for (uint32_t i = 0; i < f.column_order_listsize; i++) {
      c.put_field_header(1, 0, ST_FLD_STRUCT);
      c.put_byte(0);  // ColumnOrder.field1 struct end
      c.put_byte(0);  // ColumnOrder struct end
    }
    c.set_current_field(7);
  }
  return c.value();
}

size_t CompactProtocolWriter::write(DecimalType const& decimal)
{
  CompactProtocolFieldWriter c(*this);
  c.field_int(1, decimal.scale);
  c.field_int(2, decimal.precision);
  return c.value();
}

size_t CompactProtocolWriter::write(TimeUnit const& time_unit)
{
  CompactProtocolFieldWriter c(*this);
  auto const isset = time_unit.isset;
  if (isset.MILLIS) {
    c.field_struct(1, time_unit.MILLIS);
  } else if (isset.MICROS) {
    c.field_struct(2, time_unit.MICROS);
  } else if (isset.NANOS) {
    c.field_struct(3, time_unit.NANOS);
  }
  return c.value();
}

size_t CompactProtocolWriter::write(TimeType const& time)
{
  CompactProtocolFieldWriter c(*this);
  c.field_bool(1, time.isAdjustedToUTC);
  c.field_struct(2, time.unit);
  return c.value();
}

size_t CompactProtocolWriter::write(TimestampType const& timestamp)
{
  CompactProtocolFieldWriter c(*this);
  c.field_bool(1, timestamp.isAdjustedToUTC);
  c.field_struct(2, timestamp.unit);
  return c.value();
}

size_t CompactProtocolWriter::write(IntType const& integer)
{
  CompactProtocolFieldWriter c(*this);
  c.field_int8(1, integer.bitWidth);
  c.field_bool(2, integer.isSigned);
  return c.value();
}

size_t CompactProtocolWriter::write(LogicalType const& logical_type)
{
  CompactProtocolFieldWriter c(*this);
  auto const isset = logical_type.isset;
  if (isset.STRING) {
    c.field_struct(1, logical_type.STRING);
  } else if (isset.MAP) {
    c.field_struct(2, logical_type.MAP);
  } else if (isset.LIST) {
    c.field_struct(3, logical_type.LIST);
  } else if (isset.ENUM) {
    c.field_struct(4, logical_type.ENUM);
  } else if (isset.DECIMAL) {
    c.field_struct(5, logical_type.DECIMAL);
  } else if (isset.DATE) {
    c.field_struct(6, logical_type.DATE);
  } else if (isset.TIME) {
    c.field_struct(7, logical_type.TIME);
  } else if (isset.TIMESTAMP) {
    c.field_struct(8, logical_type.TIMESTAMP);
  } else if (isset.INTEGER) {
    c.field_struct(10, logical_type.INTEGER);
  } else if (isset.UNKNOWN) {
    c.field_struct(11, logical_type.UNKNOWN);
  } else if (isset.JSON) {
    c.field_struct(12, logical_type.JSON);
  } else if (isset.BSON) {
    c.field_struct(13, logical_type.BSON);
  }
  return c.value();
}

size_t CompactProtocolWriter::write(SchemaElement const& s)
{
  CompactProtocolFieldWriter c(*this);
  if (s.type != UNDEFINED_TYPE) {
    c.field_int(1, s.type);
    if (s.type_length != 0) { c.field_int(2, s.type_length); }
  }
  if (s.repetition_type != NO_REPETITION_TYPE) { c.field_int(3, s.repetition_type); }
  c.field_string(4, s.name);

  if (s.type == UNDEFINED_TYPE) { c.field_int(5, s.num_children); }
  if (s.converted_type != UNKNOWN) {
    c.field_int(6, s.converted_type);
    if (s.converted_type == DECIMAL) {
      c.field_int(7, s.decimal_scale);
      c.field_int(8, s.decimal_precision);
    }
  }
  if (s.field_id) { c.field_int(9, s.field_id.value()); }
  auto const isset = s.logical_type.isset;
  // TODO: add handling for all logical types
  // if (isset.STRING or isset.MAP or isset.LIST or isset.ENUM or isset.DECIMAL or isset.DATE or
  //    isset.TIME or isset.TIMESTAMP or isset.INTEGER or isset.UNKNOWN or isset.JSON or isset.BSON)
  //    {
  if (isset.TIMESTAMP or isset.TIME) { c.field_struct(10, s.logical_type); }
  return c.value();
}

size_t CompactProtocolWriter::write(RowGroup const& r)
{
  CompactProtocolFieldWriter c(*this);
  c.field_struct_list(1, r.columns);
  c.field_int(2, r.total_byte_size);
  c.field_int(3, r.num_rows);
  return c.value();
}

size_t CompactProtocolWriter::write(KeyValue const& k)
{
  CompactProtocolFieldWriter c(*this);
  c.field_string(1, k.key);
  if (k.value.size() != 0) { c.field_string(2, k.value); }
  return c.value();
}

size_t CompactProtocolWriter::write(ColumnChunk const& s)
{
  CompactProtocolFieldWriter c(*this);
  if (s.file_path.size() != 0) { c.field_string(1, s.file_path); }
  c.field_int(2, s.file_offset);
  c.field_struct(3, s.meta_data);
  if (s.offset_index_length != 0) {
    c.field_int(4, s.offset_index_offset);
    c.field_int(5, s.offset_index_length);
  }
  if (s.column_index_length != 0) {
    c.field_int(6, s.column_index_offset);
    c.field_int(7, s.column_index_length);
  }
  return c.value();
}

size_t CompactProtocolWriter::write(ColumnChunkMetaData const& s)
{
  CompactProtocolFieldWriter c(*this);
  c.field_int(1, s.type);
  c.field_int_list(2, s.encodings);
  c.field_string_list(3, s.path_in_schema);
  c.field_int(4, s.codec);
  c.field_int(5, s.num_values);
  c.field_int(6, s.total_uncompressed_size);
  c.field_int(7, s.total_compressed_size);
  c.field_int(9, s.data_page_offset);
  if (s.index_page_offset != 0) { c.field_int(10, s.index_page_offset); }
  if (s.dictionary_page_offset != 0) { c.field_int(11, s.dictionary_page_offset); }
  c.field_struct(12, s.statistics);
  return c.value();
}

<<<<<<< HEAD
=======
size_t CompactProtocolWriter::write(Statistics const& s)
{
  CompactProtocolFieldWriter c(*this);
  if (s.max.size() != 0) { c.field_binary(1, s.max); }
  if (s.min.size() != 0) { c.field_binary(2, s.min); }
  if (s.null_count != -1) { c.field_int(3, s.null_count); }
  if (s.distinct_count != -1) { c.field_int(4, s.distinct_count); }
  if (s.max_value.size() != 0) { c.field_binary(5, s.max_value); }
  if (s.min_value.size() != 0) { c.field_binary(6, s.min_value); }
  return c.value();
}

>>>>>>> 4b7b6d59
size_t CompactProtocolWriter::write(PageLocation const& s)
{
  CompactProtocolFieldWriter c(*this);
  c.field_int(1, s.offset);
  c.field_int(2, s.compressed_page_size);
  c.field_int(3, s.first_row_index);
  return c.value();
}

size_t CompactProtocolWriter::write(OffsetIndex const& s)
{
  CompactProtocolFieldWriter c(*this);
  c.field_struct_list(1, s.page_locations);
  return c.value();
}

void CompactProtocolFieldWriter::put_byte(uint8_t v) { writer.m_buf.push_back(v); }

void CompactProtocolFieldWriter::put_byte(uint8_t const* raw, uint32_t len)
{
  for (uint32_t i = 0; i < len; i++)
    writer.m_buf.push_back(raw[i]);
}

uint32_t CompactProtocolFieldWriter::put_uint(uint64_t v)
{
  int l = 1;
  while (v > 0x7f) {
    put_byte(static_cast<uint8_t>(v | 0x80));
    v >>= 7;
    l++;
  }
  put_byte(static_cast<uint8_t>(v));
  return l;
}

uint32_t CompactProtocolFieldWriter::put_int(int64_t v)
{
  int64_t s = (v < 0);
  return put_uint(((v ^ -s) << 1) + s);
}

void CompactProtocolFieldWriter::put_field_header(int f, int cur, int t)
{
  if (f > cur && f <= cur + 15)
    put_byte(((f - cur) << 4) | t);
  else {
    put_byte(t);
    put_int(f);
  }
}

inline void CompactProtocolFieldWriter::field_bool(int field, bool b)
{
  put_field_header(field, current_field_value, b ? ST_FLD_TRUE : ST_FLD_FALSE);
  current_field_value = field;
}

inline void CompactProtocolFieldWriter::field_int8(int field, int8_t val)
{
  put_field_header(field, current_field_value, ST_FLD_BYTE);
  put_byte(val);
  current_field_value = field;
}

inline void CompactProtocolFieldWriter::field_int(int field, int32_t val)
{
  put_field_header(field, current_field_value, ST_FLD_I32);
  put_int(val);
  current_field_value = field;
}

inline void CompactProtocolFieldWriter::field_int(int field, int64_t val)
{
  put_field_header(field, current_field_value, ST_FLD_I64);
  put_int(val);
  current_field_value = field;
}

template <typename Enum>
inline void CompactProtocolFieldWriter::field_int_list(int field, std::vector<Enum> const& val)
{
  put_field_header(field, current_field_value, ST_FLD_LIST);
  put_byte((uint8_t)((std::min(val.size(), (size_t)0xfu) << 4) | ST_FLD_I32));
  if (val.size() >= 0xf) put_uint(val.size());
  for (auto& v : val) {
    put_int(static_cast<int32_t>(v));
  }
  current_field_value = field;
}

template <typename T>
inline void CompactProtocolFieldWriter::field_struct(int field, T const& val)
{
  put_field_header(field, current_field_value, ST_FLD_STRUCT);
  if constexpr (not std::is_empty_v<T>) {
    writer.write(val);  // write the struct if it's not empty
  } else {
    put_byte(0);        // otherwise, add a stop field
  }
  current_field_value = field;
}

template <typename T>
inline void CompactProtocolFieldWriter::field_struct_list(int field, std::vector<T> const& val)
{
  put_field_header(field, current_field_value, ST_FLD_LIST);
  put_byte((uint8_t)((std::min(val.size(), (size_t)0xfu) << 4) | ST_FLD_STRUCT));
  if (val.size() >= 0xf) put_uint(val.size());
  for (auto& v : val) {
    writer.write(v);
  }
  current_field_value = field;
}

inline size_t CompactProtocolFieldWriter::value()
{
  put_byte(0);
  return writer.m_buf.size() - struct_start_pos;
}

inline void CompactProtocolFieldWriter::field_struct_blob(int field,
                                                          std::vector<uint8_t> const& val)
{
  put_field_header(field, current_field_value, ST_FLD_STRUCT);
  put_byte(val.data(), static_cast<uint32_t>(val.size()));
  put_byte(0);
  current_field_value = field;
}

<<<<<<< HEAD
=======
inline void CompactProtocolFieldWriter::field_binary(int field, std::vector<uint8_t> const& val)
{
  put_field_header(field, current_field_value, ST_FLD_BINARY);
  put_uint(val.size());
  put_byte(val.data(), static_cast<uint32_t>(val.size()));
  current_field_value = field;
}

>>>>>>> 4b7b6d59
inline void CompactProtocolFieldWriter::field_string(int field, std::string const& val)
{
  put_field_header(field, current_field_value, ST_FLD_BINARY);
  put_uint(val.size());
  // FIXME : replace reinterpret_cast
<<<<<<< HEAD
  put_byte(reinterpret_cast<uint8_t const*>(val.data()), (uint32_t)val.size());
=======
  put_byte(reinterpret_cast<uint8_t const*>(val.data()), static_cast<uint32_t>(val.size()));
>>>>>>> 4b7b6d59
  current_field_value = field;
}

inline void CompactProtocolFieldWriter::field_string_list(int field,
                                                          std::vector<std::string> const& val)
{
  put_field_header(field, current_field_value, ST_FLD_LIST);
  put_byte((uint8_t)((std::min(val.size(), (size_t)0xfu) << 4) | ST_FLD_BINARY));
  if (val.size() >= 0xf) put_uint(val.size());
  for (auto& v : val) {
    put_uint(v.size());
    // FIXME : replace reinterpret_cast
<<<<<<< HEAD
    put_byte(reinterpret_cast<uint8_t const*>(v.data()), (uint32_t)v.size());
=======
    put_byte(reinterpret_cast<uint8_t const*>(v.data()), static_cast<uint32_t>(v.size()));
>>>>>>> 4b7b6d59
  }
  current_field_value = field;
}

inline int CompactProtocolFieldWriter::current_field() { return current_field_value; }

inline void CompactProtocolFieldWriter::set_current_field(int const& field)
{
  current_field_value = field;
}

}  // namespace parquet
}  // namespace io
}  // namespace cudf<|MERGE_RESOLUTION|>--- conflicted
+++ resolved
@@ -205,8 +205,6 @@
   return c.value();
 }
 
-<<<<<<< HEAD
-=======
 size_t CompactProtocolWriter::write(Statistics const& s)
 {
   CompactProtocolFieldWriter c(*this);
@@ -219,7 +217,6 @@
   return c.value();
 }
 
->>>>>>> 4b7b6d59
 size_t CompactProtocolWriter::write(PageLocation const& s)
 {
   CompactProtocolFieldWriter c(*this);
@@ -350,8 +347,6 @@
   current_field_value = field;
 }
 
-<<<<<<< HEAD
-=======
 inline void CompactProtocolFieldWriter::field_binary(int field, std::vector<uint8_t> const& val)
 {
   put_field_header(field, current_field_value, ST_FLD_BINARY);
@@ -360,17 +355,12 @@
   current_field_value = field;
 }
 
->>>>>>> 4b7b6d59
 inline void CompactProtocolFieldWriter::field_string(int field, std::string const& val)
 {
   put_field_header(field, current_field_value, ST_FLD_BINARY);
   put_uint(val.size());
   // FIXME : replace reinterpret_cast
-<<<<<<< HEAD
-  put_byte(reinterpret_cast<uint8_t const*>(val.data()), (uint32_t)val.size());
-=======
   put_byte(reinterpret_cast<uint8_t const*>(val.data()), static_cast<uint32_t>(val.size()));
->>>>>>> 4b7b6d59
   current_field_value = field;
 }
 
@@ -383,11 +373,7 @@
   for (auto& v : val) {
     put_uint(v.size());
     // FIXME : replace reinterpret_cast
-<<<<<<< HEAD
-    put_byte(reinterpret_cast<uint8_t const*>(v.data()), (uint32_t)v.size());
-=======
     put_byte(reinterpret_cast<uint8_t const*>(v.data()), static_cast<uint32_t>(v.size()));
->>>>>>> 4b7b6d59
   }
   current_field_value = field;
 }
