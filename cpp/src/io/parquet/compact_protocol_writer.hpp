--- conflicted
+++ resolved
@@ -50,10 +50,7 @@
   size_t write(KeyValue const&);
   size_t write(ColumnChunk const&);
   size_t write(ColumnChunkMetaData const&);
-<<<<<<< HEAD
-=======
   size_t write(Statistics const&);
->>>>>>> 4b7b6d59
   size_t write(PageLocation const&);
   size_t write(OffsetIndex const&);
 
@@ -104,15 +101,10 @@
 
   inline void field_struct_blob(int field, std::vector<uint8_t> const& val);
 
-<<<<<<< HEAD
-  inline void field_string(int field, std::string const& val);
-
-=======
   inline void field_binary(int field, std::vector<uint8_t> const& val);
 
   inline void field_string(int field, std::string const& val);
 
->>>>>>> 4b7b6d59
   inline void field_string_list(int field, std::vector<std::string> const& val);
 
   inline int current_field();
