/*
 * Copyright (c) 2018-2023, NVIDIA CORPORATION.
 *
 * Licensed under the Apache License, Version 2.0 (the "License");
 * you may not use this file except in compliance with the License.
 * You may obtain a copy of the License at
 *
 *     http://www.apache.org/licenses/LICENSE-2.0
 *
 * Unless required by applicable law or agreed to in writing, software
 * distributed under the License is distributed on an "AS IS" BASIS,
 * WITHOUT WARRANTIES OR CONDITIONS OF ANY KIND, either express or implied.
 * See the License for the specific language governing permissions and
 * limitations under the License.
 */

#pragma once

#include "parquet.hpp"
#include "parquet_common.hpp"

#include <algorithm>
#include <cstddef>
#include <cstdint>
#include <string>
#include <vector>

namespace cudf {
namespace io {
namespace parquet {

/**
 * @brief Class for parsing Parquet's Thrift Compact Protocol encoded metadata
 *
 * This class takes in the Parquet structs and outputs a Thrift-encoded binary blob
 */
class CompactProtocolWriter {
 public:
  CompactProtocolWriter(std::vector<uint8_t>* output) : m_buf(*output) {}

<<<<<<< HEAD
  size_t write(const FileMetaData&);
  size_t write(const DecimalType&);
  size_t write(const TimeUnit&);
  size_t write(const TimeType&);
  size_t write(const TimestampType&);
  size_t write(const IntType&);
  size_t write(const LogicalType&);
  size_t write(const SchemaElement&);
  size_t write(const RowGroup&);
  size_t write(const KeyValue&);
  size_t write(const ColumnChunk&);
  size_t write(const ColumnChunkMetaData&);
  size_t write(const Statistics&);
  size_t write(const PageLocation&);
  size_t write(const OffsetIndex&);
=======
  size_t write(FileMetaData const&);
  size_t write(DecimalType const&);
  size_t write(TimeUnit const&);
  size_t write(TimeType const&);
  size_t write(TimestampType const&);
  size_t write(IntType const&);
  size_t write(LogicalType const&);
  size_t write(SchemaElement const&);
  size_t write(RowGroup const&);
  size_t write(KeyValue const&);
  size_t write(ColumnChunk const&);
  size_t write(ColumnChunkMetaData const&);
  size_t write(Statistics const&);
  size_t write(PageLocation const&);
  size_t write(OffsetIndex const&);
>>>>>>> 03760a3b

 protected:
  std::vector<uint8_t>& m_buf;
  friend class CompactProtocolFieldWriter;
};

class CompactProtocolFieldWriter {
  CompactProtocolWriter& writer;
  size_t struct_start_pos;
  int current_field_value;

 public:
  CompactProtocolFieldWriter(CompactProtocolWriter& caller)
    : writer(caller), struct_start_pos(writer.m_buf.size()), current_field_value(0)
  {
  }

  void put_byte(uint8_t v);

  void put_byte(uint8_t const* raw, uint32_t len);

  uint32_t put_uint(uint64_t v);

  uint32_t put_int(int64_t v);

  void put_field_header(int f, int cur, int t);

  inline void field_bool(int field, bool b);

  inline void field_int8(int field, int8_t val);

  inline void field_int(int field, int32_t val);

  inline void field_int(int field, int64_t val);

  template <typename Enum>
  inline void field_int_list(int field, std::vector<Enum> const& val);

  template <typename T>
  inline void field_struct(int field, T const& val);

  template <typename T>
  inline void field_struct_list(int field, std::vector<T> const& val);

  inline size_t value();

  inline void field_struct_blob(int field, std::vector<uint8_t> const& val);

<<<<<<< HEAD
  inline void field_binary(int field, const std::vector<uint8_t>& val);

  inline void field_string(int field, const std::string& val);
=======
  inline void field_binary(int field, std::vector<uint8_t> const& val);
>>>>>>> 03760a3b

  inline void field_string(int field, std::string const& val);

  inline void field_string_list(int field, std::vector<std::string> const& val);

  inline int current_field();

  inline void set_current_field(int const& field);
};

}  // namespace parquet
}  // namespace io
}  // namespace cudf<|MERGE_RESOLUTION|>--- conflicted
+++ resolved
@@ -38,23 +38,6 @@
  public:
   CompactProtocolWriter(std::vector<uint8_t>* output) : m_buf(*output) {}
 
-<<<<<<< HEAD
-  size_t write(const FileMetaData&);
-  size_t write(const DecimalType&);
-  size_t write(const TimeUnit&);
-  size_t write(const TimeType&);
-  size_t write(const TimestampType&);
-  size_t write(const IntType&);
-  size_t write(const LogicalType&);
-  size_t write(const SchemaElement&);
-  size_t write(const RowGroup&);
-  size_t write(const KeyValue&);
-  size_t write(const ColumnChunk&);
-  size_t write(const ColumnChunkMetaData&);
-  size_t write(const Statistics&);
-  size_t write(const PageLocation&);
-  size_t write(const OffsetIndex&);
-=======
   size_t write(FileMetaData const&);
   size_t write(DecimalType const&);
   size_t write(TimeUnit const&);
@@ -70,7 +53,6 @@
   size_t write(Statistics const&);
   size_t write(PageLocation const&);
   size_t write(OffsetIndex const&);
->>>>>>> 03760a3b
 
  protected:
   std::vector<uint8_t>& m_buf;
@@ -119,13 +101,7 @@
 
   inline void field_struct_blob(int field, std::vector<uint8_t> const& val);
 
-<<<<<<< HEAD
-  inline void field_binary(int field, const std::vector<uint8_t>& val);
-
-  inline void field_string(int field, const std::string& val);
-=======
   inline void field_binary(int field, std::vector<uint8_t> const& val);
->>>>>>> 03760a3b
 
   inline void field_string(int field, std::string const& val);
 
