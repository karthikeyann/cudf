--- conflicted
+++ resolved
@@ -718,15 +718,9 @@
   auto& chunks        = _file_itm_data.chunks;
 
   // Descriptors for all the chunks that make up the selected columns
-<<<<<<< HEAD
-  auto const num_input_columns = _input_columns.size();
-  auto const num_chunks        = row_groups_info.size() * num_input_columns;
-  chunks                       = hostdevice_vector<gpu::ColumnChunkDesc>(0, num_chunks, _stream);
-=======
   const auto num_input_columns = _input_columns.size();
   const auto num_chunks        = row_groups_info.size() * num_input_columns;
   chunks = cudf::detail::hostdevice_vector<gpu::ColumnChunkDesc>(0, num_chunks, _stream);
->>>>>>> 5330e028
 
   // Association between each column chunk and its source
   std::vector<size_type> chunk_source_map(num_chunks);
@@ -1440,17 +1434,10 @@
  * @param expected_row_count Expected row count, if applicable
  * @param stream CUDA stream used for device memory operations and kernel launches
  */
-<<<<<<< HEAD
-void detect_malformed_pages(hostdevice_vector<gpu::PageInfo>& pages,
-                            hostdevice_vector<gpu::ColumnChunkDesc> const& chunks,
-                            device_span<int const> page_keys,
-                            device_span<int const> page_index,
-=======
 void detect_malformed_pages(cudf::detail::hostdevice_vector<gpu::PageInfo>& pages,
                             cudf::detail::hostdevice_vector<gpu::ColumnChunkDesc> const& chunks,
                             device_span<const int> page_keys,
                             device_span<const int> page_index,
->>>>>>> 5330e028
                             std::optional<size_t> expected_row_count,
                             rmm::cuda_stream_view stream)
 {
