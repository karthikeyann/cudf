--- conflicted
+++ resolved
@@ -516,13 +516,8 @@
  * @return The parsed numeric value
  */
 template <typename T, int base>
-<<<<<<< HEAD
-__inline__ __device__ T decode_value(const char* begin,
-                                     const char* end,
-=======
 __inline__ __device__ T decode_value(char const* begin,
                                      char const* end,
->>>>>>> 04154fbd
                                      parse_options_view const& opts)
 {
   return cudf::io::parse_numeric<T, base>(begin, end, opts);
@@ -537,91 +532,14 @@
  *
  * @return The parsed numeric value
  */
-<<<<<<< HEAD
-template <typename T,
-          std::enable_if_t<!cudf::is_timestamp<T>() and !cudf::is_duration<T>()>* = nullptr>
-__inline__ __device__ T decode_value(const char* begin,
-                                     const char* end,
-=======
 template <typename T, CUDF_ENABLE_IF(!cudf::is_timestamp<T>() and !cudf::is_duration<T>())>
 __inline__ __device__ T decode_value(char const* begin,
                                      char const* end,
->>>>>>> 04154fbd
                                      parse_options_view const& opts)
 {
   return cudf::io::parse_numeric<T>(begin, end, opts);
 }
 
-<<<<<<< HEAD
-template <typename T, std::enable_if_t<cudf::is_timestamp<T>()>* = nullptr>
-__inline__ __device__ T decode_value(char const* begin,
-                                     char const* end,
-                                     parse_options_view const& opts)
-{
-  return to_timestamp<T>(begin, end, opts.dayfirst);
-}
-
-template <typename T, std::enable_if_t<cudf::is_duration<T>()>* = nullptr>
-__inline__ __device__ T decode_value(char const* begin, char const* end, parse_options_view const&)
-{
-  return to_duration<T>(begin, end);
-}
-
-// The purpose of these is merely to allow compilation ONLY
-template <>
-__inline__ __device__ cudf::string_view decode_value(const char*,
-                                                     const char*,
-                                                     parse_options_view const&)
-{
-  return cudf::string_view{};
-}
-
-template <>
-__inline__ __device__ cudf::dictionary32 decode_value(const char*,
-                                                      const char*,
-                                                      parse_options_view const&)
-{
-  return cudf::dictionary32{};
-}
-
-template <>
-__inline__ __device__ cudf::list_view decode_value(const char*,
-                                                   const char*,
-                                                   parse_options_view const&)
-{
-  return cudf::list_view{};
-}
-template <>
-__inline__ __device__ cudf::struct_view decode_value(const char*,
-                                                     const char*,
-                                                     parse_options_view const&)
-{
-  return cudf::struct_view{};
-}
-
-template <>
-__inline__ __device__ numeric::decimal32 decode_value(const char*,
-                                                      const char*,
-                                                      parse_options_view const&)
-{
-  return numeric::decimal32{};
-}
-
-template <>
-__inline__ __device__ numeric::decimal64 decode_value(const char*,
-                                                      const char*,
-                                                      parse_options_view const&)
-{
-  return numeric::decimal64{};
-}
-
-template <>
-__inline__ __device__ numeric::decimal128 decode_value(const char*,
-                                                       const char*,
-                                                       parse_options_view const&)
-{
-  return numeric::decimal128{};
-=======
 template <typename T, CUDF_ENABLE_IF(cudf::is_timestamp<T>())>
 __inline__ __device__ T decode_value(char const* begin,
                                      char const* end,
@@ -634,7 +552,6 @@
 __inline__ __device__ T decode_value(char const* begin, char const* end, parse_options_view const&)
 {
   return to_duration<T>(begin, end);
->>>>>>> 04154fbd
 }
 
 struct ConvertFunctor {
@@ -652,11 +569,7 @@
                                                       char const* end,
                                                       void* out_buffer,
                                                       size_t row,
-<<<<<<< HEAD
-                                                      const data_type output_type,
-=======
                                                       data_type const output_type,
->>>>>>> 04154fbd
                                                       parse_options_view const& opts,
                                                       bool as_hex = false)
   {
@@ -676,20 +589,12 @@
    *
    * @return bool Whether the parsed value is valid.
    */
-<<<<<<< HEAD
-  template <typename T, std::enable_if_t<cudf::is_fixed_point<T>()>* = nullptr>
-=======
   template <typename T, CUDF_ENABLE_IF(cudf::is_fixed_point<T>())>
->>>>>>> 04154fbd
   __host__ __device__ __forceinline__ bool operator()(char const* begin,
                                                       char const* end,
                                                       void* out_buffer,
                                                       size_t row,
-<<<<<<< HEAD
-                                                      const data_type output_type,
-=======
                                                       data_type const output_type,
->>>>>>> 04154fbd
                                                       parse_options_view const& opts,
                                                       bool as_hex)
   {
@@ -705,20 +610,12 @@
   /**
    * @brief Dispatch for boolean type types.
    */
-<<<<<<< HEAD
-  template <typename T, std::enable_if_t<std::is_same_v<T, bool>>* = nullptr>
-=======
   template <typename T, CUDF_ENABLE_IF(std::is_same_v<T, bool>)>
->>>>>>> 04154fbd
   __host__ __device__ __forceinline__ bool operator()(char const* begin,
                                                       char const* end,
                                                       void* out_buffer,
                                                       size_t row,
-<<<<<<< HEAD
-                                                      const data_type output_type,
-=======
                                                       data_type const output_type,
->>>>>>> 04154fbd
                                                       parse_options_view const& opts,
                                                       bool as_hex)
   {
@@ -737,20 +634,12 @@
    * @brief Dispatch for floating points, which are set to NaN if the input
    * is not valid. In such case, the validity mask is set to zero too.
    */
-<<<<<<< HEAD
-  template <typename T, std::enable_if_t<std::is_floating_point_v<T>>* = nullptr>
-=======
   template <typename T, CUDF_ENABLE_IF(std::is_floating_point_v<T>)>
->>>>>>> 04154fbd
   __host__ __device__ __forceinline__ bool operator()(char const* begin,
                                                       char const* end,
                                                       void* out_buffer,
                                                       size_t row,
-<<<<<<< HEAD
-                                                      const data_type output_type,
-=======
                                                       data_type const output_type,
->>>>>>> 04154fbd
                                                       parse_options_view const& opts,
                                                       bool as_hex)
   {
@@ -761,11 +650,7 @@
   }
 
   /**
-<<<<<<< HEAD
-   * @brief Dispatch for all other types.
-=======
    * @brief Dispatch for remaining supported types, i.e., timestamp and duration types.
->>>>>>> 04154fbd
    */
   template <typename T,
             std::enable_if_t<!std::is_integral_v<T> and !std::is_floating_point_v<T> and
@@ -774,15 +659,6 @@
                                                       char const* end,
                                                       void* out_buffer,
                                                       size_t row,
-<<<<<<< HEAD
-                                                      const data_type output_type,
-                                                      parse_options_view const& opts,
-                                                      bool as_hex)
-  {
-    static_cast<T*>(out_buffer)[row] = decode_value<T>(begin, end, opts);
-
-    return true;
-=======
                                                       data_type const output_type,
                                                       parse_options_view const& opts,
                                                       bool as_hex)
@@ -793,7 +669,6 @@
     } else {
       return false;
     }
->>>>>>> 04154fbd
   }
 };
 
