/*
 * Copyright (c) 2022, NVIDIA CORPORATION.
 *
 * Licensed under the Apache License, Version 2.0 (the "License");
 * you may not use this file except in compliance with the License.
 * You may obtain a copy of the License at
 *
 *     http://www.apache.org/licenses/LICENSE-2.0
 *
 * Unless required by applicable law or agreed to in writing, software
 * distributed under the License is distributed on an "AS IS" BASIS,
 * WITHOUT WARRANTIES OR CONDITIONS OF ANY KIND, either express or implied.
 * See the License for the specific language governing permissions and
 * limitations under the License.
 */

#include "cudf/utilities/error.hpp"
#include "nested_json.hpp"
#include "thrust/reduce.h"

#include <hash/hash_allocator.cuh>
#include <hash/helper_functions.cuh>
#include <io/utilities/hostdevice_vector.hpp>

#include <cudf/detail/hashing.hpp>
#include <cudf/detail/nvtx/ranges.hpp>
#include <cudf/detail/scatter.cuh>
#include <cudf/detail/utilities/hash_functions.cuh>
#include <cudf/detail/utilities/vector_factories.hpp>
#include <cudf/utilities/span.hpp>

#include <cuco/static_map.cuh>

#include <rmm/device_uvector.hpp>
#include <rmm/exec_policy.hpp>
#include <rmm/mr/device/polymorphic_allocator.hpp>

#include <thrust/copy.h>
#include <thrust/count.h>
#include <thrust/fill.h>
#include <thrust/gather.h>
#include <thrust/iterator/counting_iterator.h>
#include <thrust/iterator/transform_output_iterator.h>
#include <thrust/iterator/zip_iterator.h>
#include <thrust/scan.h>
#include <thrust/sequence.h>
#include <thrust/sort.h>
#include <thrust/tabulate.h>
#include <thrust/transform.h>
#include <thrust/uninitialized_fill.h>

#include <limits>

namespace cudf::io::json {
namespace detail {

// DEBUG print
template <typename T>
void print_vec(T const& cpu, std::string const name)
{
  for (auto const& v : cpu)
    printf("%3d,", int(v));
  std::cout << name << std::endl;
}

// The node that a token represents
struct token_to_node {
  __device__ auto operator()(PdaTokenT const token) -> NodeT
  {
    switch (token) {
      case token_t::StructBegin: return NC_STRUCT;
      case token_t::ListBegin: return NC_LIST;
      case token_t::StringBegin: return NC_STR;
      case token_t::ValueBegin: return NC_VAL;
      case token_t::FieldNameBegin: return NC_FN;
      default: return NC_ERR;
    };
  }
};

// Convert token indices to node range for each valid node.
struct node_ranges {
  device_span<PdaTokenT const> tokens;
  device_span<SymbolOffsetT const> token_indices;
  bool include_quote_char;
  __device__ auto operator()(size_type i) -> thrust::tuple<SymbolOffsetT, SymbolOffsetT>
  {
    // Whether a token expects to be followed by its respective end-of-* token partner
    auto is_begin_of_section = [] __device__(PdaTokenT const token) {
      switch (token) {
        case token_t::StringBegin:
        case token_t::ValueBegin:
        case token_t::FieldNameBegin: return true;
        default: return false;
      };
    };
    // The end-of-* partner token for a given beginning-of-* token
    auto end_of_partner = [] __device__(PdaTokenT const token) {
      switch (token) {
        case token_t::StringBegin: return token_t::StringEnd;
        case token_t::ValueBegin: return token_t::ValueEnd;
        case token_t::FieldNameBegin: return token_t::FieldNameEnd;
        default: return token_t::ErrorBegin;
      };
    };
    // Includes quote char for end-of-string token or Skips the quote char for
    // beginning-of-field-name token
    auto get_token_index = [include_quote_char = include_quote_char] __device__(
                             PdaTokenT const token, SymbolOffsetT const token_index) {
      constexpr SymbolOffsetT quote_char_size = 1;
      switch (token) {
        // Strip off quote char included for StringBegin
        case token_t::StringBegin: return token_index + (include_quote_char ? 0 : quote_char_size);
        // Strip off or Include trailing quote char for string values for StringEnd
        case token_t::StringEnd: return token_index + (include_quote_char ? quote_char_size : 0);
        // Strip off quote char included for FieldNameBegin
        case token_t::FieldNameBegin: return token_index + quote_char_size;
        default: return token_index;
      };
    };
    PdaTokenT const token = tokens[i];
    // The section from the original JSON input that this token demarcates
    SymbolOffsetT range_begin = get_token_index(token, token_indices[i]);
    SymbolOffsetT range_end   = range_begin + 1;  // non-leaf, non-field nodes ignore this value.
    if (is_begin_of_section(token)) {
      if ((i + 1) < tokens.size() && end_of_partner(token) == tokens[i + 1]) {
        // Update the range_end for this pair of tokens
        range_end = get_token_index(tokens[i + 1], token_indices[i + 1]);
      }
    }
    return thrust::make_tuple(range_begin, range_end);
  }
};

// Generates a tree representation of the given tokens, token_indices.
tree_meta_t get_tree_representation(device_span<PdaTokenT const> tokens,
                                    device_span<SymbolOffsetT const> token_indices,
                                    rmm::cuda_stream_view stream,
                                    rmm::mr::device_memory_resource* mr)
{
  CUDF_FUNC_RANGE();
  // Whether a token does represent a node in the tree representation
  auto is_node = [] __device__(PdaTokenT const token) -> bool {
    switch (token) {
      case token_t::StructBegin:
      case token_t::ListBegin:
      case token_t::StringBegin:
      case token_t::ValueBegin:
      case token_t::FieldNameBegin:
      case token_t::ErrorBegin: return true;
      default: return false;
    };
  };

  // Whether the token pops from the parent node stack
  auto does_pop = [] __device__(PdaTokenT const token) {
    switch (token) {
      case token_t::StructMemberEnd:
      case token_t::StructEnd:
      case token_t::ListEnd: return true;
      default: return false;
    };
  };

  // Whether the token pushes onto the parent node stack
  auto does_push = [] __device__(PdaTokenT const token) {
    switch (token) {
      case token_t::FieldNameBegin:
      case token_t::StructBegin:
      case token_t::ListBegin: return true;
      default: return false;
    };
  };

  auto num_tokens = tokens.size();
  auto is_node_it = thrust::make_transform_iterator(
    tokens.begin(),
    [is_node] __device__(auto t) -> size_type { return static_cast<size_type>(is_node(t)); });
  auto num_nodes = thrust::count_if(
    rmm::exec_policy(stream), tokens.begin(), tokens.begin() + num_tokens, is_node);

  // Node categories: copy_if with transform.
  rmm::device_uvector<NodeT> node_categories(num_nodes, stream, mr);
  auto node_categories_it =
    thrust::make_transform_output_iterator(node_categories.begin(), token_to_node{});
  auto node_categories_end = thrust::copy_if(rmm::exec_policy(stream),
                                             tokens.begin(),
                                             tokens.begin() + num_tokens,
                                             node_categories_it,
                                             is_node);
  CUDF_EXPECTS(node_categories_end - node_categories_it == num_nodes,
               "node category count mismatch");

  // Node levels: transform_exclusive_scan, copy_if.
  rmm::device_uvector<size_type> token_levels(num_tokens, stream);
  auto push_pop_it = thrust::make_transform_iterator(
    tokens.begin(), [does_push, does_pop] __device__(PdaTokenT const token) -> size_type {
      return does_push(token) - does_pop(token);
    });
  thrust::exclusive_scan(
    rmm::exec_policy(stream), push_pop_it, push_pop_it + num_tokens, token_levels.begin());

  rmm::device_uvector<TreeDepthT> node_levels(num_nodes, stream, mr);
  auto node_levels_end = thrust::copy_if(rmm::exec_policy(stream),
                                         token_levels.begin(),
                                         token_levels.begin() + num_tokens,
                                         tokens.begin(),
                                         node_levels.begin(),
                                         is_node);
  CUDF_EXPECTS(node_levels_end - node_levels.begin() == num_nodes, "node level count mismatch");

  // Node ranges: copy_if with transform.
  rmm::device_uvector<SymbolOffsetT> node_range_begin(num_nodes, stream, mr);
  rmm::device_uvector<SymbolOffsetT> node_range_end(num_nodes, stream, mr);
  auto node_range_tuple_it =
    thrust::make_zip_iterator(node_range_begin.begin(), node_range_end.begin());
  // Whether the tokenizer stage should keep quote characters for string values
  // If the tokenizer keeps the quote characters, they may be stripped during type casting
  constexpr bool include_quote_char = true;
  auto node_range_out_it            = thrust::make_transform_output_iterator(
    node_range_tuple_it, node_ranges{tokens, token_indices, include_quote_char});

  auto node_range_out_end =
    thrust::copy_if(rmm::exec_policy(stream),
                    thrust::make_counting_iterator<size_type>(0),
                    thrust::make_counting_iterator<size_type>(0) + num_tokens,
                    node_range_out_it,
                    [is_node, tokens_gpu = tokens.begin()] __device__(size_type i) -> bool {
                      return is_node(tokens_gpu[i]);
                    });
  CUDF_EXPECTS(node_range_out_end - node_range_out_it == num_nodes, "node range count mismatch");

  // Node parent ids: previous push token_id transform, stable sort, segmented scan with Max,
  // reorder, copy_if. This one is sort of logical stack. But more generalized.
  // TODO: make it own function.
  rmm::device_uvector<size_type> parent_token_ids(num_tokens, stream);
  rmm::device_uvector<size_type> initial_order(num_tokens, stream);
  thrust::sequence(rmm::exec_policy(stream), initial_order.begin(), initial_order.end());
  thrust::tabulate(rmm::exec_policy(stream),
                   parent_token_ids.begin(),
                   parent_token_ids.end(),
                   [does_push, tokens_gpu = tokens.begin()] __device__(auto i) -> size_type {
                     return (i > 0) && does_push(tokens_gpu[i - 1]) ? i - 1 : -1;
                   });
  auto out_pid = thrust::make_zip_iterator(parent_token_ids.data(), initial_order.data());
  // Uses radix sort for builtin types.
  thrust::stable_sort_by_key(rmm::exec_policy(stream),
                             token_levels.data(),
                             token_levels.data() + token_levels.size(),
                             out_pid);
  // SegmentedScan Max.
  thrust::inclusive_scan_by_key(rmm::exec_policy(stream),
                                token_levels.data(),
                                token_levels.data() + token_levels.size(),
                                parent_token_ids.data(),
                                parent_token_ids.data(),
                                thrust::equal_to<size_type>{},
                                thrust::maximum<size_type>{});
  // Reusing token_levels memory & use scatter to restore the original order.
  std::swap(token_levels, parent_token_ids);
  auto& sorted_parent_token_ids = token_levels;
  thrust::scatter(rmm::exec_policy(stream),
                  sorted_parent_token_ids.begin(),
                  sorted_parent_token_ids.end(),
                  initial_order.data(),
                  parent_token_ids.data());

  rmm::device_uvector<size_type> node_ids_gpu(num_tokens, stream);
  thrust::exclusive_scan(
    rmm::exec_policy(stream), is_node_it, is_node_it + num_tokens, node_ids_gpu.begin());
  rmm::device_uvector<NodeIndexT> parent_node_ids(num_nodes, stream, mr);
  auto parent_node_ids_it = thrust::make_transform_iterator(
    parent_token_ids.begin(),
    [node_ids_gpu = node_ids_gpu.begin()] __device__(size_type const pid) -> NodeIndexT {
      return pid < 0 ? pid : node_ids_gpu[pid];
    });
  auto parent_node_ids_end = thrust::copy_if(rmm::exec_policy(stream),
                                             parent_node_ids_it,
                                             parent_node_ids_it + parent_token_ids.size(),
                                             tokens.begin(),
                                             parent_node_ids.begin(),
                                             is_node);
  CUDF_EXPECTS(parent_node_ids_end - parent_node_ids.begin() == num_nodes,
               "parent node id gather mismatch");
  return {std::move(node_categories),
          std::move(parent_node_ids),
          std::move(node_levels),
          std::move(node_range_begin),
          std::move(node_range_end)};
}

std::tuple<rmm::device_uvector<NodeIndexT>, rmm::device_uvector<size_type>>
records_orient_tree_traversal(device_span<SymbolT const> d_input,
                              tree_meta_t& d_tree,
                              rmm::cuda_stream_view stream,
                              rmm::mr::device_memory_resource* mr)
{
  CUDF_FUNC_RANGE();
  /**
  This algorithm assigns a unique column id to each node in the tree.
  The row offset is the row index of the node in that column id.
  Algorithm:
  1. Convert node_category+fieldname to node_type.
    a. Create a hashmap to hash field name and assign unique node id as values.
    b. Convert the node categories to node types.
       Node type is defined as node category enum value if it is not a field node,
       otherwise it is the unique node id assigned by the hashmap (value shifted by #NUM_CATEGORY).
  2. Preprocessing: Translate parent node ids after sorting by level.
    a. sort by level
    b. get gather map of sorted indices
    c. translate parent_node_ids to new sorted indices
  3. Find level boundaries.
     copy_if index of first unique values of sorted levels.
  4. Per-Level Processing: Propagate parent node ids for each level.
    For each level,
      a. gather col_id from previous level results. input=col_id, gather_map is parent_indices.
      b. stable sort by {parent_col_id, node_type}
      c. scan sum of unique {parent_col_id, node_type}
      d. scatter the col_id back to stable node_level order (using scatter_indices)
    Restore original node_id order
  5. Generate row_offset.
    a. stable_sort by parent_col_id.
    b. scan_by_key {parent_col_id} (required only on nodes who's parent is list)
    c. propagate to non-list leaves from parent list node by recursion
  **/
  // GPU version
  // 1. Convert node_category+fieldname to node_type.
<<<<<<< HEAD
  using hash_table_allocator_type = rmm::mr::stream_allocator_adaptor<default_allocator<char>>;
  using hash_map_type =
    cuco::static_map<size_type, size_type, cuda::thread_scope_device, hash_table_allocator_type>;

  constexpr size_type empty_node_index_sentinel = std::numeric_limits<size_type>::max();
  auto num_nodes                                = d_tree.node_categories.size();
  hash_map_type key_map{compute_hash_table_size(num_nodes),  // TODO reduce oversubscription
                        cuco::sentinel::empty_key{empty_node_index_sentinel},
                        cuco::sentinel::empty_value{empty_node_index_sentinel},
                        hash_table_allocator_type{default_allocator<char>{}, stream},
                        stream.value()};
  auto d_hasher = [d_input          = d_input.data(),
                   node_range_begin = d_tree.node_range_begin.data(),
                   node_range_end   = d_tree.node_range_end.data()] __device__(auto node_id) {
    // TODO if node_category is hashed, then no need for transform later. for field only, use string
    // hash too.
    auto field_name = cudf::string_view(d_input + node_range_begin[node_id],
                                        node_range_end[node_id] - node_range_begin[node_id]);
    return cudf::detail::default_hash<cudf::string_view>{}(field_name);
  };
  auto d_equal = [d_input          = d_input.data(),
                  node_range_begin = d_tree.node_range_begin.data(),
                  node_range_end   = d_tree.node_range_end.data()] __device__(auto node_id1,
                                                                            auto node_id2) {
    // TODO if node_category is used, then no need for transform later.
    auto field_name1 = cudf::string_view(d_input + node_range_begin[node_id1],
                                         node_range_end[node_id1] - node_range_begin[node_id1]);
    auto field_name2 = cudf::string_view(d_input + node_range_begin[node_id2],
                                         node_range_end[node_id2] - node_range_begin[node_id2]);
    return field_name1 == field_name2;
  };
  auto is_field_name_node = [node_categories = d_tree.node_categories.data()] __device__(
                              auto node_id) { return node_categories[node_id] == node_t::NC_FN; };
  // key-value pairs: uses node_id itself as node_type. (unique node_id for a field name due to
  // hashing)
  auto iter = cudf::detail::make_counting_transform_iterator(
    0, [] __device__(size_type i) { return cuco::make_pair(i, i); });

  key_map.insert_if(iter,
                    iter + num_nodes,
                    thrust::counting_iterator<size_type>(0),  // stencil
                    is_field_name_node,
                    d_hasher,
                    d_equal,
                    stream.value());
  auto get_hash_value =
    [key_map = key_map.get_device_view(), d_hasher, d_equal] __device__(auto node_id) -> size_type {
    auto it = key_map.find(node_id, d_hasher, d_equal);
    return (it == key_map.end()) ? size_type{0} : it->second.load();
  };
  // convert field nodes to node indices, and other nodes to enum value.
  rmm::device_uvector<size_type> node_type(num_nodes, stream);
  thrust::tabulate(rmm::exec_policy(stream),
                   node_type.begin(),
                   node_type.end(),
                   [node_categories = d_tree.node_categories.data(),
                    is_field_name_node,
                    get_hash_value] __device__(auto node_id) -> size_type {
                     if (is_field_name_node(node_id))
                       return static_cast<size_type>(NUM_NODE_CLASSES) + get_hash_value(node_id);
                     else
                       return static_cast<size_type>(node_categories[node_id]);
                   });
// TODO delete hash_map after node_type creation
=======
  auto num_nodes                           = d_tree.node_categories.size();
  rmm::device_uvector<size_type> node_type = [&]() {
    using hash_table_allocator_type = rmm::mr::stream_allocator_adaptor<default_allocator<char>>;
    using hash_map_type =
      cuco::static_map<size_type, size_type, cuda::thread_scope_device, hash_table_allocator_type>;

    constexpr size_type empty_node_index_sentinel = std::numeric_limits<size_type>::max();
    hash_map_type key_map{compute_hash_table_size(num_nodes),  // TODO reduce oversubscription
                          cuco::sentinel::empty_key{empty_node_index_sentinel},
                          cuco::sentinel::empty_value{empty_node_index_sentinel},
                          hash_table_allocator_type{default_allocator<char>{}, stream},
                          stream.value()};
    auto d_hasher = [d_input          = d_input.data(),
                     node_range_begin = d_tree.node_range_begin.data(),
                     node_range_end   = d_tree.node_range_end.data()] __device__(auto node_id) {
      auto field_name = cudf::string_view(d_input + node_range_begin[node_id],
                                          node_range_end[node_id] - node_range_begin[node_id]);
      return cudf::detail::default_hash<cudf::string_view>{}(field_name);
    };
    auto d_equal = [d_input          = d_input.data(),
                    node_range_begin = d_tree.node_range_begin.data(),
                    node_range_end   = d_tree.node_range_end.data()] __device__(auto node_id1,
                                                                              auto node_id2) {
      auto field_name1 = cudf::string_view(d_input + node_range_begin[node_id1],
                                           node_range_end[node_id1] - node_range_begin[node_id1]);
      auto field_name2 = cudf::string_view(d_input + node_range_begin[node_id2],
                                           node_range_end[node_id2] - node_range_begin[node_id2]);
      return field_name1 == field_name2;
    };
    auto is_field_name_node = [node_categories = d_tree.node_categories.data()] __device__(
                                auto node_id) { return node_categories[node_id] == node_t::NC_FN; };
    // key-value pairs: uses node_id itself as node_type. (unique node_id for a field name due to
    // hashing)
    auto iter = cudf::detail::make_counting_transform_iterator(
      0, [] __device__(size_type i) { return cuco::make_pair(i, i); });

    key_map.insert_if(iter,
                      iter + num_nodes,
                      thrust::counting_iterator<size_type>(0),  // stencil
                      is_field_name_node,
                      d_hasher,
                      d_equal,
                      stream.value());
    auto get_hash_value = [key_map = key_map.get_device_view(), d_hasher, d_equal] __device__(
                            auto node_id) -> size_type {
      auto it = key_map.find(node_id, d_hasher, d_equal);
      return (it == key_map.end()) ? size_type{0} : it->second.load();
    };
    // convert field nodes to node indices, and other nodes to enum value.
    rmm::device_uvector<size_type> node_type(num_nodes, stream);
    thrust::tabulate(rmm::exec_policy(stream),
                     node_type.begin(),
                     node_type.end(),
                     [node_categories = d_tree.node_categories.data(),
                      is_field_name_node,
                      get_hash_value] __device__(auto node_id) -> size_type {
                       if (is_field_name_node(node_id))
                         return static_cast<size_type>(NUM_NODE_CLASSES) + get_hash_value(node_id);
                       else
                         return static_cast<size_type>(node_categories[node_id]);
                     });
    return node_type;
  }();
  // TODO two-level hashing:  one for field names
  // and another for {node-level, node_category} + field hash for the entire path

>>>>>>> 8693c6d7
#ifdef NJP_DEBUG_PRINT
  print_vec(cudf::detail::make_std_vector_async(node_type, stream), "node_type");
#endif
  // 2. Preprocessing: Translate parent node ids after sorting by level.
  //   a. sort by level
  //   b. get gather map of sorted indices
  //   c. translate parent_node_ids to sorted indices
  rmm::device_uvector<size_type> scatter_indices(num_nodes, stream);
  thrust::sequence(rmm::exec_policy(stream), scatter_indices.begin(), scatter_indices.end());
#ifdef NJP_DEBUG_PRINT
  printf("\n");
  print_vec(cudf::detail::make_std_vector_async(scatter_indices, stream), "gpu.node_id");
  print_vec(cudf::detail::make_std_vector_async(d_tree.parent_node_ids, stream),
            "gpu.parent_node_ids");
  print_vec(cudf::detail::make_std_vector_async(node_type, stream), "gpu.node_type");
  print_vec(cudf::detail::make_std_vector_async(d_tree.node_levels, stream), "gpu.node_levels");
#endif
  rmm::device_uvector<NodeIndexT> parent_node_ids(d_tree.parent_node_ids, stream);  // make a copy
  auto out_pid =
    thrust::make_zip_iterator(scatter_indices.data(), parent_node_ids.data(), node_type.data());
  // Uses cub radix sort.
  thrust::stable_sort_by_key(rmm::exec_policy(stream),
                             d_tree.node_levels.data(),
                             d_tree.node_levels.data() + num_nodes,
                             out_pid);
  auto gather_indices = cudf::detail::scatter_to_gather(
    scatter_indices.begin(), scatter_indices.end(), num_nodes, stream);

  rmm::device_uvector<NodeIndexT> parent_indices(num_nodes, stream);
  // gather, except parent sentinels
  thrust::transform(rmm::exec_policy(stream),
                    parent_node_ids.begin(),  // first node's parent is -1
                    parent_node_ids.end(),
                    parent_indices.begin(),
                    [gather_indices = gather_indices.data()] __device__(auto parent_node_id) {
                      return (parent_node_id == -1) ? -1 : gather_indices[parent_node_id];
                    });
#ifdef NJP_DEBUG_PRINT
  printf("\n");
  print_vec(cudf::detail::make_std_vector_async(scatter_indices, stream), "gpu.node_id");
  print_vec(cudf::detail::make_std_vector_async(parent_node_ids, stream), "gpu.parent_node_ids");
  print_vec(cudf::detail::make_std_vector_async(node_type, stream), "gpu.node_type");
  print_vec(cudf::detail::make_std_vector_async(d_tree.node_levels, stream), "gpu.node_levels");
  print_vec(cudf::detail::make_std_vector_async(gather_indices, stream), "new_home");
  print_vec(cudf::detail::make_std_vector_async(parent_indices, stream), "parent_indices");
  print_vec(cudf::detail::make_std_vector_async(parent_node_ids, stream),
            "parent_node_ids (restored)");
#endif
  // 3. Find level boundaries.
<<<<<<< HEAD
  hostdevice_vector<size_type> level_boundaries(num_nodes + 1, stream);
  auto level_end =
    thrust::copy_if(rmm::exec_policy(stream),
                    thrust::make_counting_iterator<size_type>(1),
                    thrust::make_counting_iterator<size_type>(num_nodes + 1),
                    level_boundaries.d_begin(),
                    [num_nodes, node_levels = d_tree.node_levels.begin()] __device__(auto index) {
                      return index == num_nodes || node_levels[index] != node_levels[index - 1];
                    });
  level_boundaries.device_to_host(stream, true);
  auto num_levels = level_end - level_boundaries.d_begin();
=======
  std::vector<size_type> level_boundaries = [&]() {
    auto max_level = thrust::reduce(rmm::exec_policy(stream),
                                    d_tree.node_levels.begin(),
                                    d_tree.node_levels.end(),
                                    0,
                                    thrust::maximum<size_type>());
    rmm::device_uvector<size_type> level_boundaries(max_level + 1, stream);
    auto level_end =
      thrust::copy_if(rmm::exec_policy(stream),
                      thrust::make_counting_iterator<size_type>(1),
                      thrust::make_counting_iterator<size_type>(num_nodes + 1),
                      level_boundaries.begin(),
                      [num_nodes, node_levels = d_tree.node_levels.begin()] __device__(auto index) {
                        return index == num_nodes || node_levels[index] != node_levels[index - 1];
                      });
    CUDF_EXPECTS(thrust::distance(level_boundaries.begin(), level_end) == max_level + 1,
                 "num_levels != max_level + 1");
    return cudf::detail::make_std_vector_async(level_boundaries, stream);
  }();
  auto num_levels = level_boundaries.size();
>>>>>>> 8693c6d7
#ifdef NJP_DEBUG_PRINT
  print_vec(level_boundaries, "level_boundaries");
  std::cout << "num_levels: " << num_levels << std::endl;
#endif

#ifdef NJP_DEBUG_PRINT
  auto print_level_data = [stream](auto stage_text,
                                   auto level,
                                   auto start,
                                   auto end,
                                   auto const& nodeII,
                                   auto const& parent_node_idx,
                                   auto const& parent_col_id,
                                   auto const& node_type,
                                   auto const& levels,
                                   auto const& col_id) {
    std::cout << level << stage_text << "\n";
    auto cls = std::array<const char*, 6>{"S", "L", "F", "R", "V", "E"};
    for (auto n = start; n < end; n++)
      printf("%3d ", nodeII.element(n, stream));
    printf(" nodeII-%ld\n", level);
    for (auto n = start; n < end; n++)
      printf("%3d ", parent_node_idx.element(n, stream));
    printf(" parent_node_idx-%ld\n", level);
    for (auto n = start; n < end; n++)
      printf("%3d ", parent_col_id.element(n, stream));
    printf(" parent_col_id-%ld\n", level);
    for (auto n = start; n < end; n++) {
      auto nt = node_type.element(n, stream);
      printf("%3s ",
             nt >= NUM_NODE_CLASSES ? std::to_string(nt - NUM_NODE_CLASSES).c_str() : cls[nt]);
    }
    printf(" node_type-%ld\n", level);
    for (auto n = start; n < end; n++)
      printf("%3d ", levels.element(n, stream));
    printf(" levels-%ld\n", level);
    for (auto n = start; n < end; n++)
      printf("%3d ", col_id.element(n, stream));
    printf(" col_id-%ld\n", level);
  };
#define PRINT_LEVEL_DATA(level, text)           \
  print_level_data(text,                        \
                   level,                       \
                   level_boundaries[level - 1], \
                   level_boundaries[level],     \
                   scatter_indices,             \
                   parent_indices,              \
                   parent_col_id,               \
                   node_type,                   \
                   d_tree.node_levels,          \
                   col_id);
#else
#define PRINT_LEVEL_DATA(level, text) ;
#endif

  // 4. Propagate parent node ids for each level.
  // For each level,
  //     a. gather col_id from previous level results. input=col_id, gather_map is parent_indices.
  //     b. stable sort by {parent_col_id, node_type}
  //     c. scan sum of unique {parent_col_id, node_type}
  //     d. scatter the col_id back to stable node_level order (using scatter_indices)
  rmm::device_uvector<NodeIndexT> col_id(num_nodes, stream);
  rmm::device_uvector<NodeIndexT> parent_col_id(num_nodes, stream);
  thrust::uninitialized_fill(rmm::exec_policy(stream),
                             parent_col_id.begin(),
                             parent_col_id.end(),
                             0);  // XXX: is this needed?
  // fill with 1, useful for scan later
  // TODO: Could initialize to 0 and scatter 1 to level_boundaries alone
  thrust::uninitialized_fill(rmm::exec_policy(stream), col_id.begin(), col_id.end(), 1);
  // Initialize First level node's node col_id to 0
  thrust::fill(rmm::exec_policy(stream), col_id.begin(), col_id.begin() + level_boundaries[0], 0);
  // Initialize First level node's parent_col_id to -1 sentinel
  thrust::fill(rmm::exec_policy(stream),
               parent_col_id.begin(),
               parent_col_id.begin() + level_boundaries[0],
               -1);
  for (decltype(num_levels) level = 1; level < num_levels; level++) {
    PRINT_LEVEL_DATA(level, ".before gather");
    thrust::gather(rmm::exec_policy(stream),
                   parent_indices.data() +
                     level_boundaries[level - 1],  // FIXME: might be wrong. might be a bug here.
                   parent_indices.data() + level_boundaries[level],
                   col_id.data(),  // + level_boundaries[level - 1],
                   parent_col_id.data() + level_boundaries[level - 1]);
    PRINT_LEVEL_DATA(level, ".after gather");
    // TODO probably sort_by_key value should be a gather/scatter index to restore original order.
    thrust::stable_sort_by_key(
      rmm::exec_policy(stream),
      thrust::make_zip_iterator(parent_col_id.begin() + level_boundaries[level - 1],
                                node_type.data() + level_boundaries[level - 1]),
      thrust::make_zip_iterator(parent_col_id.begin() + level_boundaries[level],
                                node_type.data() + level_boundaries[level]),
      thrust::make_zip_iterator(scatter_indices.begin() + level_boundaries[level - 1]));
    PRINT_LEVEL_DATA(level, ".after sort");
    auto start_it = thrust::make_zip_iterator(parent_col_id.begin() + level_boundaries[level - 1],
                                              node_type.data() + level_boundaries[level - 1]);
    auto adjacent_pair_it = thrust::make_zip_iterator(start_it - 1, start_it);
    thrust::transform(rmm::exec_policy(stream),
                      adjacent_pair_it + 1,
                      adjacent_pair_it + level_boundaries[level] - level_boundaries[level - 1],
                      col_id.data() + level_boundaries[level - 1] + 1,
                      [] __device__(auto adjacent_pair) -> size_type {
                        auto lhs = thrust::get<0>(adjacent_pair),
                             rhs = thrust::get<1>(adjacent_pair);
                        return lhs != rhs ? 1 : 0;
                      });
    // includes previous level last col_id to continue the index.
    thrust::inclusive_scan(rmm::exec_policy(stream),
                           col_id.data() + level_boundaries[level - 1],
                           col_id.data() + level_boundaries[level] +
                             (level != num_levels - 1),  // +1 only for not-last-levels.
                           col_id.data() + level_boundaries[level - 1]);
    PRINT_LEVEL_DATA(level, ".after scan");
    // TODO scatter/gather to restore original order. (but scatter_indices is not zero based here)
    thrust::sort_by_key(
      rmm::exec_policy(stream),
      scatter_indices.begin() + level_boundaries[level - 1],
      scatter_indices.begin() + level_boundaries[level],
      thrust::make_zip_iterator(col_id.begin() + level_boundaries[level - 1],
                                parent_col_id.data() + level_boundaries[level - 1]));
    PRINT_LEVEL_DATA(level, ".after restore order");
  }
  // FIXME: to make parent_col_id of last level correct, do we need a gather here?
  thrust::gather(rmm::exec_policy(stream),
                 parent_indices.begin() +
                   level_boundaries[num_levels - 1],  // FIXME: might be wrong. might be a bug here.
                 parent_indices.end(),
                 col_id.data(),
                 parent_col_id.data() + level_boundaries[num_levels - 1]);
  auto translate_col_id = [](auto col_id) {
    std::unordered_map<int, int> col_id_map;
    std::vector<int> new_col_ids(col_id.size());
    int unique_id = 0;
    for (auto id : col_id) {
      if (col_id_map.count(id) == 0) { col_id_map[id] = unique_id++; }
    }
    for (size_t i = 0; i < col_id.size(); i++) {
      new_col_ids[i] = col_id_map[col_id[i]];
    }
    return new_col_ids;
  };
  // restore original order of col_id., and used d_tree members
  // TODO can we do this with scatter instead of sort?
  thrust::sort_by_key(rmm::exec_policy(stream),
                      scatter_indices.begin(),
                      scatter_indices.end(),
                      thrust::make_zip_iterator(parent_indices.begin(),
                                                node_type.begin(),
                                                parent_col_id.begin(),
                                                col_id.begin(),
                                                d_tree.node_levels.begin()));
#ifdef NJP_DEBUG_PRINT
  print_vec(cudf::detail::make_std_vector_async(scatter_indices, stream), "gpu.node_id");
  print_vec(cudf::detail::make_std_vector_async(parent_indices, stream),
            "gpu.parent_indices");  // once original order is restored, is this required?
  print_vec(cudf::detail::make_std_vector_async(node_type, stream),
            "gpu.node_type");  // is this needed?
  print_vec(cudf::detail::make_std_vector_async(parent_col_id, stream),
            "parent_col_id");                                                // is this needed?
  print_vec(cudf::detail::make_std_vector_async(col_id, stream), "col_id");  // required.
  print_vec(translate_col_id(cudf::detail::make_std_vector_async(col_id, stream)),
            "col_id (translated)");  // is this required? required to be ordered for the next step?
  print_vec(cudf::detail::make_std_vector_async(d_tree.node_levels, stream), "gpu.node_levels");
#endif

  // 5. Generate row_offset.
  //   a. stable_sort by parent_col_id.
  //   b. scan_by_key {parent_col_id} (required only on nodes who's parent is list)
  //   c. propagate to non-list leaves from parent list node by recursion
  thrust::stable_sort_by_key(
    rmm::exec_policy(stream), parent_col_id.begin(), parent_col_id.end(), scatter_indices.begin());
  rmm::device_uvector<size_type> row_offsets(num_nodes, stream);
  // TODO is it possible to generate list child_offsets too here?
  thrust::exclusive_scan_by_key(
    rmm::exec_policy(stream),
    parent_col_id.begin(),  // TODO: is there any way to limit this to list parents alone?
    parent_col_id.end(),
    thrust::make_constant_iterator<size_type>(1),
    row_offsets.begin());
#ifdef NJP_DEBUG_PRINT
  print_vec(cudf::detail::make_std_vector_async(parent_col_id, stream), "parent_col_id");
  print_vec(cudf::detail::make_std_vector_async(row_offsets, stream), "row_offsets (generated)");
#endif
  thrust::sort_by_key(rmm::exec_policy(stream),
                      scatter_indices.begin(),
                      scatter_indices.end(),
                      thrust::make_zip_iterator(parent_col_id.begin(), row_offsets.begin()));
  thrust::transform_if(
    rmm::exec_policy(stream),
    thrust::make_counting_iterator<size_type>(0),
    thrust::make_counting_iterator<size_type>(num_nodes),
    row_offsets.begin(),
    [node_categories = d_tree.node_categories.data(),
     parent_node_ids = d_tree.parent_node_ids.begin(),
     row_offsets     = row_offsets.begin()] __device__(size_type node_id) {
      auto parent_node_id = parent_node_ids[node_id];
      // TODO replace -1 with sentinel
      while (parent_node_id != -1 and node_categories[parent_node_id] != node_t::NC_LIST) {
        node_id        = parent_node_id;
        parent_node_id = parent_node_ids[parent_node_id];
      }
      // return -1;
      return row_offsets[node_id];
    },
    [node_categories = d_tree.node_categories.data(),
     parent_node_ids = d_tree.parent_node_ids.begin()] __device__(size_type node_id) {
      auto parent_node_id = parent_node_ids[node_id];
      return parent_node_id != -1 and
             !(node_categories[parent_node_id] ==
               node_t::NC_LIST);  // Parent is not a list, or sentinel/root (might be different
                                  // condition for JSON_lines)
    });
#ifdef NJP_DEBUG_PRINT
  print_vec(cudf::detail::make_std_vector_async(row_offsets, stream), "row_offsets (ordered)");
#endif
  return std::tuple{std::move(col_id), std::move(row_offsets)};
}

}  // namespace detail
}  // namespace cudf::io::json<|MERGE_RESOLUTION|>--- conflicted
+++ resolved
@@ -325,72 +325,6 @@
   **/
   // GPU version
   // 1. Convert node_category+fieldname to node_type.
-<<<<<<< HEAD
-  using hash_table_allocator_type = rmm::mr::stream_allocator_adaptor<default_allocator<char>>;
-  using hash_map_type =
-    cuco::static_map<size_type, size_type, cuda::thread_scope_device, hash_table_allocator_type>;
-
-  constexpr size_type empty_node_index_sentinel = std::numeric_limits<size_type>::max();
-  auto num_nodes                                = d_tree.node_categories.size();
-  hash_map_type key_map{compute_hash_table_size(num_nodes),  // TODO reduce oversubscription
-                        cuco::sentinel::empty_key{empty_node_index_sentinel},
-                        cuco::sentinel::empty_value{empty_node_index_sentinel},
-                        hash_table_allocator_type{default_allocator<char>{}, stream},
-                        stream.value()};
-  auto d_hasher = [d_input          = d_input.data(),
-                   node_range_begin = d_tree.node_range_begin.data(),
-                   node_range_end   = d_tree.node_range_end.data()] __device__(auto node_id) {
-    // TODO if node_category is hashed, then no need for transform later. for field only, use string
-    // hash too.
-    auto field_name = cudf::string_view(d_input + node_range_begin[node_id],
-                                        node_range_end[node_id] - node_range_begin[node_id]);
-    return cudf::detail::default_hash<cudf::string_view>{}(field_name);
-  };
-  auto d_equal = [d_input          = d_input.data(),
-                  node_range_begin = d_tree.node_range_begin.data(),
-                  node_range_end   = d_tree.node_range_end.data()] __device__(auto node_id1,
-                                                                            auto node_id2) {
-    // TODO if node_category is used, then no need for transform later.
-    auto field_name1 = cudf::string_view(d_input + node_range_begin[node_id1],
-                                         node_range_end[node_id1] - node_range_begin[node_id1]);
-    auto field_name2 = cudf::string_view(d_input + node_range_begin[node_id2],
-                                         node_range_end[node_id2] - node_range_begin[node_id2]);
-    return field_name1 == field_name2;
-  };
-  auto is_field_name_node = [node_categories = d_tree.node_categories.data()] __device__(
-                              auto node_id) { return node_categories[node_id] == node_t::NC_FN; };
-  // key-value pairs: uses node_id itself as node_type. (unique node_id for a field name due to
-  // hashing)
-  auto iter = cudf::detail::make_counting_transform_iterator(
-    0, [] __device__(size_type i) { return cuco::make_pair(i, i); });
-
-  key_map.insert_if(iter,
-                    iter + num_nodes,
-                    thrust::counting_iterator<size_type>(0),  // stencil
-                    is_field_name_node,
-                    d_hasher,
-                    d_equal,
-                    stream.value());
-  auto get_hash_value =
-    [key_map = key_map.get_device_view(), d_hasher, d_equal] __device__(auto node_id) -> size_type {
-    auto it = key_map.find(node_id, d_hasher, d_equal);
-    return (it == key_map.end()) ? size_type{0} : it->second.load();
-  };
-  // convert field nodes to node indices, and other nodes to enum value.
-  rmm::device_uvector<size_type> node_type(num_nodes, stream);
-  thrust::tabulate(rmm::exec_policy(stream),
-                   node_type.begin(),
-                   node_type.end(),
-                   [node_categories = d_tree.node_categories.data(),
-                    is_field_name_node,
-                    get_hash_value] __device__(auto node_id) -> size_type {
-                     if (is_field_name_node(node_id))
-                       return static_cast<size_type>(NUM_NODE_CLASSES) + get_hash_value(node_id);
-                     else
-                       return static_cast<size_type>(node_categories[node_id]);
-                   });
-// TODO delete hash_map after node_type creation
-=======
   auto num_nodes                           = d_tree.node_categories.size();
   rmm::device_uvector<size_type> node_type = [&]() {
     using hash_table_allocator_type = rmm::mr::stream_allocator_adaptor<default_allocator<char>>;
@@ -457,7 +391,6 @@
   // TODO two-level hashing:  one for field names
   // and another for {node-level, node_category} + field hash for the entire path
 
->>>>>>> 8693c6d7
 #ifdef NJP_DEBUG_PRINT
   print_vec(cudf::detail::make_std_vector_async(node_type, stream), "node_type");
 #endif
@@ -507,19 +440,6 @@
             "parent_node_ids (restored)");
 #endif
   // 3. Find level boundaries.
-<<<<<<< HEAD
-  hostdevice_vector<size_type> level_boundaries(num_nodes + 1, stream);
-  auto level_end =
-    thrust::copy_if(rmm::exec_policy(stream),
-                    thrust::make_counting_iterator<size_type>(1),
-                    thrust::make_counting_iterator<size_type>(num_nodes + 1),
-                    level_boundaries.d_begin(),
-                    [num_nodes, node_levels = d_tree.node_levels.begin()] __device__(auto index) {
-                      return index == num_nodes || node_levels[index] != node_levels[index - 1];
-                    });
-  level_boundaries.device_to_host(stream, true);
-  auto num_levels = level_end - level_boundaries.d_begin();
-=======
   std::vector<size_type> level_boundaries = [&]() {
     auto max_level = thrust::reduce(rmm::exec_policy(stream),
                                     d_tree.node_levels.begin(),
@@ -540,7 +460,6 @@
     return cudf::detail::make_std_vector_async(level_boundaries, stream);
   }();
   auto num_levels = level_boundaries.size();
->>>>>>> 8693c6d7
 #ifdef NJP_DEBUG_PRINT
   print_vec(level_boundaries, "level_boundaries");
   std::cout << "num_levels: " << num_levels << std::endl;
