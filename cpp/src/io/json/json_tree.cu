--- conflicted
+++ resolved
@@ -179,21 +179,6 @@
 };
 
 /**
-<<<<<<< HEAD
- * @brief Returns stable sorted key and its sorted order
- *
- * Uses cub stable radix sort
- *
- * @tparam IndexType sorted order type
- * @tparam KeyType key type
- * @param key key to sort
- * @param stream CUDA stream used for device memory operations and kernel launches.
- * @return A pair of sorted key and its sorted order
- */
-template <typename IndexType = size_t, typename KeyType>
-std::pair<rmm::device_uvector<KeyType>, rmm::device_uvector<IndexType>> stable_sorted_key_order(
-  cudf::device_span<KeyType const> key, rmm::cuda_stream_view stream)
-=======
  * @brief Returns stable sorted keys and its sorted order
  *
  * Uses cub stable radix sort. The order is internally generated, hence it saves a copy and memory.
@@ -209,31 +194,10 @@
 template <typename IndexType = size_t, typename KeyType>
 std::pair<rmm::device_uvector<KeyType>, rmm::device_uvector<IndexType>> stable_sorted_key_order(
   cudf::device_span<KeyType const> keys, rmm::cuda_stream_view stream)
->>>>>>> e91d7d9e
 {
   CUDF_FUNC_RANGE();
 
   // Determine temporary device storage requirements
-<<<<<<< HEAD
-  rmm::device_uvector<KeyType> key1(key.size(), stream);
-  rmm::device_uvector<KeyType> key2(key.size(), stream);
-  rmm::device_uvector<IndexType> order1(key.size(), stream);
-  rmm::device_uvector<IndexType> order2(key.size(), stream);
-  cub::DoubleBuffer<IndexType> order(order1.data(), order2.data());
-  cub::DoubleBuffer<KeyType> key_buffer(key1.data(), key2.data());
-  size_t temp_storage_bytes = 0;
-  cub::DeviceRadixSort::SortPairs(nullptr, temp_storage_bytes, key_buffer, order, key.size());
-  rmm::device_buffer d_temp_storage(temp_storage_bytes, stream);
-
-  thrust::copy(rmm::exec_policy(stream), key.begin(), key.end(), key1.begin());
-  thrust::sequence(rmm::exec_policy(stream), order1.begin(), order1.end());
-
-  cub::DeviceRadixSort::SortPairs(
-    d_temp_storage.data(), temp_storage_bytes, key_buffer, order, key.size());
-
-  return std::pair{key_buffer.Current() == key1.data() ? std::move(key1) : std::move(key2),
-                   order.Current() == order1.data() ? std::move(order1) : std::move(order2)};
-=======
   rmm::device_uvector<KeyType> keys_buffer1(keys.size(), stream);
   rmm::device_uvector<KeyType> keys_buffer2(keys.size(), stream);
   rmm::device_uvector<IndexType> order_buffer1(keys.size(), stream);
@@ -255,7 +219,6 @@
                                                                 : std::move(keys_buffer2),
                    order_buffer.Current() == order_buffer1.data() ? std::move(order_buffer1)
                                                                   : std::move(order_buffer2)};
->>>>>>> e91d7d9e
 }
 
 /**
@@ -354,24 +317,14 @@
                                            tokens.begin(),
                                            node_levels.begin(),
                                            is_node);
-<<<<<<< HEAD
-    CUDF_EXPECTS(node_levels_end - node_levels.begin() == num_nodes, "node level count mismatch");
-=======
     CUDF_EXPECTS(thrust::distance(node_levels.begin(), node_levels_end) == num_nodes,
                  "node level count mismatch");
->>>>>>> e91d7d9e
   }
 
   // Node parent ids:
   // previous push node_id transform, stable sort by level, segmented scan with Max, reorder.
-<<<<<<< HEAD
-  // This algorithms is a more generalized logical stack.
-  // TODO: make it own function.
-  rmm::device_uvector<NodeIndexT> parent_node_ids(num_nodes, stream, mr);
-=======
   rmm::device_uvector<NodeIndexT> parent_node_ids(num_nodes, stream, mr);
   // This block of code is generalized logical stack algorithm. TODO: make this a seperate function.
->>>>>>> e91d7d9e
   {
     rmm::device_uvector<NodeIndexT> node_token_ids(num_nodes, stream);
     thrust::copy_if(rmm::exec_policy(stream),
@@ -389,19 +342,6 @@
     // else -1
     auto first_childs_parent_token_id = [tokens_gpu =
                                            tokens.begin()] __device__(auto i) -> NodeIndexT {
-<<<<<<< HEAD
-      if (i <= 0) return -1;
-      if (tokens_gpu[i - 1] == token_t::StructBegin || tokens_gpu[i - 1] == token_t::ListBegin)
-        return i - 1;
-      else if (tokens_gpu[i - 1] == token_t::FieldNameEnd)
-        return i - 2;
-      else if (tokens_gpu[i - 1] == token_t::StructMemberBegin &&
-               (tokens_gpu[i - 2] == token_t::StructBegin ||
-                tokens_gpu[i - 2] == token_t::ListBegin))
-        return i - 2;
-      else
-        return -1;
-=======
       if (i <= 0) { return -1; }
       if (tokens_gpu[i - 1] == token_t::StructBegin or tokens_gpu[i - 1] == token_t::ListBegin) {
         return i - 1;
@@ -414,7 +354,6 @@
       } else {
         return -1;
       }
->>>>>>> e91d7d9e
     };
 
     thrust::transform(
