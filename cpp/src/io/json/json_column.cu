--- conflicted
+++ resolved
@@ -392,41 +392,6 @@
   return to_host(d_column_names->view());
 }
 
-rmm::device_uvector<uint8_t> is_all_nulls_str_column(device_span<SymbolT const> input,
-                                                     tree_meta_t const& d_column_tree,
-                                                     tree_meta_t const& tree,
-                                                     device_span<NodeIndexT> col_ids,
-                                                     cudf::io::json_reader_options const& options,
-                                                     rmm::cuda_stream_view stream)
-{
-  auto const num_nodes = col_ids.size();
-  auto const num_cols  = d_column_tree.node_categories.size();
-  rmm::device_uvector<uint8_t> is_all_nulls(num_cols, stream);
-  thrust::fill(rmm::exec_policy(stream), is_all_nulls.begin(), is_all_nulls.end(), true);
-
-  auto parse_opt = parsing_options(options, stream);
-  thrust::for_each_n(
-    rmm::exec_policy(stream),
-    thrust::counting_iterator<size_type>(0),
-    num_nodes,
-    [options           = parse_opt.view(),
-     data              = input.data(),
-     column_categories = d_column_tree.node_categories.begin(),
-     col_ids           = col_ids.begin(),
-     range_begin       = tree.node_range_begin.begin(),
-     range_end         = tree.node_range_end.begin(),
-     is_all_nulls      = is_all_nulls.begin()] __device__(size_type i) {
-      auto const node_category = column_categories[col_ids[i]];
-      if (node_category == NC_STR or node_category == NC_VAL) {
-        auto const is_null_literal = serialized_trie_contains(
-          options.trie_na,
-          {data + range_begin[i], static_cast<size_t>(range_end[i] - range_begin[i])});
-        if (!is_null_literal) is_all_nulls[col_ids[i]] = false;
-      }
-    });
-  return is_all_nulls;
-}
-
 /**
  * @brief Checks if all strings in each string column in the tree are nulls.
  * For non-string columns, it's set as true. If any of rows in a string column is false, it's set as
@@ -512,24 +477,15 @@
                              device_span<size_type> row_offsets,
                              device_json_column& root,
                              bool is_array_of_arrays,
-<<<<<<< HEAD
-                             bool is_enabled_lines,
-                             bool is_enabled_mixed_types_as_string,
-=======
->>>>>>> 3c394e85
                              cudf::io::json_reader_options const& options,
                              rmm::cuda_stream_view stream,
                              rmm::mr::device_memory_resource* mr)
 {
   CUDF_FUNC_RANGE();
-<<<<<<< HEAD
-  auto const num_nodes = col_ids.size();
-=======
 
   bool const is_enabled_lines                 = options.is_enabled_lines();
   bool const is_enabled_mixed_types_as_string = options.is_enabled_mixed_types_as_string();
   auto const num_nodes                        = col_ids.size();
->>>>>>> 3c394e85
   rmm::device_uvector<NodeIndexT> sorted_col_ids(col_ids.size(), stream);  // make a copy
   thrust::copy(rmm::exec_policy(stream), col_ids.begin(), col_ids.end(), sorted_col_ids.begin());
 
@@ -654,11 +610,7 @@
   std::vector<uint8_t> is_str_column_all_nulls{};
   if (is_enabled_mixed_types_as_string) {
     is_str_column_all_nulls = cudf::detail::make_std_vector_async(
-<<<<<<< HEAD
-      is_all_nulls_str_column(input, d_column_tree, tree, col_ids, options, stream), stream);
-=======
       is_all_nulls_each_column(input, d_column_tree, tree, col_ids, options, stream), stream);
->>>>>>> 3c394e85
   }
 
   // use hash map because we may skip field name's col_ids
@@ -710,16 +662,6 @@
       // If mixed type as string is enabled, make both of them strings and merge them.
       // All child columns will be ignored when parsing.
       if (is_enabled_mixed_types_as_string) {
-<<<<<<< HEAD
-        bool is_mixed_type = true;
-        // If new or old is STR and they are all not null, make it mixed type, else ignore.
-        if (column_categories[this_col_id] == NC_VAL || column_categories[this_col_id] == NC_STR) {
-          if (is_str_column_all_nulls[this_col_id]) is_mixed_type = false;
-        }
-        if (column_categories[old_col_id] == NC_VAL || column_categories[old_col_id] == NC_STR) {
-          if (is_str_column_all_nulls[old_col_id]) is_mixed_type = false;
-        }
-=======
         bool const is_mixed_type = [&]() {
           // If new or old is STR and they are all not null, make it mixed type, else ignore.
           if (column_categories[this_col_id] == NC_VAL ||
@@ -731,7 +673,6 @@
           }
           return true;
         }();
->>>>>>> 3c394e85
         if (is_mixed_type) {
           is_mixed_type_column[this_col_id] = 1;
           is_mixed_type_column[old_col_id]  = 1;
@@ -1158,11 +1099,6 @@
                           gpu_row_offsets,
                           root_column,
                           is_array_of_arrays,
-<<<<<<< HEAD
-                          options.is_enabled_lines(),
-                          options.is_enabled_mixed_types_as_string(),
-=======
->>>>>>> 3c394e85
                           options,
                           stream,
                           mr);
