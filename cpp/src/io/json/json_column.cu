/*
 * Copyright (c) 2022-2023, NVIDIA CORPORATION.
 *
 * Licensed under the Apache License, Version 2.0 (the "License");
 * you may not use this file except in compliance with the License.
 * You may obtain a copy of the License at
 *
 *     http://www.apache.org/licenses/LICENSE-2.0
 *
 * Unless required by applicable law or agreed to in writing, software
 * distributed under the License is distributed on an "AS IS" BASIS,
 * WITHOUT WARRANTIES OR CONDITIONS OF ANY KIND, either express or implied.
 * See the License for the specific language governing permissions and
 * limitations under the License.
 */

#include "nested_json.hpp"
#include <io/utilities/parsing_utils.cuh>
#include <io/utilities/type_inference.cuh>

#include <cudf/column/column_factories.hpp>
#include <cudf/detail/null_mask.hpp>
#include <cudf/detail/nvtx/ranges.hpp>
#include <cudf/detail/utilities/vector_factories.hpp>
#include <cudf/detail/utilities/visitor_overload.hpp>
#include <cudf/io/detail/data_casting.cuh>
#include <cudf/strings/strings_column_view.hpp>
#include <cudf/types.hpp>
#include <cudf/utilities/error.hpp>
#include <cudf/utilities/span.hpp>

#include <rmm/cuda_stream_view.hpp>
#include <rmm/device_uvector.hpp>
#include <rmm/exec_policy.hpp>

#include <thrust/count.h>
#include <thrust/for_each.h>
#include <thrust/functional.h>
#include <thrust/iterator/constant_iterator.h>
#include <thrust/iterator/counting_iterator.h>
#include <thrust/iterator/discard_iterator.h>
#include <thrust/iterator/permutation_iterator.h>
#include <thrust/iterator/zip_iterator.h>
#include <thrust/reduce.h>
#include <thrust/scan.h>
#include <thrust/sort.h>
#include <thrust/transform.h>
#include <thrust/unique.h>

#include <algorithm>
#include <cstdint>

namespace cudf::io::json {
namespace detail {

// DEBUG prints
auto to_cat = [](auto v) -> std::string {
  switch (v) {
    case NC_STRUCT: return " S";
    case NC_LIST: return " L";
    case NC_STR: return " \"";
    case NC_VAL: return " V";
    case NC_FN: return " F";
    case NC_ERR: return "ER";
    default: return "UN";
  };
};
auto to_int    = [](auto v) { return std::to_string(static_cast<int>(v)); };
auto print_vec = [](auto const& cpu, auto const name, auto converter) {
  for (auto const& v : cpu)
    printf("%3s,", converter(v).c_str());
  std::cout << name << std::endl;
};

void print_tree(host_span<SymbolT const> input,
                tree_meta_t const& d_gpu_tree,
                rmm::cuda_stream_view stream)
{
  print_vec(cudf::detail::make_std_vector_async(d_gpu_tree.node_categories, stream),
            "node_categories",
            to_cat);
  print_vec(cudf::detail::make_std_vector_async(d_gpu_tree.parent_node_ids, stream),
            "parent_node_ids",
            to_int);
  print_vec(
    cudf::detail::make_std_vector_async(d_gpu_tree.node_levels, stream), "node_levels", to_int);
  auto node_range_begin = cudf::detail::make_std_vector_async(d_gpu_tree.node_range_begin, stream);
  auto node_range_end   = cudf::detail::make_std_vector_async(d_gpu_tree.node_range_end, stream);
  print_vec(node_range_begin, "node_range_begin", to_int);
  print_vec(node_range_end, "node_range_end", to_int);
  for (int i = 0; i < int(node_range_begin.size()); i++) {
    printf("%3s ",
           std::string(input.data() + node_range_begin[i], node_range_end[i] - node_range_begin[i])
             .c_str());
  }
  printf(" (JSON)\n");
}

/**
 * @brief Reduces node tree representation to column tree representation.
 *
 * @param tree Node tree representation of JSON string
 * @param original_col_ids Column ids of nodes
 * @param sorted_col_ids Sorted column ids of nodes
 * @param ordered_node_ids Node ids of nodes sorted by column ids
 * @param row_offsets Row offsets of nodes
 * @param stream CUDA stream used for device memory operations and kernel launches
 * @return A tuple of column tree representation of JSON string, column ids of columns, and
 * max row offsets of columns
 */
std::tuple<tree_meta_t, rmm::device_uvector<NodeIndexT>, rmm::device_uvector<size_type>>
reduce_to_column_tree(tree_meta_t& tree,
                      device_span<NodeIndexT> original_col_ids,
                      device_span<NodeIndexT> sorted_col_ids,
                      device_span<NodeIndexT> ordered_node_ids,
                      device_span<size_type> row_offsets,
                      bool const is_array_of_arrays,
                      bool const is_enabled_lines,
                      rmm::cuda_stream_view stream)
{
  CUDF_FUNC_RANGE();
  // 1. column count for allocation
  auto const num_columns =
    thrust::unique_count(rmm::exec_policy(stream), sorted_col_ids.begin(), sorted_col_ids.end());

  // 2. reduce_by_key {col_id}, {row_offset}, max.
  rmm::device_uvector<NodeIndexT> unique_col_ids(num_columns, stream);
  rmm::device_uvector<size_type> max_row_offsets(num_columns, stream);
  auto ordered_row_offsets =
    thrust::make_permutation_iterator(row_offsets.begin(), ordered_node_ids.begin());
  thrust::reduce_by_key(rmm::exec_policy(stream),
                        sorted_col_ids.begin(),
                        sorted_col_ids.end(),
                        ordered_row_offsets,
                        unique_col_ids.begin(),
                        max_row_offsets.begin(),
                        thrust::equal_to<size_type>(),
                        thrust::maximum<size_type>());

  // 3. reduce_by_key {col_id}, {node_categories} - custom opp (*+v=*, v+v=v, *+#=E)
  rmm::device_uvector<NodeT> column_categories(num_columns, stream);
  thrust::reduce_by_key(
    rmm::exec_policy(stream),
    sorted_col_ids.begin(),
    sorted_col_ids.end(),
    thrust::make_permutation_iterator(tree.node_categories.begin(), ordered_node_ids.begin()),
    unique_col_ids.begin(),
    column_categories.begin(),
    thrust::equal_to<size_type>(),
    [] __device__(NodeT type_a, NodeT type_b) -> NodeT {
      auto is_a_leaf = (type_a == NC_VAL || type_a == NC_STR);
      auto is_b_leaf = (type_b == NC_VAL || type_b == NC_STR);
      // (v+v=v, *+*=*,  *+v=*, *+#=E, NESTED+VAL=NESTED)
      // *+*=*, v+v=v
      if (type_a == type_b) {
        return type_a;
      } else if (is_a_leaf) {
        // *+v=*, N+V=N
        // STRUCT/LIST + STR/VAL = STRUCT/LIST, STR/VAL + FN = ERR, STR/VAL + STR = STR
        return type_b == NC_FN ? NC_ERR : (is_b_leaf ? NC_STR : type_b);
      } else if (is_b_leaf) {
        return type_a == NC_FN ? NC_ERR : (is_a_leaf ? NC_STR : type_a);
      }
      // *+#=E
      return NC_ERR;
    });

  // 4. unique_copy parent_node_ids, ranges
  rmm::device_uvector<TreeDepthT> column_levels(0, stream);  // not required
  rmm::device_uvector<NodeIndexT> parent_col_ids(num_columns, stream);
  rmm::device_uvector<SymbolOffsetT> col_range_begin(num_columns, stream);  // Field names
  rmm::device_uvector<SymbolOffsetT> col_range_end(num_columns, stream);
  rmm::device_uvector<size_type> unique_node_ids(num_columns, stream);
  thrust::unique_by_key_copy(rmm::exec_policy(stream),
                             sorted_col_ids.begin(),
                             sorted_col_ids.end(),
                             ordered_node_ids.begin(),
                             thrust::make_discard_iterator(),
                             unique_node_ids.begin());
  thrust::copy_n(
    rmm::exec_policy(stream),
    thrust::make_zip_iterator(
      thrust::make_permutation_iterator(tree.parent_node_ids.begin(), unique_node_ids.begin()),
      thrust::make_permutation_iterator(tree.node_range_begin.begin(), unique_node_ids.begin()),
      thrust::make_permutation_iterator(tree.node_range_end.begin(), unique_node_ids.begin())),
    unique_node_ids.size(),
    thrust::make_zip_iterator(
      parent_col_ids.begin(), col_range_begin.begin(), col_range_end.begin()));

  // convert parent_node_ids to parent_col_ids
  thrust::transform(
    rmm::exec_policy(stream),
    parent_col_ids.begin(),
    parent_col_ids.end(),
    parent_col_ids.begin(),
    [col_ids = original_col_ids.begin()] __device__(auto parent_node_id) -> size_type {
      return parent_node_id == parent_node_sentinel ? parent_node_sentinel
                                                    : col_ids[parent_node_id];
    });

  NodeIndexT const row_array_parent_col_id = is_enabled_lines ? 0 : 1;
  auto is_non_list_parent                  = [column_categories = column_categories.begin(),
                             is_array_of_arrays,
                             row_array_parent_col_id] __device__(auto parent_col_id) -> bool {
    return !(parent_col_id == parent_node_sentinel ||
             column_categories[parent_col_id] == NC_LIST &&
               (!is_array_of_arrays || parent_col_id != row_array_parent_col_id));
  };
  // copy lists' max_row_offsets to children.
  // all structs should have same size.
  thrust::transform_if(
    rmm::exec_policy(stream),
    unique_col_ids.begin(),
    unique_col_ids.end(),
    max_row_offsets.begin(),
    [column_categories = column_categories.begin(),
     is_non_list_parent,
     parent_col_ids  = parent_col_ids.begin(),
     max_row_offsets = max_row_offsets.begin()] __device__(size_type col_id) {
      auto parent_col_id = parent_col_ids[col_id];
      // while (parent_col_id != parent_node_sentinel and
      //        column_categories[parent_col_id] != node_t::NC_LIST) {
      while (is_non_list_parent(parent_col_id)) {
        col_id        = parent_col_id;
        parent_col_id = parent_col_ids[parent_col_id];
      }
      return max_row_offsets[col_id];
    },
    [column_categories = column_categories.begin(),
     is_non_list_parent,
     parent_col_ids = parent_col_ids.begin()] __device__(size_type col_id) {
      auto parent_col_id = parent_col_ids[col_id];
      return is_non_list_parent(parent_col_id);
      // return parent_col_id != parent_node_sentinel and
      //        (column_categories[parent_col_id] != node_t::NC_LIST);
      // Parent is not a list, or sentinel/root
    });

  return std::tuple{tree_meta_t{std::move(column_categories),
                                std::move(parent_col_ids),
                                std::move(column_levels),
                                std::move(col_range_begin),
                                std::move(col_range_end)},
                    std::move(unique_col_ids),
                    std::move(max_row_offsets)};
}

/**
 * @brief Get the column indices for the values column for array of arrays rows
 *
 * @param row_array_children_level The level of the row array's children
 * @param d_tree The tree metadata
 * @param col_ids The column ids
 * @param num_columns The number of columns
 * @param stream The stream to use
 * @return The value columns' indices
 */
rmm::device_uvector<NodeIndexT> get_values_column_indices(NodeIndexT const row_array_children_level,
                                                          tree_meta_t const& d_tree,
                                                          device_span<NodeIndexT> col_ids,
                                                          size_type const num_columns,
                                                          rmm::cuda_stream_view stream)
{
  CUDF_FUNC_RANGE();
  auto const num_nodes  = d_tree.node_categories.size();
  auto num_level2_nodes = thrust::count(rmm::exec_policy(stream),
                                        d_tree.node_levels.begin(),
                                        d_tree.node_levels.end(),
                                        row_array_children_level);
  rmm::device_uvector<NodeIndexT> level2_nodes(num_level2_nodes, stream);
  rmm::device_uvector<NodeIndexT> level2_indices(num_level2_nodes, stream);
  auto const iter = thrust::copy_if(rmm::exec_policy(stream),
                                    thrust::counting_iterator<NodeIndexT>(0),
                                    thrust::counting_iterator<NodeIndexT>(num_nodes),
                                    d_tree.node_levels.begin(),
                                    level2_nodes.begin(),
                                    [row_array_children_level] __device__(auto level) {
                                      return level == row_array_children_level;
                                    });
  // copy nodes of level 1 children. (level 2) and their parent_node_id
  // exclusive scan by key -> get their indices
  // put in a hashmap? or just use a vector? TBD.
  auto level2_parent_nodes =
    thrust::make_permutation_iterator(d_tree.parent_node_ids.begin(), level2_nodes.begin());
  thrust::exclusive_scan_by_key(rmm::exec_policy(stream),
                                level2_parent_nodes,
                                level2_parent_nodes + num_level2_nodes,
                                thrust::make_constant_iterator(NodeIndexT{1}),
                                level2_indices.begin());
  auto col_id_location = thrust::make_permutation_iterator(col_ids.begin(), level2_nodes.begin());
  rmm::device_uvector<NodeIndexT> values_column_indices(num_columns, stream);
  thrust::scatter(rmm::exec_policy(stream),
                  level2_indices.begin(),
                  level2_indices.end(),
                  col_id_location,
                  values_column_indices.begin());
  return values_column_indices;
}

/**
 * @brief Copies strings specified by pair of begin, end offsets to host vector of strings.
 *
 * @param input String device buffer
 * @param node_range_begin Begin offset of the strings
 * @param node_range_end End offset of the strings
 * @param stream CUDA stream
 * @return Vector of strings
 */
std::vector<std::string> copy_strings_to_host(device_span<SymbolT const> input,
                                              device_span<SymbolOffsetT const> node_range_begin,
                                              device_span<SymbolOffsetT const> node_range_end,
                                              rmm::cuda_stream_view stream)
{
  CUDF_FUNC_RANGE();
  auto const num_strings = node_range_begin.size();
  rmm::device_uvector<thrust::pair<const char*, size_type>> string_views(num_strings, stream);
  auto d_offset_pairs = thrust::make_zip_iterator(node_range_begin.begin(), node_range_end.begin());
  thrust::transform(rmm::exec_policy(stream),
                    d_offset_pairs,
                    d_offset_pairs + num_strings,
                    string_views.begin(),
                    [data = input.data()] __device__(auto const& offsets) {
                      // Note: first character for non-field columns
                      return thrust::make_pair(
                        data + thrust::get<0>(offsets),
                        static_cast<size_type>(thrust::get<1>(offsets) - thrust::get<0>(offsets)));
                    });
  auto d_column_names = cudf::make_strings_column(string_views, stream);
  auto to_host        = [](auto const& col) {
    if (col.is_empty()) return std::vector<std::string>{};
    auto const scv     = cudf::strings_column_view(col);
    auto const h_chars = cudf::detail::make_std_vector_sync<char>(
      cudf::device_span<char const>(scv.chars().data<char>(), scv.chars().size()),
      cudf::get_default_stream());
    auto const h_offsets = cudf::detail::make_std_vector_sync(
      cudf::device_span<cudf::offset_type const>(
        scv.offsets().data<cudf::offset_type>() + scv.offset(), scv.size() + 1),
      cudf::get_default_stream());

    // build std::string vector from chars and offsets
    std::vector<std::string> host_data;
    host_data.reserve(col.size());
    std::transform(
      std::begin(h_offsets),
      std::end(h_offsets) - 1,
      std::begin(h_offsets) + 1,
      std::back_inserter(host_data),
      [&](auto start, auto end) { return std::string(h_chars.data() + start, end - start); });
    return host_data;
  };
  return to_host(d_column_names->view());
}

/**
 * @brief Holds member data pointers of `d_json_column`
 *
 */
struct json_column_data {
  using row_offset_t = json_column::row_offset_t;
  row_offset_t* string_offsets;
  row_offset_t* string_lengths;
  row_offset_t* child_offsets;
  bitmask_type* validity;
};

/**
 * @brief Constructs `d_json_column` from node tree representation
 * Newly constructed columns are insert into `root`'s children.
 * `root` must be a list type.
 *
 * @param input Input JSON string device data
 * @param tree Node tree representation of the JSON string
 * @param col_ids Column ids of the nodes in the tree
 * @param row_offsets Row offsets of the nodes in the tree
 * @param root Root node of the `d_json_column` tree
 * @param stream CUDA stream used for device memory operations and kernel launches
 * @param mr Device memory resource used to allocate the device memory
 * of child_offets and validity members of `d_json_column`
 */
void make_device_json_column(device_span<SymbolT const> input,
                             tree_meta_t& tree,
                             device_span<NodeIndexT> col_ids,
                             device_span<size_type> row_offsets,
                             device_json_column& root,
                             bool const is_array_of_arrays,
                             bool const is_enabled_lines,
                             rmm::cuda_stream_view stream,
                             rmm::mr::device_memory_resource* mr)
{
  CUDF_FUNC_RANGE();
  auto num_nodes = col_ids.size();
  rmm::device_uvector<NodeIndexT> sorted_col_ids(col_ids.size(), stream);  // make a copy
  thrust::copy(rmm::exec_policy(stream), col_ids.begin(), col_ids.end(), sorted_col_ids.begin());

  // sort by {col_id} on {node_ids} stable
  rmm::device_uvector<NodeIndexT> node_ids(col_ids.size(), stream);
  thrust::sequence(rmm::exec_policy(stream), node_ids.begin(), node_ids.end());
  thrust::stable_sort_by_key(
    rmm::exec_policy(stream), sorted_col_ids.begin(), sorted_col_ids.end(), node_ids.begin());

  // 1. gather column information.
  auto [d_column_tree, d_unique_col_ids, d_max_row_offsets] =
    reduce_to_column_tree(tree,
                          col_ids,
                          sorted_col_ids,
                          node_ids,
                          row_offsets,
                          is_array_of_arrays,
                          is_enabled_lines,
                          stream);
  {
#ifdef NJP_DEBUG_PRINT
    auto h_input = cudf::detail::make_host_vector_async(input, stream);
    print_tree(h_input, d_column_tree, stream);
    print_vec(
      cudf::detail::make_std_vector_async(d_unique_col_ids, stream), "d_unique_col_ids", to_int);
    print_vec(
      cudf::detail::make_std_vector_async(d_max_row_offsets, stream), "d_max_row_offsets", to_int);
#endif
  }
  auto num_columns    = d_unique_col_ids.size();
  auto unique_col_ids = cudf::detail::make_std_vector_async(d_unique_col_ids, stream);
  auto column_categories =
    cudf::detail::make_std_vector_async(d_column_tree.node_categories, stream);
  auto column_parent_ids =
    cudf::detail::make_std_vector_async(d_column_tree.parent_node_ids, stream);
  auto column_range_beg =
    cudf::detail::make_std_vector_async(d_column_tree.node_range_begin, stream);
  auto max_row_offsets = cudf::detail::make_std_vector_async(d_max_row_offsets, stream);
  std::vector<std::string> column_names = copy_strings_to_host(
    input, d_column_tree.node_range_begin, d_column_tree.node_range_end, stream);
  // array of arrays column names
  NodeIndexT const row_array_parent_id = is_enabled_lines ? 0 : 1;
  if (is_array_of_arrays) {
    NodeIndexT const row_array_children_level = is_enabled_lines ? 1 : 2;
    auto values_column_indices =
      get_values_column_indices(row_array_children_level, tree, col_ids, num_columns, stream);
    auto h_values_column_indices =
      cudf::detail::make_std_vector_async(values_column_indices, stream);
    std::transform(unique_col_ids.begin(),
                   unique_col_ids.end(),
                   column_names.begin(),
                   column_names.begin(),
                   [&h_values_column_indices, &column_parent_ids, row_array_parent_id](
                     auto col_id, auto name) mutable {
                     return column_parent_ids[col_id] == row_array_parent_id
                              ? std::to_string(h_values_column_indices[col_id])
                              : name;
                   });
#ifdef NJP_DEBUG_PRINT
    print_vec(column_names, "column_names", [](auto const& s) { return s; });
#endif
  }

  auto to_json_col_type = [](auto category) {
    switch (category) {
      case NC_STRUCT: return json_col_t::StructColumn;
      case NC_LIST: return json_col_t::ListColumn;
      case NC_STR: [[fallthrough]];
      case NC_VAL: return json_col_t::StringColumn;
      default: return json_col_t::Unknown;
    }
  };
  auto init_to_zero = [stream](auto& v) {
    thrust::uninitialized_fill(rmm::exec_policy(stream), v.begin(), v.end(), 0);
  };

  auto initialize_json_columns = [&](auto i, auto& col) {
    if (column_categories[i] == NC_ERR || column_categories[i] == NC_FN) {
      return;
    } else if (column_categories[i] == NC_VAL || column_categories[i] == NC_STR) {
      col.string_offsets.resize(max_row_offsets[i] + 1, stream);
      col.string_lengths.resize(max_row_offsets[i] + 1, stream);
      init_to_zero(col.string_offsets);
      init_to_zero(col.string_lengths);
    } else if (column_categories[i] == NC_LIST) {
      col.child_offsets.resize(max_row_offsets[i] + 2, stream);
      init_to_zero(col.child_offsets);
    }
    col.num_rows = max_row_offsets[i] + 1;
    col.validity.resize(bitmask_allocation_size_bytes(max_row_offsets[i] + 1), stream);
    init_to_zero(col.validity);
    col.type = to_json_col_type(column_categories[i]);
  };

  // 2. generate nested columns tree and its device_memory
  // reorder unique_col_ids w.r.t. column_range_begin for order of column to be in field order.
  auto h_range_col_id_it =
    thrust::make_zip_iterator(column_range_beg.begin(), unique_col_ids.begin());
  std::sort(h_range_col_id_it, h_range_col_id_it + num_columns, [](auto const& a, auto const& b) {
    return thrust::get<0>(a) < thrust::get<0>(b);
  });

  // use hash map because we may skip field name's col_ids
  std::unordered_map<NodeIndexT, std::reference_wrapper<device_json_column>> columns;
  // map{parent_col_id, child_col_name}> = child_col_id, used for null value column tracking
  std::map<std::pair<NodeIndexT, std::string>, NodeIndexT> mapped_columns;
  // find column_ids which are values, but should be ignored in validity
  std::vector<uint8_t> ignore_vals(num_columns, 0);
  columns.try_emplace(parent_node_sentinel, std::ref(root));

  for (auto const this_col_id : unique_col_ids) {
    if (column_categories[this_col_id] == NC_ERR || column_categories[this_col_id] == NC_FN) {
      continue;
    }
    // Struct, List, String, Value
    std::string name   = "";
    auto parent_col_id = column_parent_ids[this_col_id];
    if (parent_col_id == parent_node_sentinel || column_categories[parent_col_id] == NC_LIST) {
      if (is_array_of_arrays && parent_col_id == row_array_parent_id) {
        name = column_names[this_col_id];
      } else {
        name = list_child_name;
      }
    } else if (column_categories[parent_col_id] == NC_FN) {
      auto field_name_col_id = parent_col_id;
      parent_col_id          = column_parent_ids[parent_col_id];
      name                   = column_names[field_name_col_id];
    } else {
      CUDF_FAIL("Unexpected parent column category");
    }
    // If the child is already found,
    // replace if this column is a nested column and the existing was a value column
    // ignore this column if this column is a value column and the existing was a nested column
    auto it = columns.find(parent_col_id);
    CUDF_EXPECTS(it != columns.end(), "Parent column not found");
    auto& parent_col = it->second.get();
    bool replaced    = false;
    if (mapped_columns.count({parent_col_id, name}) > 0) {
      if (column_categories[this_col_id] == NC_VAL || column_categories[this_col_id] == NC_STR) {
        ignore_vals[this_col_id] = 1;
        continue;
      }
      auto old_col_id = mapped_columns[{parent_col_id, name}];
      if (column_categories[old_col_id] == NC_VAL || column_categories[old_col_id] == NC_STR) {
        // remap
        ignore_vals[old_col_id] = 1;
        mapped_columns.erase({parent_col_id, name});
        columns.erase(old_col_id);
        parent_col.child_columns.erase(name);
        replaced = true;  // to skip duplicate name in column_order
      } else {
        // If this is a nested column but we're trying to insert either (a) a list node into a
        // struct column or (b) a struct node into a list column, we fail
        CUDF_EXPECTS(not((column_categories[old_col_id] == NC_LIST and
                          column_categories[this_col_id] == NC_STRUCT) or
                         (column_categories[old_col_id] == NC_STRUCT and
                          column_categories[this_col_id] == NC_LIST)),
                     "A mix of lists and structs within the same column is not supported");
      }
    }
    CUDF_EXPECTS(parent_col.child_columns.count(name) == 0, "duplicate column name: " + name);
    // move into parent
    device_json_column col(stream, mr);
    initialize_json_columns(this_col_id, col);
    auto inserted = parent_col.child_columns.try_emplace(name, std::move(col)).second;
    CUDF_EXPECTS(inserted, "child column insertion failed, duplicate column name in the parent");
    if (not replaced) parent_col.column_order.push_back(name);
    columns.try_emplace(this_col_id, std::ref(parent_col.child_columns.at(name)));
    mapped_columns.try_emplace(std::make_pair(parent_col_id, name), this_col_id);
  }
  // restore unique_col_ids order
  std::sort(h_range_col_id_it, h_range_col_id_it + num_columns, [](auto const& a, auto const& b) {
    return thrust::get<1>(a) < thrust::get<1>(b);
  });
  // move columns data to device.
  std::vector<json_column_data> columns_data(num_columns);
  for (auto& [col_id, col_ref] : columns) {
    if (col_id == parent_node_sentinel) continue;
    auto& col            = col_ref.get();
    columns_data[col_id] = json_column_data{col.string_offsets.data(),
                                            col.string_lengths.data(),
                                            col.child_offsets.data(),
                                            col.validity.data()};
  }

  auto d_ignore_vals  = cudf::detail::make_device_uvector_async(ignore_vals, stream);
  auto d_columns_data = cudf::detail::make_device_uvector_async(columns_data, stream);

  // 3. scatter List offset
  //   pre-condition: {node_id} is already sorted by {col_id}
  //   unique_copy_by_key {parent_node_id} {row_offset} to
  //   col[parent_col_id].child_offsets[row_offset[parent_node_id]]

  auto ordered_parent_node_ids =
    thrust::make_permutation_iterator(tree.parent_node_ids.begin(), node_ids.begin());
  auto ordered_row_offsets =
    thrust::make_permutation_iterator(row_offsets.begin(), node_ids.begin());
  thrust::for_each_n(
    rmm::exec_policy(stream),
    thrust::counting_iterator<size_type>(0),
    num_nodes,
    [num_nodes,
     ordered_parent_node_ids,
     ordered_row_offsets,
     col_ids         = col_ids.begin(),
     sorted_col_ids  = sorted_col_ids.begin(),
     row_offsets     = row_offsets.begin(),
     node_categories = tree.node_categories.begin(),
     d_columns_data  = d_columns_data.begin()] __device__(size_type i) {
      auto parent_node_id = ordered_parent_node_ids[i];
      if (parent_node_id != parent_node_sentinel and node_categories[parent_node_id] == NC_LIST) {
        // unique item
        if (i == 0 or (sorted_col_ids[i - 1] != sorted_col_ids[i] or
                       ordered_parent_node_ids[i - 1] != parent_node_id)) {
          // scatter to list_offset
          d_columns_data[col_ids[parent_node_id]].child_offsets[row_offsets[parent_node_id]] =
            ordered_row_offsets[i];
        }
        // TODO: verify if this code is right. check with more test cases.
        if (i == num_nodes - 1 or (sorted_col_ids[i] != sorted_col_ids[i + 1] or
                                   ordered_parent_node_ids[i + 1] != parent_node_id)) {
          // last value of list child_offset is its size.
          d_columns_data[col_ids[parent_node_id]].child_offsets[row_offsets[parent_node_id] + 1] =
            ordered_row_offsets[i] + 1;
        }
      }
    });

  // 4. scatter string offsets to respective columns, set validity bits
  thrust::for_each_n(
    rmm::exec_policy(stream),
    thrust::counting_iterator<size_type>(0),
    num_nodes,
    [node_categories = tree.node_categories.begin(),
     col_ids         = col_ids.begin(),
     row_offsets     = row_offsets.begin(),
     range_begin     = tree.node_range_begin.begin(),
     range_end       = tree.node_range_end.begin(),
     d_ignore_vals   = d_ignore_vals.begin(),
     d_columns_data  = d_columns_data.begin()] __device__(size_type i) {
      switch (node_categories[i]) {
        case NC_STRUCT: set_bit(d_columns_data[col_ids[i]].validity, row_offsets[i]); break;
        case NC_LIST: set_bit(d_columns_data[col_ids[i]].validity, row_offsets[i]); break;
        case NC_STR: [[fallthrough]];
        case NC_VAL:
          if (d_ignore_vals[col_ids[i]]) break;
          set_bit(d_columns_data[col_ids[i]].validity, row_offsets[i]);
          d_columns_data[col_ids[i]].string_offsets[row_offsets[i]] = range_begin[i];
          d_columns_data[col_ids[i]].string_lengths[row_offsets[i]] = range_end[i] - range_begin[i];
          break;
        default: break;
      }
    });

  // 5. scan on offsets.
  for (auto& [id, col_ref] : columns) {
    auto& col = col_ref.get();
    if (col.type == json_col_t::StringColumn) {
      thrust::inclusive_scan(rmm::exec_policy(stream),
                             col.string_offsets.begin(),
                             col.string_offsets.end(),
                             col.string_offsets.begin(),
                             thrust::maximum<json_column::row_offset_t>{});
    } else if (col.type == json_col_t::ListColumn) {
      thrust::inclusive_scan(rmm::exec_policy(stream),
                             col.child_offsets.begin(),
                             col.child_offsets.end(),
                             col.child_offsets.begin(),
                             thrust::maximum<json_column::row_offset_t>{});
    }
  }
}

/**
 * @brief Retrieves the parse_options to be used for type inference and type casting
 *
 * @param options The reader options to influence the relevant type inference and type casting
 * options
 */
cudf::io::parse_options parsing_options(cudf::io::json_reader_options const& options);

std::pair<std::unique_ptr<column>, std::vector<column_name_info>> device_json_column_to_cudf_column(
  device_json_column& json_col,
  device_span<SymbolT const> d_input,
  cudf::io::parse_options const& options,
  std::optional<schema_element> schema,
  rmm::cuda_stream_view stream,
  rmm::mr::device_memory_resource* mr)
{
  CUDF_FUNC_RANGE();
  auto make_validity =
    [stream](device_json_column& json_col) -> std::pair<rmm::device_buffer, size_type> {
    CUDF_EXPECTS(json_col.validity.size() >= bitmask_allocation_size_bytes(json_col.num_rows),
                 "valid_count is too small");
    auto null_count =
      cudf::detail::null_count(json_col.validity.data(), 0, json_col.num_rows, stream);
    // full null_mask is always required for parse_data
    return {json_col.validity.release(), null_count};
    // Note: json_col modified here, moves this memory
  };

  auto get_child_schema = [schema](auto child_name) -> std::optional<schema_element> {
    if (schema.has_value()) {
      auto const result = schema.value().child_types.find(child_name);
      if (result != std::end(schema.value().child_types)) { return result->second; }
    }
    return {};
  };

  switch (json_col.type) {
    case json_col_t::StringColumn: {
      // move string_offsets to GPU and transform to string column
      auto const col_size      = json_col.string_offsets.size();
      using char_length_pair_t = thrust::pair<const char*, size_type>;
      CUDF_EXPECTS(json_col.string_offsets.size() == json_col.string_lengths.size(),
                   "string offset, string length mismatch");
      rmm::device_uvector<char_length_pair_t> d_string_data(col_size, stream);
      // TODO how about directly storing pair<char*, size_t> in json_column?
      auto offset_length_it =
        thrust::make_zip_iterator(json_col.string_offsets.begin(), json_col.string_lengths.begin());
      // Prepare iterator that returns (string_offset, string_length)-pairs needed by inference
      auto string_ranges_it =
        thrust::make_transform_iterator(offset_length_it, [] __device__(auto ip) {
          return thrust::pair<json_column::row_offset_t, std::size_t>{
            thrust::get<0>(ip), static_cast<std::size_t>(thrust::get<1>(ip))};
        });

      // Prepare iterator that returns (string_ptr, string_length)-pairs needed by type conversion
      auto string_spans_it = thrust::make_transform_iterator(
        offset_length_it, [data = d_input.data()] __device__(auto ip) {
          return thrust::pair<const char*, std::size_t>{
            data + thrust::get<0>(ip), static_cast<std::size_t>(thrust::get<1>(ip))};
        });

      data_type target_type{};

      if (schema.has_value()) {
#ifdef NJP_DEBUG_PRINT
        std::cout << "-> explicit type: "
                  << (schema.has_value() ? std::to_string(static_cast<int>(schema->type.id()))
                                         : "n/a");
#endif
        target_type = schema.value().type;
      }
      // Infer column type, if we don't have an explicit type for it
      else {
        target_type = cudf::io::detail::infer_data_type(
          options.json_view(), d_input, string_ranges_it, col_size, stream);
      }
      // Convert strings to the inferred data type
      auto col = experimental::detail::parse_data(string_spans_it,
                                                  col_size,
                                                  target_type,
                                                  make_validity(json_col).first,
                                                  options.view(),
                                                  stream,
                                                  mr);

      // Reset nullable if we do not have nulls
      // This is to match the existing JSON reader's behaviour:
      // - Non-string columns will always be returned as nullable
      // - String columns will be returned as nullable, iff there's at least one null entry
      if (target_type.id() == type_id::STRING and col->null_count() == 0) {
        col->set_null_mask(rmm::device_buffer{0, stream, mr}, 0);
      }

      // For string columns return ["offsets", "char"] schema
      if (target_type.id() == type_id::STRING) {
        return {std::move(col), {{"offsets"}, {"chars"}}};
      }
      // Non-string leaf-columns (e.g., numeric) do not have child columns in the schema
      return {std::move(col), {}};
    }
    case json_col_t::StructColumn: {
      std::vector<std::unique_ptr<column>> child_columns;
      std::vector<column_name_info> column_names{};
      size_type num_rows{json_col.num_rows};
      // Create children columns
      for (auto const& col_name : json_col.column_order) {
        auto const& col = json_col.child_columns.find(col_name);
        column_names.emplace_back(col->first);
        auto& child_col            = col->second;
        auto [child_column, names] = device_json_column_to_cudf_column(
          child_col, d_input, options, get_child_schema(col_name), stream, mr);
        CUDF_EXPECTS(num_rows == child_column->size(),
                     "All children columns must have the same size");
        child_columns.push_back(std::move(child_column));
        column_names.back().children = names;
      }
      auto [result_bitmask, null_count] = make_validity(json_col);
      // The null_mask is set after creation of struct column is to skip the superimpose_nulls and
      // null validation applied in make_structs_column factory, which is not needed for json
      auto ret_col = make_structs_column(num_rows, std::move(child_columns), 0, {}, stream, mr);
      ret_col->set_null_mask(std::move(result_bitmask), null_count);
      return {std::move(ret_col), column_names};
    }
    case json_col_t::ListColumn: {
      size_type num_rows = json_col.child_offsets.size() - 1;
      std::vector<column_name_info> column_names{};
      column_names.emplace_back("offsets");
      column_names.emplace_back(
        json_col.child_columns.empty() ? list_child_name : json_col.child_columns.begin()->first);

      // Note: json_col modified here, reuse the memory
      auto offsets_column = std::make_unique<column>(
        data_type{type_id::INT32}, num_rows + 1, json_col.child_offsets.release());
      // Create children column
      auto [child_column, names] =
        json_col.child_columns.empty()
          ? std::pair<std::unique_ptr<column>,
                      std::vector<column_name_info>>{std::make_unique<column>(), {}}
          : device_json_column_to_cudf_column(
              json_col.child_columns.begin()->second,
              d_input,
              options,
              get_child_schema(json_col.child_columns.begin()->first),
              stream,
              mr);
      column_names.back().children      = names;
      auto [result_bitmask, null_count] = make_validity(json_col);
      return {make_lists_column(num_rows,
                                std::move(offsets_column),
                                std::move(child_column),
                                null_count,
                                std::move(result_bitmask),
                                stream,
                                mr),
              std::move(column_names)};
    }
    default: CUDF_FAIL("Unsupported column type"); break;
  }
}

table_with_metadata device_parse_nested_json(device_span<SymbolT const> d_input,
                                             cudf::io::json_reader_options const& options,
                                             rmm::cuda_stream_view stream,
                                             rmm::mr::device_memory_resource* mr)
{
  CUDF_FUNC_RANGE();

#ifdef NJP_DEBUG_PRINT
  auto h_input2 = cudf::detail::make_host_vector_async(d_input, stream);
  std::cout << "h_input:" << std::string_view{h_input2.data(), h_input2.size()} << std::endl;
#endif
  auto gpu_tree = [&]() {
    // Parse the JSON and get the token stream
    const auto [tokens_gpu, token_indices_gpu] = get_token_stream(d_input, options, stream);
    // gpu tree generation
    return get_tree_representation(tokens_gpu, token_indices_gpu, stream);
  }();  // IILE used to free memory of token data.
// #define NJP_DEBUG_PRINT
#ifdef NJP_DEBUG_PRINT
  auto h_input = cudf::detail::make_host_vector_async(d_input, stream);
  print_tree(h_input, gpu_tree, stream);
#endif

  bool const is_array_of_arrays = [&]() {
    node_t h_node_categories[2] = {NC_ERR, NC_ERR};
    auto const size_to_copy =
      gpu_tree.node_categories.size() >= 2 ? 2 : gpu_tree.node_categories.size();
    CUDF_CUDA_TRY(cudaMemcpyAsync(h_node_categories,
                                  gpu_tree.node_categories.data(),
                                  sizeof(node_t) * size_to_copy,
                                  cudaMemcpyDeviceToHost,
                                  stream.value()));
    stream.synchronize();
    if (options.is_enabled_lines()) return h_node_categories[0] == NC_LIST;
    return h_node_categories[0] == NC_LIST and h_node_categories[1] == NC_LIST;
  }();

  auto [gpu_col_id, gpu_row_offsets] = records_orient_tree_traversal(
    d_input, gpu_tree, is_array_of_arrays, options.is_enabled_lines(), stream);

#ifdef NJP_DEBUG_PRINT
  print_vec(cudf::detail::make_std_vector_async(gpu_col_id, stream), "gpu_col_id", to_int);
  print_vec(
    cudf::detail::make_std_vector_async(gpu_row_offsets, stream), "gpu_row_offsets", to_int);
#endif

  device_json_column root_column(stream, mr);
  root_column.type = json_col_t::ListColumn;
  root_column.child_offsets.resize(2, stream);
  thrust::fill(rmm::exec_policy(stream),
               root_column.child_offsets.begin(),
               root_column.child_offsets.end(),
               0);

  // Get internal JSON column
  make_device_json_column(d_input,
                          gpu_tree,
                          gpu_col_id,
                          gpu_row_offsets,
                          root_column,
                          is_array_of_arrays,
                          options.is_enabled_lines(),
                          stream,
                          mr);

  // data_root refers to the root column of the data represented by the given JSON string
  auto& data_root =
    options.is_enabled_lines() ? root_column : root_column.child_columns.begin()->second;

  // Zero row entries
  if (data_root.type == json_col_t::ListColumn && data_root.child_columns.size() == 0) {
    return table_with_metadata{std::make_unique<table>(std::vector<std::unique_ptr<column>>{}),
                               {{}, std::vector<column_name_info>{}}};
  }

  // Verify that we were in fact given a list of structs (or in JSON speech: an array of objects)
  auto constexpr single_child_col_count = 1;
  if (is_array_of_arrays) {
    CUDF_EXPECTS(data_root.type == json_col_t::ListColumn and
                   data_root.child_columns.size() == single_child_col_count and
                   data_root.child_columns.begin()->second.type == json_col_t::ListColumn,
                 "Currently the nested JSON parser only supports an array of arrays");
  } else {
    CUDF_EXPECTS(data_root.type == json_col_t::ListColumn and
                   data_root.child_columns.size() == single_child_col_count and
                   data_root.child_columns.begin()->second.type == json_col_t::StructColumn,
                 "Currently the nested JSON parser only supports an array of (nested) objects");
  }

  // Slice off the root list column, which has only a single row that contains all the structs
  auto& root_struct_col = data_root.child_columns.begin()->second;

  // Initialize meta data to be populated while recursing through the tree of columns
  std::vector<std::unique_ptr<column>> out_columns;
  std::vector<column_name_info> out_column_names;
  auto parse_opt = parsing_options(options);

  // Iterate over the struct's child columns and convert to cudf column
  size_type column_index = 0;
  for (auto const& col_name : root_struct_col.column_order) {
    auto& json_col = root_struct_col.child_columns.find(col_name)->second;
    // Insert this columns name into the schema
    out_column_names.emplace_back(col_name);

    std::optional<schema_element> child_schema_element = std::visit(
      cudf::detail::visitor_overload{
        [column_index](const std::vector<data_type>& user_dtypes) -> std::optional<schema_element> {
          return (static_cast<std::size_t>(column_index) < user_dtypes.size())
                   ? std::optional<schema_element>{{user_dtypes[column_index]}}
                   : std::optional<schema_element>{};
        },
        [col_name](
          std::map<std::string, data_type> const& user_dtypes) -> std::optional<schema_element> {
          return (user_dtypes.find(col_name) != std::end(user_dtypes))
                   ? std::optional<schema_element>{{user_dtypes.find(col_name)->second}}
                   : std::optional<schema_element>{};
        },
        [col_name](std::map<std::string, schema_element> const& user_dtypes)
          -> std::optional<schema_element> {
          return (user_dtypes.find(col_name) != std::end(user_dtypes))
                   ? user_dtypes.find(col_name)->second
                   : std::optional<schema_element>{};
        }},
      options.get_dtypes());
#ifdef NJP_DEBUG_PRINT
    auto debug_schema_print = [](auto ret) {
      std::cout << ", type id: "
                << (ret.has_value() ? std::to_string(static_cast<int>(ret->type.id())) : "n/a")
                << ", with " << (ret.has_value() ? ret->child_types.size() : 0) << " children"
                << "\n";
    };
    std::visit(
      cudf::detail::visitor_overload{[column_index](const std::vector<data_type>&) {
                                       std::cout << "Column by index: #" << column_index;
                                     },
                                     [col_name](std::map<std::string, data_type> const&) {
                                       std::cout << "Column by flat name: '" << col_name;
                                     },
                                     [col_name](std::map<std::string, schema_element> const&) {
                                       std::cout << "Column by nested name: #" << col_name;
                                     }},
      options.get_dtypes());
    debug_schema_print(child_schema_element);
#endif

    // Get this JSON column's cudf column and schema info, (modifies json_col)
    auto [cudf_col, col_name_info] = device_json_column_to_cudf_column(
<<<<<<< HEAD
      json_col, d_input, options, child_schema_element, stream, mr);
    // TODO: RangeIndex as DataFrame.columns names for array of arrays
    // if (is_array_of_arrays) {
    //   col_name_info.back().name = "";
    // }
=======
      json_col, d_input, parse_opt, child_schema_element, stream, mr);
>>>>>>> f011c85d

    out_column_names.back().children = std::move(col_name_info);
    out_columns.emplace_back(std::move(cudf_col));

    column_index++;
  }

  return table_with_metadata{std::make_unique<table>(std::move(out_columns)),
                             {{}, out_column_names}};
}

}  // namespace detail
}  // namespace cudf::io::json<|MERGE_RESOLUTION|>--- conflicted
+++ resolved
@@ -969,15 +969,11 @@
 
     // Get this JSON column's cudf column and schema info, (modifies json_col)
     auto [cudf_col, col_name_info] = device_json_column_to_cudf_column(
-<<<<<<< HEAD
-      json_col, d_input, options, child_schema_element, stream, mr);
+      json_col, d_input, parse_opt, child_schema_element, stream, mr);
     // TODO: RangeIndex as DataFrame.columns names for array of arrays
     // if (is_array_of_arrays) {
     //   col_name_info.back().name = "";
     // }
-=======
-      json_col, d_input, parse_opt, child_schema_element, stream, mr);
->>>>>>> f011c85d
 
     out_column_names.back().children = std::move(col_name_info);
     out_columns.emplace_back(std::move(cudf_col));
