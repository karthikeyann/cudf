--- conflicted
+++ resolved
@@ -20,14 +20,10 @@
 #include <io/fst/lookup_tables.cuh>
 #include <io/utilities/hostdevice_vector.hpp>
 
-<<<<<<< HEAD
-#include <cudf/detail/utilities/vector_factories.hpp>
-=======
 #include <cudf/column/column_factories.hpp>
 #include <cudf/detail/utilities/vector_factories.hpp>
 #include <cudf/detail/valid_if.cuh>
 #include <cudf/table/table.hpp>
->>>>>>> 9c22da57
 #include <cudf/types.hpp>
 #include <cudf/utilities/bit.hpp>
 #include <cudf/utilities/error.hpp>
@@ -36,7 +32,6 @@
 #include <rmm/device_uvector.hpp>
 #include <rmm/exec_policy.hpp>
 
-<<<<<<< HEAD
 #include "thrust/functional.h"
 #include "thrust/iterator/counting_iterator.h"
 #include "thrust/iterator/transform_iterator.h"
@@ -50,7 +45,6 @@
 
 #include <stack>
 
-=======
 #include <thrust/device_vector.h>
 #include <thrust/transform.h>
 
@@ -83,7 +77,6 @@
 };
 }  // namespace
 
->>>>>>> 9c22da57
 namespace cudf::io::json {
 
 // JSON to stack operator DFA (Deterministic Finite Automata)
@@ -859,37 +852,13 @@
                                stream);
 }
 
-<<<<<<< HEAD
 tree_meta_t get_tree_representation(host_span<SymbolT const> input, rmm::cuda_stream_view stream)
 {
-=======
-/**
- * @brief Parses the given JSON string and generates a tree representation of the given input.
- *
- * @param[in,out] root_column The root column of the hierarchy of columns into which data is parsed
- * @param[in,out] current_data_path The stack represents the path from the JSON root node to the
- * first node encountered in \p input
- * @param[in] input The JSON input in host memory
- * @param[in] d_input The JSON input in device memory
- * @param[in] stream The CUDA stream to which kernels are dispatched
- * @return The columnar representation of the data from the given JSON input
- */
-void make_json_column(json_column& root_column,
-                      std::stack<tree_node>& current_data_path,
-                      host_span<SymbolT const> input,
-                      device_span<SymbolT const> d_input,
-                      rmm::cuda_stream_view stream)
-{
-  // Default name for a list's child column
-  std::string const list_child_name = "element";
-
->>>>>>> 9c22da57
   constexpr std::size_t single_item = 1;
   hostdevice_vector<PdaTokenT> tokens_gpu{input.size(), stream};
   hostdevice_vector<SymbolOffsetT> token_indices_gpu{input.size(), stream};
   hostdevice_vector<SymbolOffsetT> num_tokens_out{single_item, stream};
 
-<<<<<<< HEAD
   rmm::device_uvector<SymbolT> d_input{input.size(), stream};
   cudaMemcpyAsync(
     d_input.data(), input.data(), input.size() * sizeof(input[0]), cudaMemcpyHostToDevice, stream);
@@ -901,14 +870,6 @@
     token_indices_gpu.device_ptr(),
     num_tokens_out.device_ptr(),
     stream);
-=======
-  // Parse the JSON and get the token stream
-  get_token_stream(d_input,
-                   tokens_gpu.device_ptr(),
-                   token_indices_gpu.device_ptr(),
-                   num_tokens_out.device_ptr(),
-                   stream);
->>>>>>> 9c22da57
 
   // Copy the JSON tokens to the host
   token_indices_gpu.device_to_host(stream);
@@ -918,7 +879,6 @@
   // Make sure tokens have been copied to the host
   stream.synchronize();
 
-<<<<<<< HEAD
   auto to_token_str = [](PdaTokenT token) {
     switch (token) {
       case token_t::StructBegin: return " {";
@@ -940,26 +900,17 @@
 
   // Whether a token does represent a node in the tree representation
   auto is_node = [](PdaTokenT const token) {
-=======
-  // Whether this token is the valid token to begin the JSON document with
-  auto is_valid_root_token = [](PdaTokenT const token) {
->>>>>>> 9c22da57
     switch (token) {
       case token_t::StructBegin:
       case token_t::ListBegin:
       case token_t::StringBegin:
-<<<<<<< HEAD
       case token_t::ValueBegin:
       case token_t::FieldNameBegin:
       case token_t::ErrorBegin: return true;
-=======
-      case token_t::ValueBegin: return true;
->>>>>>> 9c22da57
       default: return false;
     };
   };
 
-<<<<<<< HEAD
   // The node that a token represents
   auto token_to_node = [](PdaTokenT const token) {
     switch (token) {
@@ -972,29 +923,6 @@
     };
   };
 
-=======
-  // Returns the token's corresponding column type
-  auto token_to_column_type = [](PdaTokenT const token) {
-    switch (token) {
-      case token_t::StructBegin: return json_col_t::StructColumn;
-      case token_t::ListBegin: return json_col_t::ListColumn;
-      case token_t::StringBegin: return json_col_t::StringColumn;
-      case token_t::ValueBegin: return json_col_t::StringColumn;
-      default: return json_col_t::Unknown;
-    };
-  };
-
-  // Whether this token is a beginning-of-list or beginning-of-struct token
-  auto is_nested_token = [](PdaTokenT const token) {
-    switch (token) {
-      case token_t::StructBegin:
-      case token_t::ListBegin: return true;
-      default: return false;
-    };
-  };
-
-  // Skips the quote char if the token is a beginning-of-string or beginning-of-field-name token
->>>>>>> 9c22da57
   auto get_token_index = [](PdaTokenT const token, SymbolOffsetT const token_index) {
     constexpr SymbolOffsetT skip_quote_char = 1;
     switch (token) {
@@ -1004,7 +932,6 @@
     };
   };
 
-<<<<<<< HEAD
   // Whether a token expects to be followed by its respective end-of-* token partner
   auto is_begin_of_section = [](PdaTokenT const token) {
     switch (token) {
@@ -1015,8 +942,6 @@
     };
   };
 
-=======
->>>>>>> 9c22da57
   // The end-of-* partner token for a given beginning-of-* token
   auto end_of_partner = [](PdaTokenT const token) {
     switch (token) {
@@ -1027,7 +952,6 @@
     };
   };
 
-<<<<<<< HEAD
   // Whether the token pops from the parent node stack
   auto does_pop = [](PdaTokenT const token) {
     switch (token) {
@@ -1404,9 +1328,97 @@
           cudf::detail::make_std_vector_async(node_range_begin, stream),
           cudf::detail::make_std_vector_async(node_range_end, stream)};
 }
-}  // namespace detail
-}  // namespace cudf::io::json
-=======
+/**
+ * @brief Parses the given JSON string and generates a tree representation of the given input.
+ *
+ * @param[in,out] root_column The root column of the hierarchy of columns into which data is parsed
+ * @param[in,out] current_data_path The stack represents the path from the JSON root node to the
+ * first node encountered in \p input
+ * @param[in] input The JSON input in host memory
+ * @param[in] d_input The JSON input in device memory
+ * @param[in] stream The CUDA stream to which kernels are dispatched
+ * @return The columnar representation of the data from the given JSON input
+ */
+void make_json_column(json_column& root_column,
+                      std::stack<tree_node>& current_data_path,
+                      host_span<SymbolT const> input,
+                      device_span<SymbolT const> d_input,
+                      rmm::cuda_stream_view stream)
+{
+  // Default name for a list's child column
+  std::string const list_child_name = "element";
+
+  constexpr std::size_t single_item = 1;
+  hostdevice_vector<PdaTokenT> tokens_gpu{input.size(), stream};
+  hostdevice_vector<SymbolOffsetT> token_indices_gpu{input.size(), stream};
+  hostdevice_vector<SymbolOffsetT> num_tokens_out{single_item, stream};
+
+  // Parse the JSON and get the token stream
+  get_token_stream(d_input,
+                   tokens_gpu.device_ptr(),
+                   token_indices_gpu.device_ptr(),
+                   num_tokens_out.device_ptr(),
+                   stream);
+
+  // Copy the JSON tokens to the host
+  token_indices_gpu.device_to_host(stream);
+  tokens_gpu.device_to_host(stream);
+  num_tokens_out.device_to_host(stream);
+
+  // Make sure tokens have been copied to the host
+  stream.synchronize();
+
+  // Whether this token is the valid token to begin the JSON document with
+  auto is_valid_root_token = [](PdaTokenT const token) {
+    switch (token) {
+      case token_t::StructBegin:
+      case token_t::ListBegin:
+      case token_t::StringBegin:
+      case token_t::ValueBegin: return true;
+      default: return false;
+    };
+  };
+
+  // Returns the token's corresponding column type
+  auto token_to_column_type = [](PdaTokenT const token) {
+    switch (token) {
+      case token_t::StructBegin: return json_col_t::StructColumn;
+      case token_t::ListBegin: return json_col_t::ListColumn;
+      case token_t::StringBegin: return json_col_t::StringColumn;
+      case token_t::ValueBegin: return json_col_t::StringColumn;
+      default: return json_col_t::Unknown;
+    };
+  };
+
+  // Whether this token is a beginning-of-list or beginning-of-struct token
+  auto is_nested_token = [](PdaTokenT const token) {
+    switch (token) {
+      case token_t::StructBegin:
+      case token_t::ListBegin: return true;
+      default: return false;
+    };
+  };
+
+  // Skips the quote char if the token is a beginning-of-string or beginning-of-field-name token
+  auto get_token_index = [](PdaTokenT const token, SymbolOffsetT const token_index) {
+    constexpr SymbolOffsetT skip_quote_char = 1;
+    switch (token) {
+      case token_t::StringBegin: return token_index + skip_quote_char;
+      case token_t::FieldNameBegin: return token_index + skip_quote_char;
+      default: return token_index;
+    };
+  };
+
+  // The end-of-* partner token for a given beginning-of-* token
+  auto end_of_partner = [](PdaTokenT const token) {
+    switch (token) {
+      case token_t::StringBegin: return token_t::StringEnd;
+      case token_t::ValueBegin: return token_t::ValueEnd;
+      case token_t::FieldNameBegin: return token_t::FieldNameEnd;
+      default: return token_t::ErrorBegin;
+    };
+  };
+
 #ifdef NJP_DEBUG_PRINT
   auto column_type_string = [](json_col_t column_type) {
     switch (column_type) {
@@ -1896,5 +1908,4 @@
 }  // namespace cudf::io::json
 
 // Debug print flag
-#undef NJP_DEBUG_PRINT
->>>>>>> 9c22da57
+#undef NJP_DEBUG_PRINT