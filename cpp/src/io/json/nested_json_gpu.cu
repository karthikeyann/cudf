--- conflicted
+++ resolved
@@ -472,275 +472,21 @@
  */
 auto get_translation_table()
 {
-  constexpr auto StructBegin    = token_t::StructBegin;
-  constexpr auto StructEnd      = token_t::StructEnd;
-  constexpr auto ListBegin      = token_t::ListBegin;
-  constexpr auto ListEnd        = token_t::ListEnd;
-  constexpr auto FieldNameBegin = token_t::FieldNameBegin;
-  constexpr auto FieldNameEnd   = token_t::FieldNameEnd;
-  constexpr auto StringBegin    = token_t::StringBegin;
-  constexpr auto StringEnd      = token_t::StringEnd;
-  constexpr auto ValueBegin     = token_t::ValueBegin;
-  constexpr auto ValueEnd       = token_t::ValueEnd;
-  constexpr auto ErrorBegin     = token_t::ErrorBegin;
+  constexpr auto StructBegin       = token_t::StructBegin;
+  constexpr auto StructEnd         = token_t::StructEnd;
+  constexpr auto ListBegin         = token_t::ListBegin;
+  constexpr auto ListEnd           = token_t::ListEnd;
+  constexpr auto StructMemberBegin = token_t::StructMemberBegin;
+  constexpr auto StructMemberEnd   = token_t::StructMemberEnd;
+  constexpr auto FieldNameBegin    = token_t::FieldNameBegin;
+  constexpr auto FieldNameEnd      = token_t::FieldNameEnd;
+  constexpr auto StringBegin       = token_t::StringBegin;
+  constexpr auto StringEnd         = token_t::StringEnd;
+  constexpr auto ValueBegin        = token_t::ValueBegin;
+  constexpr auto ValueEnd          = token_t::ValueEnd;
+  constexpr auto ErrorBegin        = token_t::ErrorBegin;
 
   std::array<std::array<std::vector<char>, NUM_PDA_SGIDS>, PD_NUM_STATES> pda_tlt;
-<<<<<<< HEAD
-  pda_tlt[static_cast<StateT>(pda_state_t::PD_BOV)] = {{{token_t::StructBegin},
-                                                        {token_t::ListBegin},
-                                                        {token_t::ErrorBegin},
-                                                        {token_t::ErrorBegin},
-                                                        {token_t::StringBegin},
-                                                        {token_t::ErrorBegin},
-                                                        {token_t::ErrorBegin},
-                                                        {token_t::ErrorBegin},
-                                                        {},
-                                                        {token_t::ValueBegin},
-                                                        {token_t::StructBegin},
-                                                        {token_t::ListBegin},
-                                                        {token_t::ErrorBegin},
-                                                        {token_t::ErrorBegin},
-                                                        {token_t::StringBegin},
-                                                        {token_t::ErrorBegin},
-                                                        {token_t::ErrorBegin},
-                                                        {token_t::ErrorBegin},
-                                                        {},
-                                                        {token_t::ValueBegin},
-                                                        {token_t::StructBegin},
-                                                        {token_t::ListBegin},
-                                                        {token_t::ErrorBegin},
-                                                        {token_t::ErrorBegin},
-                                                        {token_t::StringBegin},
-                                                        {token_t::ErrorBegin},
-                                                        {token_t::ErrorBegin},
-                                                        {token_t::ErrorBegin},
-                                                        {},
-                                                        {token_t::ValueBegin}}};
-  pda_tlt[static_cast<StateT>(pda_state_t::PD_BOA)] = {
-    {{token_t::ErrorBegin},
-     {token_t::ErrorBegin},
-     {token_t::ErrorBegin},
-     {token_t::ErrorBegin},
-     {token_t::ErrorBegin},
-     {token_t::ErrorBegin},
-     {token_t::ErrorBegin},
-     {token_t::ErrorBegin},
-     {token_t::ErrorBegin},
-     {token_t::ErrorBegin},
-     {token_t::StructBegin},
-     {token_t::ListBegin},
-     {token_t::ErrorBegin},
-     {token_t::ListEnd},
-     {token_t::StringBegin},
-     {token_t::ErrorBegin},
-     {token_t::ErrorBegin},
-     {token_t::ErrorBegin},
-     {},
-     {token_t::ValueBegin},
-     {token_t::ErrorBegin},
-     {token_t::ErrorBegin},
-     {token_t::StructEnd},
-     {token_t::ErrorBegin},
-     {token_t::StructMemberBegin, token_t::FieldNameBegin},
-     {token_t::ErrorBegin},
-     {token_t::ErrorBegin},
-     {token_t::ErrorBegin},
-     {},
-     {token_t::ErrorBegin}}};
-  pda_tlt[static_cast<StateT>(pda_state_t::PD_LON)] = {
-    {{token_t::ErrorBegin},
-     {token_t::ErrorBegin},
-     {token_t::ErrorBegin},
-     {token_t::ErrorBegin},
-     {token_t::ErrorBegin},
-     {token_t::ErrorBegin},
-     {token_t::ErrorBegin},
-     {token_t::ErrorBegin},
-     {token_t::ValueEnd},
-     {},
-     {token_t::ErrorBegin},
-     {token_t::ErrorBegin},
-     {token_t::ErrorBegin},
-     {token_t::ValueEnd, token_t::ListEnd},
-     {token_t::ErrorBegin},
-     {token_t::ErrorBegin},
-     {token_t::ValueEnd},
-     {token_t::ErrorBegin},
-     {token_t::ValueEnd},
-     {},
-     {token_t::ErrorBegin},
-     {token_t::ErrorBegin},
-     {token_t::ValueEnd, token_t::StructMemberEnd, token_t::StructEnd},
-     {token_t::ErrorBegin},
-     {token_t::ErrorBegin},
-     {token_t::ErrorBegin},
-     {token_t::ValueEnd, token_t::StructMemberEnd},
-     {token_t::ErrorBegin},
-     {token_t::ValueEnd},
-     {}}};
-  pda_tlt[static_cast<StateT>(pda_state_t::PD_STR)] = {
-    {{}, {}, {}, {}, {token_t::StringEnd}, {}, {}, {}, {}, {},
-     {}, {}, {}, {}, {token_t::StringEnd}, {}, {}, {}, {}, {},
-     {}, {}, {}, {}, {token_t::StringEnd}, {}, {}, {}, {}, {}}};
-  pda_tlt[static_cast<StateT>(pda_state_t::PD_SCE)] = {{{}, {}, {}, {}, {}, {}, {}, {}, {}, {},
-                                                        {}, {}, {}, {}, {}, {}, {}, {}, {}, {},
-                                                        {}, {}, {}, {}, {}, {}, {}, {}, {}, {}}};
-  pda_tlt[static_cast<StateT>(pda_state_t::PD_PVL)] = {
-    {{token_t::ErrorBegin},
-     {token_t::ErrorBegin},
-     {token_t::ErrorBegin},
-     {token_t::ErrorBegin},
-     {token_t::ErrorBegin},
-     {token_t::ErrorBegin},
-     {token_t::ErrorBegin},
-     {token_t::ErrorBegin},
-     {},
-     {token_t::ErrorBegin},
-     {token_t::ErrorBegin},
-     {token_t::ErrorBegin},
-     {token_t::ErrorBegin},
-     {token_t::ListEnd},
-     {token_t::ErrorBegin},
-     {token_t::ErrorBegin},
-     {},
-     {token_t::ErrorBegin},
-     {},
-     {token_t::ErrorBegin},
-     {token_t::ErrorBegin},
-     {token_t::ErrorBegin},
-     {token_t::StructMemberEnd, token_t::StructEnd},
-     {token_t::ErrorBegin},
-     {token_t::ErrorBegin},
-     {token_t::ErrorBegin},
-     {token_t::StructMemberEnd},
-     {token_t::ErrorBegin},
-     {},
-     {token_t::ErrorBegin}}};
-  pda_tlt[static_cast<StateT>(pda_state_t::PD_BFN)] = {
-    {{token_t::ErrorBegin},
-     {token_t::ErrorBegin},
-     {token_t::ErrorBegin},
-     {token_t::ErrorBegin},
-     {token_t::ErrorBegin},
-     {token_t::ErrorBegin},
-     {token_t::ErrorBegin},
-     {token_t::ErrorBegin},
-     {token_t::ErrorBegin},
-     {token_t::ErrorBegin},
-     {token_t::ErrorBegin},
-     {token_t::ErrorBegin},
-     {token_t::ErrorBegin},
-     {token_t::ErrorBegin},
-     {token_t::ErrorBegin},
-     {token_t::ErrorBegin},
-     {token_t::ErrorBegin},
-     {token_t::ErrorBegin},
-     {token_t::ErrorBegin},
-     {token_t::ErrorBegin},
-     {token_t::ErrorBegin},
-     {token_t::ErrorBegin},
-     {token_t::ErrorBegin},
-     {token_t::ErrorBegin},
-     {token_t::StructMemberBegin, token_t::FieldNameBegin},
-     {token_t::ErrorBegin},
-     {token_t::ErrorBegin},
-     {token_t::ErrorBegin},
-     {},
-     {token_t::ErrorBegin}}};
-  pda_tlt[static_cast<StateT>(pda_state_t::PD_FLN)] = {{{token_t::ErrorBegin},
-                                                        {token_t::ErrorBegin},
-                                                        {token_t::ErrorBegin},
-                                                        {token_t::ErrorBegin},
-                                                        {token_t::ErrorBegin},
-                                                        {token_t::ErrorBegin},
-                                                        {token_t::ErrorBegin},
-                                                        {token_t::ErrorBegin},
-                                                        {token_t::ErrorBegin},
-                                                        {token_t::ErrorBegin},
-                                                        {token_t::ErrorBegin},
-                                                        {token_t::ErrorBegin},
-                                                        {token_t::ErrorBegin},
-                                                        {token_t::ErrorBegin},
-                                                        {token_t::ErrorBegin},
-                                                        {token_t::ErrorBegin},
-                                                        {token_t::ErrorBegin},
-                                                        {token_t::ErrorBegin},
-                                                        {token_t::ErrorBegin},
-                                                        {token_t::ErrorBegin},
-                                                        {},
-                                                        {},
-                                                        {},
-                                                        {},
-                                                        {token_t::FieldNameEnd},
-                                                        {},
-                                                        {},
-                                                        {},
-                                                        {},
-                                                        {}}};
-  pda_tlt[static_cast<StateT>(pda_state_t::PD_FNE)] = {{{token_t::ErrorBegin},
-                                                        {token_t::ErrorBegin},
-                                                        {token_t::ErrorBegin},
-                                                        {token_t::ErrorBegin},
-                                                        {token_t::ErrorBegin},
-                                                        {token_t::ErrorBegin},
-                                                        {token_t::ErrorBegin},
-                                                        {token_t::ErrorBegin},
-                                                        {token_t::ErrorBegin},
-                                                        {token_t::ErrorBegin},
-                                                        {token_t::ErrorBegin},
-                                                        {token_t::ErrorBegin},
-                                                        {token_t::ErrorBegin},
-                                                        {token_t::ErrorBegin},
-                                                        {token_t::ErrorBegin},
-                                                        {token_t::ErrorBegin},
-                                                        {token_t::ErrorBegin},
-                                                        {token_t::ErrorBegin},
-                                                        {token_t::ErrorBegin},
-                                                        {token_t::ErrorBegin},
-                                                        {},
-                                                        {},
-                                                        {},
-                                                        {},
-                                                        {},
-                                                        {},
-                                                        {},
-                                                        {},
-                                                        {},
-                                                        {}}};
-  pda_tlt[static_cast<StateT>(pda_state_t::PD_PFN)] = {{{token_t::ErrorBegin},
-                                                        {token_t::ErrorBegin},
-                                                        {token_t::ErrorBegin},
-                                                        {token_t::ErrorBegin},
-                                                        {token_t::ErrorBegin},
-                                                        {token_t::ErrorBegin},
-                                                        {token_t::ErrorBegin},
-                                                        {token_t::ErrorBegin},
-                                                        {token_t::ErrorBegin},
-                                                        {token_t::ErrorBegin},
-                                                        {token_t::ErrorBegin},
-                                                        {token_t::ErrorBegin},
-                                                        {token_t::ErrorBegin},
-                                                        {token_t::ErrorBegin},
-                                                        {token_t::ErrorBegin},
-                                                        {token_t::ErrorBegin},
-                                                        {token_t::ErrorBegin},
-                                                        {token_t::ErrorBegin},
-                                                        {token_t::ErrorBegin},
-                                                        {token_t::ErrorBegin},
-                                                        {token_t::ErrorBegin},
-                                                        {token_t::ErrorBegin},
-                                                        {token_t::ErrorBegin},
-                                                        {token_t::ErrorBegin},
-                                                        {token_t::ErrorBegin},
-                                                        {token_t::ErrorBegin},
-                                                        {token_t::ErrorBegin},
-                                                        {},
-                                                        {},
-                                                        {token_t::ErrorBegin}}};
-  pda_tlt[static_cast<StateT>(pda_state_t::PD_ERR)] = {{{}, {}, {}, {}, {}, {}, {}, {}, {}, {},
-                                                        {}, {}, {}, {}, {}, {}, {}, {}, {}, {},
-                                                        {}, {}, {}, {}, {}, {}, {}, {}, {}, {}}};
-=======
   pda_tlt[static_cast<StateT>(pda_state_t::PD_BOV)] = {{                /*ROOT*/
                                                         {StructBegin},  // OPENING_BRACE
                                                         {ListBegin},    // OPENING_BRACKET
@@ -777,78 +523,80 @@
                                                         {},              // WHITE_SPACE
                                                         {},              // LINE_BREAK
                                                         {ValueBegin}}};  // OTHER
-  pda_tlt[static_cast<StateT>(pda_state_t::PD_BOA)] = {{                 /*ROOT*/
-                                                        {ErrorBegin},    // OPENING_BRACE
-                                                        {ErrorBegin},    // OPENING_BRACKET
-                                                        {ErrorBegin},    // CLOSING_BRACE
-                                                        {ErrorBegin},    // CLOSING_BRACKET
-                                                        {ErrorBegin},    // QUOTE
-                                                        {ErrorBegin},    // ESCAPE
-                                                        {ErrorBegin},    // COMMA
-                                                        {ErrorBegin},    // COLON
-                                                        {ErrorBegin},    // WHITE_SPACE
-                                                        {ErrorBegin},    // LINE_BREAK
-                                                        {ErrorBegin},    // OTHER
-                                                        /*LIST*/
-                                                        {StructBegin},  // OPENING_BRACE
-                                                        {ListBegin},    // OPENING_BRACKET
-                                                        {ErrorBegin},   // CLOSING_BRACE
-                                                        {ListEnd},      // CLOSING_BRACKET
-                                                        {StringBegin},  // QUOTE
-                                                        {ErrorBegin},   // ESCAPE
-                                                        {ErrorBegin},   // COMMA
-                                                        {ErrorBegin},   // COLON
-                                                        {},             // WHITE_SPACE
-                                                        {},             // LINE_BREAK
-                                                        {ValueBegin},   // OTHER
-                                                        /*STRUCT*/
-                                                        {ErrorBegin},      // OPENING_BRACE
-                                                        {ErrorBegin},      // OPENING_BRACKET
-                                                        {StructEnd},       // CLOSING_BRACE
-                                                        {ErrorBegin},      // CLOSING_BRACKET
-                                                        {FieldNameBegin},  // QUOTE
-                                                        {ErrorBegin},      // ESCAPE
-                                                        {ErrorBegin},      // COMMA
-                                                        {ErrorBegin},      // COLON
-                                                        {},                // WHITE_SPACE
-                                                        {},                // LINE_BREAK
-                                                        {ErrorBegin}}};    // OTHER
-  pda_tlt[static_cast<StateT>(pda_state_t::PD_LON)] = {{                   /*ROOT*/
-                                                        {ErrorBegin},      // OPENING_BRACE
-                                                        {ErrorBegin},      // OPENING_BRACKET
-                                                        {ErrorBegin},      // CLOSING_BRACE
-                                                        {ErrorBegin},      // CLOSING_BRACKET
-                                                        {ErrorBegin},      // QUOTE
-                                                        {ErrorBegin},      // ESCAPE
-                                                        {ErrorBegin},      // COMMA
-                                                        {ErrorBegin},      // COLON
-                                                        {ValueEnd},        // WHITE_SPACE
-                                                        {ValueEnd},        // LINE_BREAK
-                                                        {},                // OTHER
-                                                        /*LIST*/
-                                                        {ErrorBegin},         // OPENING_BRACE
-                                                        {ErrorBegin},         // OPENING_BRACKET
-                                                        {ErrorBegin},         // CLOSING_BRACE
-                                                        {ValueEnd, ListEnd},  // CLOSING_BRACKET
-                                                        {ErrorBegin},         // QUOTE
-                                                        {ErrorBegin},         // ESCAPE
-                                                        {ValueEnd},           // COMMA
-                                                        {ErrorBegin},         // COLON
-                                                        {ValueEnd},           // WHITE_SPACE
-                                                        {ValueEnd},           // LINE_BREAK
-                                                        {},                   // OTHER
-                                                        /*STRUCT*/
-                                                        {ErrorBegin},           // OPENING_BRACE
-                                                        {ErrorBegin},           // OPENING_BRACKET
-                                                        {ValueEnd, StructEnd},  // CLOSING_BRACE
-                                                        {ErrorBegin},           // CLOSING_BRACKET
-                                                        {ErrorBegin},           // QUOTE
-                                                        {ErrorBegin},           // ESCAPE
-                                                        {ValueEnd},             // COMMA
-                                                        {ErrorBegin},           // COLON
-                                                        {ValueEnd},             // WHITE_SPACE
-                                                        {ValueEnd},             // LINE_BREAK
-                                                        {}}};                   // OTHER
+  pda_tlt[static_cast<StateT>(pda_state_t::PD_BOA)] = {
+    {               /*ROOT*/
+     {ErrorBegin},  // OPENING_BRACE
+     {ErrorBegin},  // OPENING_BRACKET
+     {ErrorBegin},  // CLOSING_BRACE
+     {ErrorBegin},  // CLOSING_BRACKET
+     {ErrorBegin},  // QUOTE
+     {ErrorBegin},  // ESCAPE
+     {ErrorBegin},  // COMMA
+     {ErrorBegin},  // COLON
+     {ErrorBegin},  // WHITE_SPACE
+     {ErrorBegin},  // LINE_BREAK
+     {ErrorBegin},  // OTHER
+     /*LIST*/
+     {StructBegin},  // OPENING_BRACE
+     {ListBegin},    // OPENING_BRACKET
+     {ErrorBegin},   // CLOSING_BRACE
+     {ListEnd},      // CLOSING_BRACKET
+     {StringBegin},  // QUOTE
+     {ErrorBegin},   // ESCAPE
+     {ErrorBegin},   // COMMA
+     {ErrorBegin},   // COLON
+     {},             // WHITE_SPACE
+     {},             // LINE_BREAK
+     {ValueBegin},   // OTHER
+     /*STRUCT*/
+     {ErrorBegin},                         // OPENING_BRACE
+     {ErrorBegin},                         // OPENING_BRACKET
+     {StructEnd},                          // CLOSING_BRACE
+     {ErrorBegin},                         // CLOSING_BRACKET
+     {StructMemberBegin, FieldNameBegin},  // QUOTE
+     {ErrorBegin},                         // ESCAPE
+     {ErrorBegin},                         // COMMA
+     {ErrorBegin},                         // COLON
+     {},                                   // WHITE_SPACE
+     {},                                   // LINE_BREAK
+     {ErrorBegin}}};                       // OTHER
+  pda_tlt[static_cast<StateT>(pda_state_t::PD_LON)] = {
+    {               /*ROOT*/
+     {ErrorBegin},  // OPENING_BRACE
+     {ErrorBegin},  // OPENING_BRACKET
+     {ErrorBegin},  // CLOSING_BRACE
+     {ErrorBegin},  // CLOSING_BRACKET
+     {ErrorBegin},  // QUOTE
+     {ErrorBegin},  // ESCAPE
+     {ErrorBegin},  // COMMA
+     {ErrorBegin},  // COLON
+     {ValueEnd},    // WHITE_SPACE
+     {ValueEnd},    // LINE_BREAK
+     {},            // OTHER
+     /*LIST*/
+     {ErrorBegin},         // OPENING_BRACE
+     {ErrorBegin},         // OPENING_BRACKET
+     {ErrorBegin},         // CLOSING_BRACE
+     {ValueEnd, ListEnd},  // CLOSING_BRACKET
+     {ErrorBegin},         // QUOTE
+     {ErrorBegin},         // ESCAPE
+     {ValueEnd},           // COMMA
+     {ErrorBegin},         // COLON
+     {ValueEnd},           // WHITE_SPACE
+     {ValueEnd},           // LINE_BREAK
+     {},                   // OTHER
+     /*STRUCT*/
+     {ErrorBegin},                            // OPENING_BRACE
+     {ErrorBegin},                            // OPENING_BRACKET
+     {ValueEnd, StructMemberEnd, StructEnd},  // CLOSING_BRACE
+     {ErrorBegin},                            // CLOSING_BRACKET
+     {ErrorBegin},                            // QUOTE
+     {ErrorBegin},                            // ESCAPE
+     {ValueEnd, StructMemberEnd},             // COMMA
+     {ErrorBegin},                            // COLON
+     {ValueEnd},                              // WHITE_SPACE
+     {ValueEnd},                              // LINE_BREAK //TODO StructMemberEnd here?
+     {}}};                                    // OTHER
 
   pda_tlt[static_cast<StateT>(pda_state_t::PD_STR)] = {{              /*ROOT*/
                                                         {},           // OPENING_BRACE
@@ -924,79 +672,81 @@
                                                         {},    // LINE_BREAK
                                                         {}}};  // OTHER
 
-  pda_tlt[static_cast<StateT>(pda_state_t::PD_PVL)] = {{               /*ROOT*/
-                                                        {ErrorBegin},  // OPENING_BRACE
-                                                        {ErrorBegin},  // OPENING_BRACKET
-                                                        {ErrorBegin},  // CLOSING_BRACE
-                                                        {ErrorBegin},  // CLOSING_BRACKET
-                                                        {ErrorBegin},  // QUOTE
-                                                        {ErrorBegin},  // ESCAPE
-                                                        {ErrorBegin},  // COMMA
-                                                        {ErrorBegin},  // COLON
-                                                        {},            // WHITE_SPACE
-                                                        {},            // LINE_BREAK
-                                                        {ErrorBegin},  // OTHER
-                                                        /*LIST*/
-                                                        {ErrorBegin},  // OPENING_BRACE
-                                                        {ErrorBegin},  // OPENING_BRACKET
-                                                        {ErrorBegin},  // CLOSING_BRACE
-                                                        {ListEnd},     // CLOSING_BRACKET
-                                                        {ErrorBegin},  // QUOTE
-                                                        {ErrorBegin},  // ESCAPE
-                                                        {},            // COMMA
-                                                        {ErrorBegin},  // COLON
-                                                        {},            // WHITE_SPACE
-                                                        {},            // LINE_BREAK
-                                                        {ErrorBegin},  // OTHER
-                                                        /*STRUCT*/
-                                                        {ErrorBegin},    // OPENING_BRACE
-                                                        {ErrorBegin},    // OPENING_BRACKET
-                                                        {StructEnd},     // CLOSING_BRACE
-                                                        {ErrorBegin},    // CLOSING_BRACKET
-                                                        {ErrorBegin},    // QUOTE
-                                                        {ErrorBegin},    // ESCAPE
-                                                        {},              // COMMA
-                                                        {ErrorBegin},    // COLON
-                                                        {},              // WHITE_SPACE
-                                                        {},              // LINE_BREAK
-                                                        {ErrorBegin}}};  // OTHER
-
-  pda_tlt[static_cast<StateT>(pda_state_t::PD_BFN)] = {{               /*ROOT*/
-                                                        {ErrorBegin},  // OPENING_BRACE
-                                                        {ErrorBegin},  // OPENING_BRACKET
-                                                        {ErrorBegin},  // CLOSING_BRACE
-                                                        {ErrorBegin},  // CLOSING_BRACKET
-                                                        {ErrorBegin},  // QUOTE
-                                                        {ErrorBegin},  // ESCAPE
-                                                        {ErrorBegin},  // COMMA
-                                                        {ErrorBegin},  // COLON
-                                                        {ErrorBegin},  // WHITE_SPACE
-                                                        {ErrorBegin},  // LINE_BREAK
-                                                        {ErrorBegin},  // OTHER
-                                                        /*LIST*/
-                                                        {ErrorBegin},  // OPENING_BRACE
-                                                        {ErrorBegin},  // OPENING_BRACKET
-                                                        {ErrorBegin},  // CLOSING_BRACE
-                                                        {ErrorBegin},  // CLOSING_BRACKET
-                                                        {ErrorBegin},  // QUOTE
-                                                        {ErrorBegin},  // ESCAPE
-                                                        {ErrorBegin},  // COMMA
-                                                        {ErrorBegin},  // COLON
-                                                        {ErrorBegin},  // WHITE_SPACE
-                                                        {ErrorBegin},  // LINE_BREAK
-                                                        {ErrorBegin},  // OTHER
-                                                        /*STRUCT*/
-                                                        {ErrorBegin},      // OPENING_BRACE
-                                                        {ErrorBegin},      // OPENING_BRACKET
-                                                        {ErrorBegin},      // CLOSING_BRACE
-                                                        {ErrorBegin},      // CLOSING_BRACKET
-                                                        {FieldNameBegin},  // QUOTE
-                                                        {ErrorBegin},      // ESCAPE
-                                                        {ErrorBegin},      // COMMA
-                                                        {ErrorBegin},      // COLON
-                                                        {},                // WHITE_SPACE
-                                                        {},                // LINE_BREAK
-                                                        {ErrorBegin}}};    // OTHER
+  pda_tlt[static_cast<StateT>(pda_state_t::PD_PVL)] = {
+    {               /*ROOT*/
+     {ErrorBegin},  // OPENING_BRACE
+     {ErrorBegin},  // OPENING_BRACKET
+     {ErrorBegin},  // CLOSING_BRACE
+     {ErrorBegin},  // CLOSING_BRACKET
+     {ErrorBegin},  // QUOTE
+     {ErrorBegin},  // ESCAPE
+     {ErrorBegin},  // COMMA
+     {ErrorBegin},  // COLON
+     {},            // WHITE_SPACE
+     {},            // LINE_BREAK
+     {ErrorBegin},  // OTHER
+     /*LIST*/
+     {ErrorBegin},  // OPENING_BRACE
+     {ErrorBegin},  // OPENING_BRACKET
+     {ErrorBegin},  // CLOSING_BRACE
+     {ListEnd},     // CLOSING_BRACKET
+     {ErrorBegin},  // QUOTE
+     {ErrorBegin},  // ESCAPE
+     {},            // COMMA
+     {ErrorBegin},  // COLON
+     {},            // WHITE_SPACE
+     {},            // LINE_BREAK
+     {ErrorBegin},  // OTHER
+     /*STRUCT*/
+     {ErrorBegin},                  // OPENING_BRACE
+     {ErrorBegin},                  // OPENING_BRACKET
+     {StructMemberEnd, StructEnd},  // CLOSING_BRACE
+     {ErrorBegin},                  // CLOSING_BRACKET
+     {ErrorBegin},                  // QUOTE
+     {ErrorBegin},                  // ESCAPE
+     {StructMemberEnd},             // COMMA
+     {ErrorBegin},                  // COLON
+     {},                            // WHITE_SPACE
+     {},                            // LINE_BREAK
+     {ErrorBegin}}};                // OTHER
+
+  pda_tlt[static_cast<StateT>(pda_state_t::PD_BFN)] = {
+    {               /*ROOT*/
+     {ErrorBegin},  // OPENING_BRACE
+     {ErrorBegin},  // OPENING_BRACKET
+     {ErrorBegin},  // CLOSING_BRACE
+     {ErrorBegin},  // CLOSING_BRACKET
+     {ErrorBegin},  // QUOTE
+     {ErrorBegin},  // ESCAPE
+     {ErrorBegin},  // COMMA
+     {ErrorBegin},  // COLON
+     {ErrorBegin},  // WHITE_SPACE
+     {ErrorBegin},  // LINE_BREAK
+     {ErrorBegin},  // OTHER
+     /*LIST*/
+     {ErrorBegin},  // OPENING_BRACE
+     {ErrorBegin},  // OPENING_BRACKET
+     {ErrorBegin},  // CLOSING_BRACE
+     {ErrorBegin},  // CLOSING_BRACKET
+     {ErrorBegin},  // QUOTE
+     {ErrorBegin},  // ESCAPE
+     {ErrorBegin},  // COMMA
+     {ErrorBegin},  // COLON
+     {ErrorBegin},  // WHITE_SPACE
+     {ErrorBegin},  // LINE_BREAK
+     {ErrorBegin},  // OTHER
+     /*STRUCT*/
+     {ErrorBegin},                         // OPENING_BRACE
+     {ErrorBegin},                         // OPENING_BRACKET
+     {ErrorBegin},                         // CLOSING_BRACE
+     {ErrorBegin},                         // CLOSING_BRACKET
+     {StructMemberBegin, FieldNameBegin},  // QUOTE
+     {ErrorBegin},                         // ESCAPE
+     {ErrorBegin},                         // COMMA
+     {ErrorBegin},                         // COLON
+     {},                                   // WHITE_SPACE
+     {},                                   // LINE_BREAK
+     {ErrorBegin}}};                       // OTHER
 
   pda_tlt[static_cast<StateT>(pda_state_t::PD_FLN)] = {{               /*ROOT*/
                                                         {ErrorBegin},  // OPENING_BRACE
@@ -1145,7 +895,6 @@
                                                         {},    // WHITE_SPACE
                                                         {},    // LINE_BREAK
                                                         {}}};  // OTHER
->>>>>>> ccd72f24
   return pda_tlt;
 }
 
