/*
 * Copyright (c) 2022-2024, NVIDIA CORPORATION.
 *
 * Licensed under the Apache License, Version 2.0 (the "License");
 * you may not use this file except in compliance with the License.
 * You may obtain a copy of the License at
 *
 *     http://www.apache.org/licenses/LICENSE-2.0
 *
 * Unless required by applicable law or agreed to in writing, software
 * distributed under the License is distributed on an "AS IS" BASIS,
 * WITHOUT WARRANTIES OR CONDITIONS OF ANY KIND, either express or implied.
 * See the License for the specific language governing permissions and
 * limitations under the License.
 */

#pragma once

#include <cudf/io/detail/tokenize_json.hpp>
#include <cudf/io/types.hpp>
#include <cudf/types.hpp>
#include <cudf/utilities/bit.hpp>
#include <cudf/utilities/error.hpp>
#include <cudf/utilities/export.hpp>
#include <cudf/utilities/memory_resource.hpp>

#include <map>
#include <vector>

// Forward declaration of parse_options from parsing_utils.cuh
namespace cudf {
namespace io {

struct parse_options;

namespace json {

/**
 * @brief Struct that encapsulate all information of a columnar tree representation.
 */
struct tree_meta_t {
  rmm::device_uvector<NodeT> node_categories;
  rmm::device_uvector<NodeIndexT> parent_node_ids;
  rmm::device_uvector<TreeDepthT> node_levels;
  rmm::device_uvector<SymbolOffsetT> node_range_begin;
  rmm::device_uvector<SymbolOffsetT> node_range_end;
};

/**
 * @brief A column type
 */
enum class json_col_t : char { ListColumn, StructColumn, StringColumn, Unknown };

/**
 * @brief Enum class to specify whether we just push onto and pop from the stack or whether we also
 * reset to an empty stack on a newline character.
 */
enum class stack_behavior_t : char {
  /// Opening brackets and braces, [, {, push onto the stack, closing brackets and braces, ], }, pop
  /// from the stack
  PushPopWithoutReset,

  /// Opening brackets and braces, [, {, push onto the stack, closing brackets and braces, ], }, pop
  /// from the stack. Delimiter characters are passed when the stack context is constructed to
  /// reset to an empty stack.
  ResetOnDelimiter
};

// Default name for a list's child column
constexpr auto list_child_name{"element"};

/**
 * @brief Intermediate representation of data from a nested JSON input
 */
struct json_column {
  // Type used to count number of rows
  using row_offset_t = size_type;

  // The inferred type of this column (list, struct, or value/string column)
  json_col_t type = json_col_t::Unknown;

  std::vector<row_offset_t> string_offsets;
  std::vector<row_offset_t> string_lengths;

  // Row offsets
  std::vector<row_offset_t> child_offsets;

  // Validity bitmap
  std::vector<bitmask_type> validity;
  row_offset_t valid_count = 0;

  // Map of child columns, if applicable.
  // Following "items" as the default child column's name of a list column
  // Using the struct's field names
  std::map<std::string, json_column> child_columns;
  std::vector<std::string> column_order;

  // Counting the current number of items in this column
  row_offset_t current_offset = 0;

  json_column()                              = default;
  json_column(json_column&& other)           = default;
  json_column& operator=(json_column&&)      = default;
  json_column(json_column const&)            = delete;
  json_column& operator=(json_column const&) = delete;

  /**
   * @brief Fills the rows up to the given \p up_to_row_offset with nulls.
   *
   * @param up_to_row_offset The row offset up to which to fill with nulls.
   */
  void null_fill(row_offset_t up_to_row_offset);

  /**
   * @brief Recursively iterates through the tree of columns making sure that all child columns of a
   * struct column have the same row count, filling missing rows with nulls.
   *
   * @param min_row_count The minimum number of rows to be filled.
   */
  void level_child_cols_recursively(row_offset_t min_row_count);

  /**
   * @brief Appends the row at the given index to the column, filling all rows between the column's
   * current offset and the given \p row_index with null items.
   *
   * @param row_index The row index at which to insert the given row
   * @param row_type The row's type
   * @param string_offset The string offset within the original JSON input of this item
   * @param string_end The one-past-the-last-char offset within the original JSON input of this item
   * @param child_count In case of a list column, this row's number of children is used to compute
   * the offsets
   */
  void append_row(uint32_t row_index,
                  json_col_t row_type,
                  uint32_t string_offset,
                  uint32_t string_end,
                  uint32_t child_count);
};

/**
 * @brief Intermediate representation of data from a nested JSON input, in device memory.
 * Device memory equivalent of `json_column`.
 */
struct device_json_column {
  // Type used to count number of rows
  using row_offset_t = size_type;

  // The inferred type of this column (list, struct, or value/string column)
  json_col_t type = json_col_t::Unknown;

  rmm::device_uvector<row_offset_t> string_offsets;
  rmm::device_uvector<row_offset_t> string_lengths;

  // Row offsets
  rmm::device_uvector<row_offset_t> child_offsets;

  // Validity bitmap
  rmm::device_buffer validity;

  // Map of child columns, if applicable.
  // Following "element" as the default child column's name of a list column
  // Using the struct's field names
  std::map<std::string, device_json_column> child_columns;
  std::vector<std::string> column_order;
  // Counting the current number of items in this column
  row_offset_t num_rows = 0;
  // Force as string column
  bool forced_as_string_column{false};

  /**
   * @brief Construct a new d json column object
   *
   * @note `mr` is used for allocating the device memory for child_offsets, and validity
   * since it will moved into cudf::column later.
   *
   * @param stream The CUDA stream to which kernels are dispatched
   * @param mr Optional, resource with which to allocate
   */
  device_json_column(rmm::cuda_stream_view stream, rmm::device_async_resource_ref mr)
    : string_offsets(0, stream),
      string_lengths(0, stream),
      child_offsets(0, stream, mr),
      validity(0, stream, mr)
  {
  }
};

namespace experimental {
/*
 * @brief Sparse graph adjacency matrix stored in Compressed Sparse Row (CSR) format.
 */
struct compressed_sparse_row {
  rmm::device_uvector<NodeIndexT> row_idx;
  rmm::device_uvector<NodeIndexT> col_idx;
};

/*
 * @brief Auxiliary column tree properties that are required to construct the device json
 * column subtree, but not required for the final cudf column construction.
 */
struct column_tree_properties {
  rmm::device_uvector<NodeT> categories;
  rmm::device_uvector<size_type> max_row_offsets;
  rmm::device_uvector<NodeIndexT> mapped_ids;
};

namespace detail {
/**
 * @brief Reduce node tree into column tree by aggregating each property of column.
 *
 * @param node_tree Node tree representation of JSON string
 * @param original_col_ids Column ids of nodes
 * @param sorted_col_ids Sorted column ids of nodes
 * @param ordered_node_ids Node ids of nodes sorted by column ids
 * @param row_offsets Row offsets of nodes
 * @param is_array_of_arrays Whether the tree is an array of arrays
 * @param row_array_parent_col_id Column id of row array, if is_array_of_arrays is true
 * @param stream CUDA stream used for device memory operations and kernel launches
 * @return Tuple of compressed_sparse_row struct storing adjacency information of the column tree,
 * and column_tree_properties struct storing properties of each node i.e. column category, max
 * number of rows in the column, and column id
 */
CUDF_EXPORT
std::tuple<compressed_sparse_row, column_tree_properties> reduce_to_column_tree(
  tree_meta_t& node_tree,
  device_span<NodeIndexT const> original_col_ids,
  device_span<NodeIndexT const> sorted_col_ids,
  device_span<NodeIndexT const> ordered_node_ids,
  device_span<size_type const> row_offsets,
  bool is_array_of_arrays,
  NodeIndexT row_array_parent_col_id,
  rmm::cuda_stream_view stream);

}  // namespace detail
}  // namespace experimental

namespace detail {

// TODO: return device_uvector instead of passing pre-allocated memory
/**
 * @brief Identifies the stack context for each character from a JSON input. Specifically, we
 * identify brackets and braces outside of quoted fields (e.g., field names, strings).
 * At this stage, we do not perform bracket matching, i.e., we do not verify whether a closing
 * bracket would actually pop a the corresponding opening brace.
 *
 * @param[in] json_in The string of input characters
 * @param[out] d_top_of_stack Will be populated with what-is-on-top-of-the-stack for any given input
 * character of \p d_json_in, where a '{' represents that the corresponding input character is
 * within the context of a struct, a '[' represents that it is within the context of an array, and a
 * '_' symbol that it is at the root of the JSON.
 * @param[in] stack_behavior Specifies the stack's behavior
 * @param[in] delimiter Specifies the delimiter to use as separator for JSON lines input
 * @param[in] stream The cuda stream to dispatch GPU kernels to
 */
CUDF_EXPORT
void get_stack_context(device_span<SymbolT const> json_in,
                       SymbolT* d_top_of_stack,
                       stack_behavior_t stack_behavior,
                       SymbolT delimiter,
                       rmm::cuda_stream_view stream);

/**
 * @brief Post-processes a token stream that may contain tokens from invalid lines. Expects that the
 * token stream begins with a LineEnd token.
 *
 * @param tokens The tokens to be post-processed
 * @param token_indices The tokens' corresponding indices that are post-processed
 * @param stream The cuda stream to dispatch GPU kernels to
 * @return Returns the post-processed token stream
 */
CUDF_EXPORT
std::pair<rmm::device_uvector<PdaTokenT>, rmm::device_uvector<SymbolOffsetT>> process_token_stream(
  device_span<PdaTokenT const> tokens,
  device_span<SymbolOffsetT const> token_indices,
  rmm::cuda_stream_view stream);

/**
 * @brief Validate the tokens conforming to behavior given in options.
 *
 * @param d_input The string of input characters
 * @param tokens The tokens to be post-processed
 * @param token_indices The tokens' corresponding indices that are post-processed
 * @param options Parsing options specifying the parsing behaviour
 * @param stream The cuda stream to dispatch GPU kernels to
 */
void validate_token_stream(device_span<char const> d_input,
                           device_span<PdaTokenT> tokens,
                           device_span<SymbolOffsetT> token_indices,
                           cudf::io::json_reader_options const& options,
                           rmm::cuda_stream_view stream);

/**
 * @brief Parses the given JSON string and generates a tree representation of the given input.
 *
 * @param tokens Vector of token types in the json string
 * @param token_indices The indices within the input string corresponding to each token
 * @param is_strict_nested_boundaries Whether to extract node end of nested types strictly
 * @param stream The CUDA stream to which kernels are dispatched
 * @param mr Optional, resource with which to allocate
 * @return A tree representation of the input JSON string as vectors of node type, parent index,
 * level, begin index, and end index in the input JSON string
 */
CUDF_EXPORT
tree_meta_t get_tree_representation(device_span<PdaTokenT const> tokens,
                                    device_span<SymbolOffsetT const> token_indices,
                                    bool is_strict_nested_boundaries,
                                    rmm::cuda_stream_view stream,
                                    rmm::device_async_resource_ref mr);

/**
 * @brief Traverse the tree representation of the JSON input in records orient format and populate
 * the output columns indices and row offsets within that column.
 *
 * @param d_input The JSON input
 * @param d_tree A tree representation of the input JSON string as vectors of node type, parent
 * index, level, begin index, and end index in the input JSON string
 * @param is_array_of_arrays Whether the tree is an array of arrays
 * @param is_enabled_lines Whether the input is a line-delimited JSON
 * @param is_enabled_experimental Whether to enable experimental features such as utf-8 field name
 * support
 * @param stream The CUDA stream to which kernels are dispatched
 * @param mr Optional, resource with which to allocate
 * @return A tuple of the output column indices and the row offsets within each column for each node
 */
CUDF_EXPORT
std::tuple<rmm::device_uvector<NodeIndexT>, rmm::device_uvector<size_type>>
records_orient_tree_traversal(device_span<SymbolT const> d_input,
                              tree_meta_t const& d_tree,
                              bool is_array_of_arrays,
                              bool is_enabled_lines,
                              bool is_enabled_experimental,
                              rmm::cuda_stream_view stream,
                              rmm::device_async_resource_ref mr);

/**
 * @brief Searches for and selects nodes at level `row_array_children_level`. For each selected
 * node, the function outputs the original index of that node (i.e., the nodes index within
 * `node_levels`) and also generates the child index of that node relative to other children of the
 * same parent. E.g., the child indices of the following string nodes relative to their respective
 * list parents are: `[["a", "b", "c"], ["d", "e"]]`: `"a": 0, "b": 1, "c": 2, "d": 0, "e": 1`.
 *
 * @param row_array_children_level Level of the nodes to search for
 * @param node_levels Levels of each node in the tree
 * @param parent_node_ids Parent node ids of each node in the tree
 * @param stream The CUDA stream to which kernels are dispatched
 * @return A pair of device_uvector containing the original node indices and their corresponding
 * child index
 */
std::pair<rmm::device_uvector<NodeIndexT>, rmm::device_uvector<NodeIndexT>>
get_array_children_indices(TreeDepthT row_array_children_level,
                           device_span<TreeDepthT const> node_levels,
                           device_span<NodeIndexT const> parent_node_ids,
                           rmm::cuda_stream_view stream);

/**
 * @brief Reduces node tree representation to column tree representation.
 *
 * @param node_tree Node tree representation of JSON string
 * @param original_col_ids Column ids of nodes
 * @param sorted_col_ids Sorted column ids of nodes
 * @param ordered_node_ids Node ids of nodes sorted by column ids
 * @param row_offsets Row offsets of nodes
 * @param is_array_of_arrays Whether the tree is an array of arrays
 * @param row_array_parent_col_id Column id of row array, if is_array_of_arrays is true
 * @param stream CUDA stream used for device memory operations and kernel launches
 * @return A tuple of column tree representation of JSON string, column ids of columns, and
 * max row offsets of columns
 */
CUDF_EXPORT
std::tuple<tree_meta_t, rmm::device_uvector<NodeIndexT>, rmm::device_uvector<size_type>>
<<<<<<< HEAD
reduce_to_column_tree(tree_meta_t const& tree,
=======
reduce_to_column_tree(tree_meta_t& node_tree,
>>>>>>> 987fea3d
                      device_span<NodeIndexT const> original_col_ids,
                      device_span<NodeIndexT const> sorted_col_ids,
                      device_span<NodeIndexT const> ordered_node_ids,
                      device_span<size_type const> row_offsets,
                      bool is_array_of_arrays,
                      NodeIndexT const row_array_parent_col_id,
                      rmm::cuda_stream_view stream);
/**
 * @brief Constructs `d_json_column` from node tree representation
 * Newly constructed columns are insert into `root`'s children.
 * `root` must be a list type.
 *
 * @param input Input JSON string device data
 * @param tree Node tree representation of the JSON string
 * @param col_ids Column ids of the nodes in the tree
 * @param row_offsets Row offsets of the nodes in the tree
 * @param root Root node of the `d_json_column` tree
 * @param is_array_of_arrays Whether the tree is an array of arrays
 * @param options Parsing options specifying the parsing behaviour
 * options affecting behaviour are
 *   is_enabled_lines: Whether the input is a line-delimited JSON
 *   is_enabled_mixed_types_as_string: Whether to enable reading mixed types as string
 * @param stream CUDA stream used for device memory operations and kernel launches
 * @param mr Device memory resource used to allocate the device memory
 * of child_offets and validity members of `d_json_column`
 */
void make_device_json_column(device_span<SymbolT const> input,
                             tree_meta_t const& tree,
                             device_span<NodeIndexT const> col_ids,
                             device_span<size_type const> row_offsets,
                             device_json_column& root,
                             bool is_array_of_arrays,
                             cudf::io::json_reader_options const& options,
                             rmm::cuda_stream_view stream,
                             rmm::device_async_resource_ref mr);

namespace experimental {
/**
 * @copydoc cudf::io::json::detail::make_device_json_column
 */
void make_device_json_column(device_span<SymbolT const> input,
                             tree_meta_t const& tree,
                             device_span<NodeIndexT const> col_ids,
                             device_span<size_type const> row_offsets,
                             device_json_column& root,
                             bool is_array_of_arrays,
                             cudf::io::json_reader_options const& options,
                             rmm::cuda_stream_view stream,
                             rmm::device_async_resource_ref mr);
}  // namespace experimental

/**
 * @brief Retrieves the parse_options to be used for type inference and type casting
 *
 * @param options The reader options to influence the relevant type inference and type casting
 * options
 * @param stream The CUDA stream to which kernels are dispatched
 */
cudf::io::parse_options parsing_options(cudf::io::json_reader_options const& options,
                                        rmm::cuda_stream_view stream);

/**
 * @brief Parses the given JSON string and generates table from the given input.
 *
 * All processing is done in device memory.
 *
 * @param input The JSON input
 * @param options Parsing options specifying the parsing behaviour
 * @param stream The CUDA stream to which kernels are dispatched
 * @param mr Optional, resource with which to allocate
 * @return The data parsed from the given JSON input
 */
CUDF_EXPORT
table_with_metadata device_parse_nested_json(device_span<SymbolT const> input,
                                             cudf::io::json_reader_options const& options,
                                             rmm::cuda_stream_view stream,
                                             rmm::device_async_resource_ref mr);

/**
 * @brief Get the path data type of a column by path if present in input schema
 *
 * @param path path of the column
 * @param options json reader options which holds schema
 * @return data type of the column if present
 */
std::optional<data_type> get_path_data_type(
  host_span<std::pair<std::string, cudf::io::json::NodeT> const> path,
  cudf::io::json_reader_options const& options);

/**
 * @brief Helper class to get path of a column by column id from reduced column tree
 *
 */
struct path_from_tree {
  host_span<NodeT const> column_categories;
  host_span<NodeIndexT const> column_parent_ids;
  host_span<std::string const> column_names;
  bool is_array_of_arrays;
  NodeIndexT const row_array_parent_col_id;

  using path_rep = std::pair<std::string, cudf::io::json::NodeT>;
  std::vector<path_rep> get_path(NodeIndexT this_col_id);
};

}  // namespace detail

}  // namespace json
}  // namespace io
}  // namespace cudf<|MERGE_RESOLUTION|>--- conflicted
+++ resolved
@@ -355,7 +355,7 @@
 /**
  * @brief Reduces node tree representation to column tree representation.
  *
- * @param node_tree Node tree representation of JSON string
+ * @param tree Node tree representation of JSON string
  * @param original_col_ids Column ids of nodes
  * @param sorted_col_ids Sorted column ids of nodes
  * @param ordered_node_ids Node ids of nodes sorted by column ids
@@ -368,11 +368,7 @@
  */
 CUDF_EXPORT
 std::tuple<tree_meta_t, rmm::device_uvector<NodeIndexT>, rmm::device_uvector<size_type>>
-<<<<<<< HEAD
 reduce_to_column_tree(tree_meta_t const& tree,
-=======
-reduce_to_column_tree(tree_meta_t& node_tree,
->>>>>>> 987fea3d
                       device_span<NodeIndexT const> original_col_ids,
                       device_span<NodeIndexT const> sorted_col_ids,
                       device_span<NodeIndexT const> ordered_node_ids,
