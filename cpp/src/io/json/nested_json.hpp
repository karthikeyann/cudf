/*
 * Copyright (c) 2022-2024, NVIDIA CORPORATION.
 *
 * Licensed under the Apache License, Version 2.0 (the "License");
 * you may not use this file except in compliance with the License.
 * You may obtain a copy of the License at
 *
 *     http://www.apache.org/licenses/LICENSE-2.0
 *
 * Unless required by applicable law or agreed to in writing, software
 * distributed under the License is distributed on an "AS IS" BASIS,
 * WITHOUT WARRANTIES OR CONDITIONS OF ANY KIND, either express or implied.
 * See the License for the specific language governing permissions and
 * limitations under the License.
 */

#pragma once

#include <cudf/io/detail/tokenize_json.hpp>
#include <cudf/io/types.hpp>
#include <cudf/types.hpp>
#include <cudf/utilities/bit.hpp>
#include <cudf/utilities/error.hpp>

#include <map>
#include <vector>

// Forward declaration of parse_options from parsing_utils.cuh
namespace cudf::io {
struct parse_options;
}
namespace cudf::io::json {

/**
 * @brief Struct that encapsulate all information of a columnar tree representation.
 */
struct tree_meta_t {
  rmm::device_uvector<NodeT> node_categories;
  rmm::device_uvector<NodeIndexT> parent_node_ids;
  rmm::device_uvector<TreeDepthT> node_levels;
  rmm::device_uvector<SymbolOffsetT> node_range_begin;
  rmm::device_uvector<SymbolOffsetT> node_range_end;
};

/**
 * @brief A column type
 */
enum class json_col_t : char { ListColumn, StructColumn, StringColumn, Unknown };

/**
 * @brief Enum class to specify whether we just push onto and pop from the stack or whether we also
 * reset to an empty stack on a newline character.
 */
enum class stack_behavior_t : char {
  /// Opening brackets and braces, [, {, push onto the stack, closing brackets and braces, ], }, pop
  /// from the stack
  PushPopWithoutReset,

  /// Opening brackets and braces, [, {, push onto the stack, closing brackets and braces, ], }, pop
  /// from the stack. Newline characters are considered delimiters and therefore reset to an empty
  /// stack.
  ResetOnDelimiter
};

// Default name for a list's child column
constexpr auto list_child_name{"element"};

/**
 * @brief Intermediate representation of data from a nested JSON input
 */
struct json_column {
  // Type used to count number of rows
  using row_offset_t = size_type;

  // The inferred type of this column (list, struct, or value/string column)
  json_col_t type = json_col_t::Unknown;

  std::vector<row_offset_t> string_offsets;
  std::vector<row_offset_t> string_lengths;

  // Row offsets
  std::vector<row_offset_t> child_offsets;

  // Validity bitmap
  std::vector<bitmask_type> validity;
  row_offset_t valid_count = 0;

  // Map of child columns, if applicable.
  // Following "items" as the default child column's name of a list column
  // Using the struct's field names
  std::map<std::string, json_column> child_columns;
  std::vector<std::string> column_order;

  // Counting the current number of items in this column
  row_offset_t current_offset = 0;

  json_column()                              = default;
  json_column(json_column&& other)           = default;
  json_column& operator=(json_column&&)      = default;
  json_column(json_column const&)            = delete;
  json_column& operator=(json_column const&) = delete;

  /**
   * @brief Fills the rows up to the given \p up_to_row_offset with nulls.
   *
   * @param up_to_row_offset The row offset up to which to fill with nulls.
   */
  void null_fill(row_offset_t up_to_row_offset);

  /**
   * @brief Recursively iterates through the tree of columns making sure that all child columns of a
   * struct column have the same row count, filling missing rows with nulls.
   *
   * @param min_row_count The minimum number of rows to be filled.
   */
  void level_child_cols_recursively(row_offset_t min_row_count);

  /**
   * @brief Appends the row at the given index to the column, filling all rows between the column's
   * current offset and the given \p row_index with null items.
   *
   * @param row_index The row index at which to insert the given row
   * @param row_type The row's type
   * @param string_offset The string offset within the original JSON input of this item
   * @param string_end The one-past-the-last-char offset within the original JSON input of this item
   * @param child_count In case of a list column, this row's number of children is used to compute
   * the offsets
   */
  void append_row(uint32_t row_index,
                  json_col_t row_type,
                  uint32_t string_offset,
                  uint32_t string_end,
                  uint32_t child_count);
};

/**
 * @brief Intermediate representation of data from a nested JSON input, in device memory.
 * Device memory equivalent of `json_column`.
 */
struct device_json_column {
  // Type used to count number of rows
  using row_offset_t = size_type;

  // The inferred type of this column (list, struct, or value/string column)
  json_col_t type = json_col_t::Unknown;

  rmm::device_uvector<row_offset_t> string_offsets;
  rmm::device_uvector<row_offset_t> string_lengths;

  // Row offsets
  rmm::device_uvector<row_offset_t> child_offsets;

  // Validity bitmap
  rmm::device_buffer validity;

  // Map of child columns, if applicable.
  // Following "element" as the default child column's name of a list column
  // Using the struct's field names
  std::map<std::string, device_json_column> child_columns;
  std::vector<std::string> column_order;
  // Counting the current number of items in this column
  row_offset_t num_rows = 0;

  /**
   * @brief Construct a new d json column object
   *
   * @note `mr` is used for allocating the device memory for child_offsets, and validity
   * since it will moved into cudf::column later.
   *
   * @param stream The CUDA stream to which kernels are dispatched
   * @param mr Optional, resource with which to allocate
   */
  device_json_column(rmm::cuda_stream_view stream, rmm::mr::device_memory_resource* mr)
    : string_offsets(0, stream),
      string_lengths(0, stream),
      child_offsets(0, stream, mr),
      validity(0, stream, mr)
  {
  }
};

namespace detail {

// TODO: return device_uvector instead of passing pre-allocated memory
/**
 * @brief Identifies the stack context for each character from a JSON input. Specifically, we
 * identify brackets and braces outside of quoted fields (e.g., field names, strings).
 * At this stage, we do not perform bracket matching, i.e., we do not verify whether a closing
 * bracket would actually pop a the corresponding opening brace.
 *
 * @param[in] json_in The string of input characters
 * @param[out] d_top_of_stack Will be populated with what-is-on-top-of-the-stack for any given input
 * character of \p d_json_in, where a '{' represents that the corresponding input character is
 * within the context of a struct, a '[' represents that it is within the context of an array, and a
 * '_' symbol that it is at the root of the JSON.
 * @param[in] stack_behavior Specifies the stack's behavior
 * @param[in] stream The cuda stream to dispatch GPU kernels to
 */
void get_stack_context(device_span<SymbolT const> json_in,
                       SymbolT* d_top_of_stack,
                       stack_behavior_t stack_behavior,
                       rmm::cuda_stream_view stream);

/**
 * @brief Post-processes a token stream that may contain tokens from invalid lines. Expects that the
 * token stream begins with a LineEnd token.
 *
 * @param tokens The tokens to be post-processed
 * @param token_indices The tokens' corresponding indices that are post-processed
 * @param stream The cuda stream to dispatch GPU kernels to
 * @return Returns the post-processed token stream
 */
std::pair<rmm::device_uvector<PdaTokenT>, rmm::device_uvector<SymbolOffsetT>> process_token_stream(
  device_span<PdaTokenT const> tokens,
  device_span<SymbolOffsetT const> token_indices,
  rmm::cuda_stream_view stream);

/**
 * @brief Parses the given JSON string and generates a tree representation of the given input.
 *
 * @param tokens Vector of token types in the json string
 * @param token_indices The indices within the input string corresponding to each token
 * @param is_strict_nested_boundaries Whether to extract node end of nested types strictly
 * @param stream The CUDA stream to which kernels are dispatched
 * @param mr Optional, resource with which to allocate
 * @return A tree representation of the input JSON string as vectors of node type, parent index,
 * level, begin index, and end index in the input JSON string
 */
tree_meta_t get_tree_representation(device_span<PdaTokenT const> tokens,
                                    device_span<SymbolOffsetT const> token_indices,
                                    bool is_strict_nested_boundaries,
                                    rmm::cuda_stream_view stream,
                                    rmm::mr::device_memory_resource* mr);

/**
 * @brief Traverse the tree representation of the JSON input in records orient format and populate
 * the output columns indices and row offsets within that column.
 *
 * @param d_input The JSON input
 * @param d_tree A tree representation of the input JSON string as vectors of node type, parent
 * index, level, begin index, and end index in the input JSON string
 * @param is_array_of_arrays Whether the tree is an array of arrays
 * @param is_enabled_lines Whether the input is a line-delimited JSON
 * @param stream The CUDA stream to which kernels are dispatched
 * @param mr Optional, resource with which to allocate
 * @return A tuple of the output column indices and the row offsets within each column for each node
 */
std::tuple<rmm::device_uvector<NodeIndexT>, rmm::device_uvector<size_type>>
records_orient_tree_traversal(device_span<SymbolT const> d_input,
                              tree_meta_t const& d_tree,
                              bool is_array_of_arrays,
                              bool is_enabled_lines,
                              rmm::cuda_stream_view stream,
                              rmm::mr::device_memory_resource* mr);

/**
 * @brief Searches for and selects nodes at level `row_array_children_level`. For each selected
 * node, the function outputs the original index of that node (i.e., the nodes index within
 * `node_levels`) and also generates the child index of that node relative to other children of the
 * same parent. E.g., the child indices of the following string nodes relative to their respective
 * list parents are: `[["a", "b", "c"], ["d", "e"]]`: `"a": 0, "b": 1, "c": 2, "d": 0, "e": 1`.
 *
 * @param row_array_children_level Level of the nodes to search for
 * @param node_levels Levels of each node in the tree
 * @param parent_node_ids Parent node ids of each node in the tree
 * @param stream The CUDA stream to which kernels are dispatched
 * @return A pair of device_uvector containing the original node indices and their corresponding
 * child index
 */
std::pair<rmm::device_uvector<NodeIndexT>, rmm::device_uvector<NodeIndexT>>
get_array_children_indices(TreeDepthT row_array_children_level,
                           device_span<TreeDepthT const> node_levels,
                           device_span<NodeIndexT const> parent_node_ids,
                           rmm::cuda_stream_view stream);
/**
 * @brief Reduce node tree into column tree by aggregating each property of column.
 *
 * @param tree json node tree to reduce (modified in-place, but restored to original state)
 * @param col_ids column ids of each node (modified in-place, but restored to original state)
 * @param row_offsets row offsets of each node (modified in-place, but restored to original state)
 * @param stream The CUDA stream to which kernels are dispatched
 * @return A tuple containing the column tree, identifier for each column and the maximum row index
 * in each column
 */
std::tuple<tree_meta_t, rmm::device_uvector<NodeIndexT>, rmm::device_uvector<size_type>>
reduce_to_column_tree(tree_meta_t& tree,
                      device_span<NodeIndexT> col_ids,
                      device_span<size_type> row_offsets,
                      rmm::cuda_stream_view stream);

/**
 * @brief Retrieves the parse_options to be used for type inference and type casting
 *
 * @param options The reader options to influence the relevant type inference and type casting
 * options
<<<<<<< HEAD
=======
 * @param stream The CUDA stream to which kernels are dispatched
>>>>>>> 3c394e85
 */
cudf::io::parse_options parsing_options(cudf::io::json_reader_options const& options,
                                        rmm::cuda_stream_view stream);

/** @copydoc host_parse_nested_json
 * All processing is done in device memory.
 *
 */
table_with_metadata device_parse_nested_json(device_span<SymbolT const> input,
                                             cudf::io::json_reader_options const& options,
                                             rmm::cuda_stream_view stream,
                                             rmm::mr::device_memory_resource* mr);

/**
 * @brief Get the path data type of a column by path if present in input schema
 *
 * @param path path of the column
 * @param options json reader options which holds schema
 * @return data type of the column if present
 */
std::optional<data_type> get_path_data_type(
  host_span<std::pair<std::string, cudf::io::json::NodeT>> path,
  cudf::io::json_reader_options const& options);

/**
 * @brief Helper class to get path of a column by column id from reduced column tree
 *
 */
struct path_from_tree {
  host_span<NodeT const> column_categories;
  host_span<NodeIndexT const> column_parent_ids;
  host_span<std::string const> column_names;
  bool is_array_of_arrays;
  NodeIndexT const row_array_parent_col_id;

  using path_rep = std::pair<std::string, cudf::io::json::NodeT>;
  std::vector<path_rep> get_path(NodeIndexT this_col_id);
};

/**
 * @brief Parses the given JSON string and generates table from the given input.
 *
 * @param input The JSON input
 * @param options Parsing options specifying the parsing behaviour
 * @param stream The CUDA stream to which kernels are dispatched
 * @param mr Optional, resource with which to allocate
 * @return The data parsed from the given JSON input
 */
table_with_metadata host_parse_nested_json(device_span<SymbolT const> input,
                                           cudf::io::json_reader_options const& options,
                                           rmm::cuda_stream_view stream,
                                           rmm::mr::device_memory_resource* mr);

}  // namespace detail

}  // namespace cudf::io::json<|MERGE_RESOLUTION|>--- conflicted
+++ resolved
@@ -293,10 +293,7 @@
  *
  * @param options The reader options to influence the relevant type inference and type casting
  * options
-<<<<<<< HEAD
-=======
- * @param stream The CUDA stream to which kernels are dispatched
->>>>>>> 3c394e85
+ * @param stream The CUDA stream to which kernels are dispatched
  */
 cudf::io::parse_options parsing_options(cudf::io::json_reader_options const& options,
                                         rmm::cuda_stream_view stream);
