--- conflicted
+++ resolved
@@ -264,49 +264,6 @@
   NUM_TOKENS
 };
 
-/// Type used to represent the class of a node (or a node "category") within the tree representation
-using NodeT = char;
-
-/**
- * @brief Class of a node (or a node "category") within the tree representation
- */
-enum node_t : NodeT {
-  /// A node representing a struct
-  NC_STRUCT,
-  /// A node representing a list
-  NC_LIST,
-  /// A node representing a field name
-  NC_FN,
-  /// A node representing a string value
-  NC_STR,
-  /// A node representing a numeric or literal value (e.g., true, false, null)
-  NC_VAL,
-  /// A node representing a parser error
-  NC_ERR,
-  /// Total number of node classes
-  NUM_NODE_CLASSES
-};
-
-/// Type used to index into the nodes within the tree of structs, lists, field names, and value
-/// nodes
-using NodeIndexT = uint32_t;
-
-/// Type large enough to represent tree depth from [0, max-tree-depth); may be an unsigned type
-using TreeDepthT = StackLevelT;
-
-/**
- * @brief Struct that encapsulate all information of a columnar tree representation.
- */
-struct tree_meta_t {
-  std::vector<NodeT> node_categories;
-  std::vector<NodeIndexT> parent_node_ids;
-  std::vector<TreeDepthT> node_levels;
-  std::vector<SymbolOffsetT> node_range_begin;
-  std::vector<SymbolOffsetT> node_range_end;
-};
-
-constexpr NodeIndexT parent_node_sentinel = std::numeric_limits<NodeIndexT>::max();
-
 namespace detail {
 /**
  * @brief Identifies the stack context for each character from a JSON input. Specifically, we
@@ -343,7 +300,6 @@
                       rmm::cuda_stream_view stream);
 
 /**
-<<<<<<< HEAD
  * @brief Parses the given JSON string and generates a tree representation of the given input.
  *
  * @param input The JSON input
@@ -354,7 +310,8 @@
 
 tree_meta_t get_tree_representation_gpu(device_span<SymbolT const> d_input,
                                         rmm::cuda_stream_view stream);
-=======
+
+/**
  * @brief Parses the given JSON string and generates table from the given input.
  *
  * @param input The JSON input
@@ -367,7 +324,6 @@
   rmm::cuda_stream_view stream        = cudf::default_stream_value,
   rmm::mr::device_memory_resource* mr = rmm::mr::get_current_device_resource());
 
->>>>>>> 9c22da57
 }  // namespace detail
 
 }  // namespace cudf::io::json