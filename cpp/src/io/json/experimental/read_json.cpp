--- conflicted
+++ resolved
@@ -43,10 +43,7 @@
                                       size_t range_offset,
                                       size_t range_size)
 {
-<<<<<<< HEAD
-=======
   CUDF_FUNC_RANGE();
->>>>>>> 5081fb11
   // Iterate through the user defined sources and read the contents into the local buffer
   auto const total_source_size = sources_size(sources, range_offset, range_size);
   auto buffer                  = std::vector<uint8_t>(total_source_size);
@@ -65,7 +62,6 @@
   } else {
     return decompress(compression, buffer);
   }
-<<<<<<< HEAD
 }
 
 size_type find_first_delimiter_in_chunk(host_span<std::unique_ptr<cudf::io::datasource>> sources,
@@ -152,8 +148,6 @@
     return ingest_raw_input(
       sources, reader_opts.get_compression(), first_delim_pos, next_delim_pos - first_delim_pos);
   }
-=======
->>>>>>> 5081fb11
 }
 
 table_with_metadata read_json(host_span<std::unique_ptr<datasource>> sources,
@@ -161,7 +155,7 @@
                               rmm::cuda_stream_view stream,
                               rmm::mr::device_memory_resource* mr)
 {
-<<<<<<< HEAD
+  CUDF_FUNC_RANGE();
   if (not should_load_whole_source(reader_opts)) {
     CUDF_EXPECTS(reader_opts.is_enabled_lines(),
                  "specifying a byte range is supported only for json lines");
@@ -169,16 +163,6 @@
 
   auto const buffer = get_record_range_raw_input(sources, reader_opts, stream);
 
-=======
-  CUDF_FUNC_RANGE();
-  CUDF_EXPECTS(reader_opts.get_byte_range_offset() == 0 and reader_opts.get_byte_range_size() == 0,
-               "specifying a byte range is not yet supported");
-
-  auto const buffer = ingest_raw_input(sources,
-                                       reader_opts.get_compression(),
-                                       reader_opts.get_byte_range_offset(),
-                                       reader_opts.get_byte_range_size());
->>>>>>> 5081fb11
   auto data = host_span<char const>(reinterpret_cast<char const*>(buffer.data()), buffer.size());
 
   try {
