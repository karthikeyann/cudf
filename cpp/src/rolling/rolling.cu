/*
 * Copyright (c) 2019-2020, NVIDIA CORPORATION.
 *
 * Licensed under the Apache License, Version 2.0 (the "License");
 * you may not use this file except in compliance with the License.
 * You may obtain a copy of the License at
 *
 *     http://www.apache.org/licenses/LICENSE-2.0
 *
 * Unless required by applicable law or agreed to in writing, software
 * distributed under the License is distributed on an "AS IS" BASIS,
 * WITHOUT WARRANTIES OR CONDITIONS OF ANY KIND, either express or implied.
 * See the License for the specific language governing permissions and
 * limitations under the License.
 */

#include <cudf/types.hpp>
#include <cudf/column/column_view.hpp>
#include <cudf/column/column_device_view.cuh>
#include <cudf/column/column_factories.hpp>
#include <cudf/utilities/type_dispatcher.hpp>
#include <cudf/detail/gather.hpp>
#include <cudf/detail/aggregation/aggregation.cuh>
#include <cudf/aggregation.hpp>
#include <rolling/rolling_detail.hpp>
#include <cudf/rolling.hpp>
#include <cudf/detail/utilities/device_operators.cuh>
#include <cudf/utilities/nvtx_utils.hpp>
#include <cudf/utilities/bit.hpp>
#include <cudf/detail/copy.hpp>
#include <cudf/detail/utilities/cuda.cuh>
#include <cudf/copying.hpp>

#include <rmm/device_scalar.hpp>

#include <memory>

namespace cudf {
namespace experimental {

namespace detail {

namespace { // anonymous

/**
 * @brief Computes the rolling window function for non sting_view
 *
 * @tparam InputType  Datatype of values pointed to by the pointers
 * @tparam OutputType Datatype of values expected at the end
 * @tparam agg_op  A functor that defines the aggregation operation
 * @tparam op The aggreagtion expected to be carried out
 * @tparam block_size CUDA block size for the kernel
 * @tparam is_count_op true if op == aggregation::COUNT, else false
 * @tparam source_has_nulls true if the input column has nulls
 * @tparam WindowIterator iterator type (inferred)
 * @param input Input column device view
 * @param output Output column device view
 *
 * @param preceding_window_begin[in] Rolling window size iterator, accumulates from
 *                in_col[i-preceding_window] to in_col[i] inclusive
 * @param following_window_begin[in] Rolling window size iterator in the forward
 *                direction, accumulates from in_col[i] to
 *                in_col[i+following_window] inclusive
 * @param min_periods[in]  Minimum number of observations in window required to
 *                have a value, otherwise 0 is stored in the valid bit mask
 * @param identity Identity value with InputType
 */
 template <typename InputType, typename OutputType, typename agg_op, aggregation::Kind op, int block_size, bool is_count_op, bool source_has_nulls,
           typename WindowIterator, std::enable_if_t<!std::is_same<InputType, cudf::string_view>::value>* = nullptr>
 __launch_bounds__(block_size)
 __global__
 void gpu_rolling(column_device_view input,
         mutable_column_device_view output,
         size_type * __restrict__ output_valid_count,
         WindowIterator preceding_window_begin,
         WindowIterator following_window_begin,
         size_type min_periods,
         InputType identity)
 {
     size_type i = blockIdx.x * block_size + threadIdx.x;
     size_type stride = block_size * gridDim.x;

     size_type warp_valid_count{0};

     auto active_threads = __ballot_sync(0xffffffff, i < input.size());
     while(i < input.size())
     {
         OutputType val = agg_op::template identity<OutputType>();
         // declare this as volatile to avoid some compiler optimizations that lead to incorrect results
         // for CUDA 10.0 and below (fixed in CUDA 10.1)
         volatile cudf::size_type count = 0;

         size_type preceding_window = preceding_window_begin[i];
         size_type following_window = following_window_begin[i];

         // compute bounds
         size_type start_index = max(0, i - preceding_window);
         size_type end_index = min(input.size(), i + following_window + 1); // exclusive

         // aggregate
         // TODO: We should explore using shared memory to avoid redundant loads.
         //       This might require separating the kernel into a special version
         //       for dynamic and static sizes.
         for (size_type j = start_index; j < end_index; j++) {
             if (!source_has_nulls || input.is_valid(j)) {
                 // Element type and output type are different for COUNT
                 OutputType element = (op == aggregation::COUNT) ? InputType{0} : input.element<InputType>(j);
                 val = agg_op{}(element, val);
                 count++;
             }
         }

         // check if we have enough input samples
         bool output_is_valid = (count >= min_periods);

         // set the mask
         cudf::bitmask_type result_mask{__ballot_sync(active_threads, output_is_valid)};

         // only one thread writes the mask
         if (0 == threadIdx.x % cudf::experimental::detail::warp_size) {
             output.set_mask_word(cudf::word_index(i), result_mask);
             warp_valid_count += __popc(result_mask);
         }

         // store the output value, one per thread
         if (output_is_valid)
             cudf::detail::store_output_functor<OutputType, op == aggregation::MEAN>{}(output.element<OutputType>(i),
                     val, count);

         // process next element 
         i += stride;
         active_threads = __ballot_sync(active_threads, i < input.size());
     }

     // sum the valid counts across the whole block  
     size_type block_valid_count = 
         cudf::experimental::detail::single_lane_block_sum_reduce<block_size, 0>(warp_valid_count);

     if(threadIdx.x == 0) {
         atomicAdd(output_valid_count, block_valid_count);
     }
 }

/**
 * @brief Computes the rolling window function for string_view
 *
 * For Min and Max, this generates gather_map rather than actual
 * output
 *
 * @tparam InputType  Datatype of values pointed to by the pointers
 * @tparam OutputType Datatype of values expected at the end
 * @tparam agg_op  A functor that defines the aggregation operation
 * @tparam op The aggreagtion expected to be carried out
 * @tparam block_size CUDA block size for the kernel
 * @tparam is_count_op true if op == aggregation::COUNT, else false
 * @tparam source_has_nulls true if the input column has nulls
 * @tparam WindowIterator iterator type (inferred)
 * @param input Input column device view
 * @param output Output column device view
 *
 * @param preceding_window_begin[in] Rolling window size iterator, accumulates from
 *                in_col[i-preceding_window] to in_col[i] inclusive
 * @param following_window_begin[in] Rolling window size iterator in the forward
 *                direction, accumulates from in_col[i] to
 *                in_col[i+following_window] inclusive
 * @param min_periods[in]  Minimum number of observations in window required to
 *                have a value, otherwise 0 is stored in the valid bit mask
 * @param identity Identity value with InputType
 */
template <typename InputType, typename OutputType, typename agg_op, aggregation::Kind op, int block_size, bool is_count_op, bool source_has_nulls,
          typename WindowIterator, std::enable_if_t<std::is_same<InputType, cudf::string_view>::value>* = nullptr>
__launch_bounds__(block_size)
__global__
void gpu_rolling(column_device_view input,
        mutable_column_device_view output,
        size_type * __restrict__ output_valid_count,
        WindowIterator preceding_window_begin,
        WindowIterator following_window_begin,
        size_type min_periods,
        InputType identity)
{
    size_type i = blockIdx.x * block_size + threadIdx.x;
    size_type stride = block_size * gridDim.x;

    size_type warp_valid_count{0};

    auto active_threads = __ballot_sync(0xffffffff, i < input.size());
    while(i < input.size())
    {
        InputType val = identity;
        OutputType val_index = (op == aggregation::ARGMIN)? ARGMIN_SENTINEL : ARGMAX_SENTINEL;
        // declare this as volatile to avoid some compiler optimizations that lead to incorrect results
        // for CUDA 10.0 and below (fixed in CUDA 10.1)
        volatile cudf::size_type count = 0;

        size_type preceding_window = preceding_window_begin[i];
        size_type following_window = following_window_begin[i];

        // compute bounds
        size_type start_index = max(0, i - preceding_window);
        size_type end_index = min(input.size(), i + following_window + 1); // exclusive

        // aggregate
        // TODO: We should explore using shared memory to avoid redundant loads.
        //       This might require separating the kernel into a special version
        //       for dynamic and static sizes.
        for (size_type j = start_index; j < end_index; j++) {
            if (!source_has_nulls || input.is_valid(j)) {
                if (is_count_op) {
                    count++;
                } else {
                    // Element type and output type are different for COUNT
                    InputType element = input.element<InputType>(j);
                    val = agg_op{}(element, val);
                    if (val == element) {
                        val_index = j;
                    }
                    count++;
                }
            }
        }

        // check if we have enough input samples
        bool output_is_valid = (count >= min_periods);

        // set the mask
        // We can't have gather map being created for Min and Max for string_view to be null
        cudf::bitmask_type result_mask{__ballot_sync(active_threads, (is_count_op)? output_is_valid: true)};

        // only one thread writes the mask
        if (0 == threadIdx.x % cudf::experimental::detail::warp_size) {
            output.set_mask_word(cudf::word_index(i), result_mask);
            warp_valid_count += __popc(result_mask);
        }

        // store the output value, one per thread
        if (output_is_valid) {
            output.element<OutputType>(i) = (is_count_op)? count: val_index;
        } else {
            // This will help identify null elements while gathering for Min and Max
            // In case of count, this would be null, so doesn't matter.
            output.element<OutputType>(i) = -1;
        }

        // process next element 
        i += stride;
        active_threads = __ballot_sync(active_threads, i < input.size());
    }

    // sum the valid counts across the whole block  
    size_type block_valid_count = 
        cudf::experimental::detail::single_lane_block_sum_reduce<block_size, 0>(warp_valid_count);

    if(threadIdx.x == 0) {
        atomicAdd(output_valid_count, block_valid_count);
    }
}

struct rolling_window_launcher
{
    template<typename InputType, typename agg_op, aggregation::Kind op, typename WindowIterator, bool is_count_op=false>
    void launch(column_view const& input,
                 mutable_column_view& output,
                 WindowIterator preceding_window_begin,
                 WindowIterator following_window_begin,
                 size_type min_periods,
                 cudaStream_t stream) 
        {
        constexpr cudf::size_type block_size = 256;
        cudf::experimental::detail::grid_1d grid(input.size(), block_size);

        auto input_device_view = column_device_view::create(input, stream);
        auto output_device_view = mutable_column_device_view::create(output, stream);

        rmm::device_scalar<size_type> device_valid_count{0, stream};

<<<<<<< HEAD

        if (input.has_nulls()) {
                gpu_rolling<InputType, target_type_t<InputType, op>, agg_op, op, block_size, is_count_op, true><<<grid.num_blocks, block_size, 0, stream>>>
                    (*input_device_view, *output_device_view, device_valid_count.data(),
                     preceding_window_begin, following_window_begin, min_periods, agg_op::template identity<InputType>());
        } else {
                gpu_rolling<InputType, target_type_t<InputType, op>, agg_op, op, block_size, is_count_op, false><<<grid.num_blocks, block_size, 0, stream>>>
                    (*input_device_view, *output_device_view, device_valid_count.data(),
                     preceding_window_begin, following_window_begin, min_periods, agg_op::template identity<InputType>());
        }
=======
    // store the output value, one per thread
    if (output_is_valid)
      cudf::detail::store_output_functor<T, op == aggregation::MEAN>{}(output.element<T>(i),
                                                                            val, count);
    // process next element 
    i += stride;
    active_threads = __ballot_sync(active_threads, i < input.size());
  }
>>>>>>> 5f4c1230

        output.set_null_count(output.size() - device_valid_count.value(stream));
    }

<<<<<<< HEAD
  template<typename T, typename agg_op, aggregation::Kind op, typename WindowIterator,
    std::enable_if_t<cudf::detail::is_supported<T, agg_op,
                                                 op == aggregation::MEAN>()>* = nullptr>
  std::unique_ptr<column> dispatch_aggregation_type(column_view const& input,
                                                    WindowIterator preceding_window_begin,
                                                    WindowIterator following_window_begin,
                                                    size_type min_periods,
                                                    rmm::mr::device_memory_resource *mr,
                                                    cudaStream_t stream)
  {
=======
template <typename InputType>
struct rolling_window_launcher
{

  template <typename T, typename agg_op, aggregation::Kind op, typename WindowIterator>
  std::enable_if_t<cudf::detail::is_supported<T, agg_op,
                                  op, op == aggregation::MEAN>(), std::unique_ptr<column>>
  launch(column_view const& input,
         WindowIterator preceding_window_begin,
         WindowIterator following_window_begin,
         size_type min_periods,
         std::unique_ptr<aggregation> const& aggr,
         rmm::mr::device_memory_resource *mr,
         cudaStream_t stream) {

>>>>>>> 5f4c1230
    if (input.is_empty()) return empty_like(input);

    cudf::nvtx::range_push("CUDF_ROLLING_WINDOW", cudf::nvtx::color::ORANGE);

    auto output = make_fixed_width_column(target_type(input.type(), op), input.size(),
          UNINITIALIZED, stream, mr);

    cudf::mutable_column_view output_view = output->mutable_view();
    launch<T, agg_op, op, WindowIterator>(input, output_view, preceding_window_begin,
                                                following_window_begin, min_periods, stream);

    // check the stream for debugging
    CHECK_CUDA(stream);

<<<<<<< HEAD
    cudf::nvtx::range_pop();
=======
    auto input_device_view = column_device_view::create(input, stream);
    auto output_device_view = mutable_column_device_view::create(*output, stream);
>>>>>>> 5f4c1230

    return output;
  }

<<<<<<< HEAD
  template<typename T, typename agg_op, aggregation::Kind op, typename WindowIterator,
    std::enable_if_t<cudf::detail::is_string_supported<T, op>()>* = nullptr>
  std::unique_ptr<column> dispatch_aggregation_type(column_view const& input,
                                                    WindowIterator preceding_window_begin,
                                                    WindowIterator following_window_begin,
                                                    size_type min_periods,
                                                    rmm::mr::device_memory_resource *mr,
                                                    cudaStream_t stream)
  {
    auto output = make_numeric_column(cudf::data_type{cudf::experimental::type_to_id<size_type>()},
            input.size(), cudf::UNINITIALIZED, stream, mr);

    cudf::mutable_column_view output_view = output->mutable_view();
    if(op == aggregation::MIN) {
        launch<T, agg_op, aggregation::ARGMIN, WindowIterator>(input, output_view, preceding_window_begin,
                                                    following_window_begin, min_periods, stream);
    } else if(op == aggregation::MAX) {
        launch<T, agg_op, aggregation::ARGMAX, WindowIterator>(input, output_view, preceding_window_begin,
                                                    following_window_begin, min_periods, stream);
    } else {
        launch<T, agg_op, aggregation::COUNT, WindowIterator, true>(input, output_view, preceding_window_begin,
                                                    following_window_begin, min_periods, stream);
=======
    if (input.has_nulls()) {
        if (op == aggregation::COUNT) {
            gpu_rolling<size_type, agg_op, op, block_size, true><<<grid.num_blocks, block_size, 0, stream>>>
                (*input_device_view, *output_device_view, device_valid_count.data(),
                 preceding_window_begin, following_window_begin, min_periods);
        }
        else {
            gpu_rolling<InputType, agg_op, op, block_size, true><<<grid.num_blocks, block_size, 0, stream>>>
                (*input_device_view, *output_device_view, device_valid_count.data(),
                 preceding_window_begin, following_window_begin, min_periods);
        }
    } else {
        if (op == aggregation::COUNT) {
            gpu_rolling<size_type, agg_op, op, block_size, false><<<grid.num_blocks, block_size, 0, stream>>>
                (*input_device_view, *output_device_view, device_valid_count.data(),
                 preceding_window_begin, following_window_begin, min_periods);
        }
        else {
            gpu_rolling<InputType, agg_op, op, block_size, false><<<grid.num_blocks, block_size, 0, stream>>>
                (*input_device_view, *output_device_view, device_valid_count.data(),
                 preceding_window_begin, following_window_begin, min_periods);
        }
>>>>>>> 5f4c1230
    }

    // check the stream for debugging
    CHECK_CUDA(stream);

    cudf::nvtx::range_pop();

<<<<<<< HEAD
    // If aggregation operation is MIN or MAX, then the output we got is a scatter map
    if((op == aggregation::MIN) or (op == aggregation::MAX)) {
        // The rows that represent null elements will be having negative values in gather map,
        // and that's why nullify_out_of_bounds/ignore_out_of_bounds is true.
        auto output_table = detail::gather(table_view{{input}}, output->view(), false, true, false, mr, stream);
        return std::make_unique<cudf::column>(std::move(output_table->get_column(0)));;
    }
    
    return output;
  }

  /**
   * @brief If we cannot perform aggregation on this type then throw an error
   */
  template<typename T, typename agg_op, aggregation::Kind op, typename WindowIterator,
    std::enable_if_t<!cudf::detail::is_supported<T, agg_op,
                                                 op == aggregation::MEAN>() and !cudf::detail::is_string_supported<T, op>()>* = nullptr>
  std::unique_ptr<column> dispatch_aggregation_type(column_view const& input,
                                                    WindowIterator preceding_window_begin,
                                                    WindowIterator following_window_begin,
                                                    size_type min_periods,
                                                    rmm::mr::device_memory_resource *mr,
                                                    cudaStream_t stream)
  {
    CUDF_FAIL("Unsupported column type/operation combo. Only `min` and `max` are supported for "
              "non-arithmetic types for aggregations.");
=======
    return std::move(output);
  }

  template <typename T, typename agg_op, aggregation::Kind op, typename WindowIterator>
  std::enable_if_t<!cudf::detail::is_supported<T, agg_op,
                                  op, op == aggregation::MEAN>(), std::unique_ptr<column>>
  launch (column_view const& input,
          WindowIterator preceding_window_begin,
          WindowIterator following_window_begin,
          size_type min_periods,
          std::unique_ptr<aggregation> const& aggr,
          rmm::mr::device_memory_resource *mr,
          cudaStream_t stream) {
      CUDF_FAIL("Aggregation operator and/or input type combination is invalid");
>>>>>>> 5f4c1230
  }


  template<aggregation::Kind op, typename WindowIterator>
  std::enable_if_t<!(op == aggregation::MEAN), std::unique_ptr<column>>
  operator()(column_view const& input,
                                     WindowIterator preceding_window_begin,
                                     WindowIterator following_window_begin,
                                     size_type min_periods,
                                     std::unique_ptr<aggregation> const& aggr,
                                     rmm::mr::device_memory_resource *mr,
                                     cudaStream_t stream)
  {
      return launch <InputType, typename corresponding_operator<op>::type, op, WindowIterator> (
              input,
              preceding_window_begin,
              following_window_begin,
              min_periods,
              aggr,
              mr,
              stream);
  }

  template<aggregation::Kind op, typename WindowIterator>
  std::enable_if_t<(op == aggregation::MEAN), std::unique_ptr<column>>
  operator()(column_view const& input,
                                     WindowIterator preceding_window_begin,
                                     WindowIterator following_window_begin,
                                     size_type min_periods,
                                     std::unique_ptr<aggregation> const& aggr,
                                     rmm::mr::device_memory_resource *mr,
                                     cudaStream_t stream) {

      return launch <InputType, cudf::DeviceSum, op, WindowIterator> (
              input,
              preceding_window_begin,
              following_window_begin,
              min_periods,
              aggr,
              mr,
              stream);
  }


};

struct dispatch_rolling {
    template <typename T, typename WindowIterator>
    std::unique_ptr<column> operator()(column_view const& input,
                                     WindowIterator preceding_window_begin,
                                     WindowIterator following_window_begin,
                                     size_type min_periods,
                                     std::unique_ptr<aggregation> const& aggr,
                                     rmm::mr::device_memory_resource *mr,
                                     cudaStream_t stream) {

        return aggregation_dispatcher(aggr->kind, rolling_window_launcher<T>{},
                                      input,
                                      preceding_window_begin, following_window_begin,
                                      min_periods, aggr, mr, stream);
    }
};

} // namespace anonymous

// Applies a rolling window function to the values in a column.
template <typename WindowIterator>
std::unique_ptr<column> rolling_window(column_view const& input,
                                       WindowIterator preceding_window_begin,
                                       WindowIterator following_window_begin,
                                       size_type min_periods,
                                       std::unique_ptr<aggregation> const& aggr,
                                       rmm::mr::device_memory_resource* mr,
                                       cudaStream_t stream = 0)
{
  return cudf::experimental::type_dispatcher(input.type(),
                                             dispatch_rolling{},
                                             input, preceding_window_begin, following_window_begin,
                                             min_periods, aggr, mr, stream);
}

} // namespace detail

// Applies a fixed-size rolling window function to the values in a column.
std::unique_ptr<column> rolling_window(column_view const& input,
                                       size_type preceding_window,
                                       size_type following_window,
                                       size_type min_periods,
                                       std::unique_ptr<aggregation> const& aggr,
                                       rmm::mr::device_memory_resource* mr)
{
  CUDF_EXPECTS((preceding_window >= 0) && (following_window >= 0) && (min_periods >= 0),
               "Window sizes and min periods must be non-negative");

  auto preceding_window_begin = thrust::make_constant_iterator(preceding_window);
  auto following_window_begin = thrust::make_constant_iterator(following_window);

  return cudf::experimental::detail::rolling_window(input, preceding_window_begin,
                                                    following_window_begin, min_periods, aggr, mr, 0);
}

// Applies a variable-size rolling window function to the values in a column.
std::unique_ptr<column> rolling_window(column_view const& input,
                                       column_view const& preceding_window,
                                       column_view const& following_window,
                                       size_type min_periods,
                                       std::unique_ptr<aggregation> const& aggr,
                                       rmm::mr::device_memory_resource* mr)
{
  if (preceding_window.size() == 0 || following_window.size() == 0) return empty_like(input);

  CUDF_EXPECTS(preceding_window.type().id() == INT32 && following_window.type().id() == INT32,
               "preceding_window/following_window must have INT32 type");

  CUDF_EXPECTS(preceding_window.size() == input.size() && following_window.size() == input.size(),
               "preceding_window/following_window size must match input size");

  return cudf::experimental::detail::rolling_window(input, preceding_window.begin<size_type>(),
                                                    following_window.begin<size_type>(),
                                                    min_periods, aggr, mr, 0);
}

} // namespace experimental 
} // namespace cudf<|MERGE_RESOLUTION|>--- conflicted
+++ resolved
@@ -18,18 +18,16 @@
 #include <cudf/column/column_view.hpp>
 #include <cudf/column/column_device_view.cuh>
 #include <cudf/column/column_factories.hpp>
-#include <cudf/utilities/type_dispatcher.hpp>
-#include <cudf/detail/gather.hpp>
 #include <cudf/detail/aggregation/aggregation.cuh>
 #include <cudf/aggregation.hpp>
-#include <rolling/rolling_detail.hpp>
-#include <cudf/rolling.hpp>
-#include <cudf/detail/utilities/device_operators.cuh>
+#include <cudf/detail/gather.hpp>
 #include <cudf/utilities/nvtx_utils.hpp>
 #include <cudf/utilities/bit.hpp>
 #include <cudf/detail/copy.hpp>
 #include <cudf/detail/utilities/cuda.cuh>
 #include <cudf/copying.hpp>
+#include <rolling/rolling_detail.hpp>
+#include <cudf/rolling.hpp>
 
 #include <rmm/device_scalar.hpp>
 
@@ -42,20 +40,116 @@
 
 namespace { // anonymous
 
+template <typename InputType, typename OutputType, typename agg_op, aggregation::Kind op, bool has_nulls>
+std::enable_if_t<std::is_same<agg_op, cudf::DeviceCount>::value, bool>
+__device__
+specific_rolling_kernel(column_device_view input,
+                        mutable_column_device_view output,
+                        size_type start_index,
+                        size_type end_index,
+                        size_type current_index,
+                        size_type min_periods,
+                        InputType identity) {
+
+    // declare this as volatile to avoid some compiler optimizations that lead to incorrect results
+    // for CUDA 10.0 and below (fixed in CUDA 10.1)
+    volatile cudf::size_type count = 0;
+    
+    for (size_type j = start_index; j < end_index; j++) {
+        if (!has_nulls || input.is_valid(j)) {
+            count++;
+        }
+    }
+   
+    bool output_is_valid = (count >= min_periods);
+    output.element<OutputType>(current_index) = count;
+
+    return output_is_valid;
+}
+
+template <typename InputType, typename OutputType, typename agg_op, aggregation::Kind op, bool has_nulls>
+std::enable_if_t<(std::is_same<agg_op, cudf::DeviceMin>::value or std::is_same<agg_op, cudf::DeviceMax>::value) and
+                 (op == aggregation::ARGMIN  or op == aggregation::ARGMAX) and
+                 std::is_same<InputType, cudf::string_view>::value, bool>
+__device__
+specific_rolling_kernel(column_device_view input,
+                        mutable_column_device_view output,
+                        size_type start_index,
+                        size_type end_index,
+                        size_type current_index,
+                        size_type min_periods,
+                        InputType identity) {
+
+    // declare this as volatile to avoid some compiler optimizations that lead to incorrect results
+    // for CUDA 10.0 and below (fixed in CUDA 10.1)
+    volatile cudf::size_type count = 0;
+    InputType val = identity;
+    OutputType val_index = (op == aggregation::ARGMIN)? ARGMIN_SENTINEL : ARGMAX_SENTINEL;
+
+    for (size_type j = start_index; j < end_index; j++) {
+        if (!has_nulls || input.is_valid(j)) {
+            InputType element = input.element<InputType>(j);
+            val = agg_op{}(element, val);
+            if (val == element) {
+                val_index = j;
+            }
+            count++;
+        }
+    }
+
+    bool output_is_valid = (count >= min_periods);
+    // -1 will help identify null elements while gathering for Min and Max
+    // In case of count, this would be null, so doesn't matter.
+    output.element<OutputType>(current_index) = (output_is_valid)? val_index : -1;
+
+    return output_is_valid;
+}
+
+template <typename InputType, typename OutputType, typename agg_op, aggregation::Kind op, bool has_nulls>
+std::enable_if_t<!std::is_same<InputType, cudf::string_view>::value and !(op == aggregation::COUNT), bool>
+__device__
+specific_rolling_kernel(column_device_view input,
+                        mutable_column_device_view output,
+                        size_type start_index,
+                        size_type end_index,
+                        size_type current_index,
+                        size_type min_periods,
+                        InputType identity) {
+
+    // declare this as volatile to avoid some compiler optimizations that lead to incorrect results
+    // for CUDA 10.0 and below (fixed in CUDA 10.1)
+    volatile cudf::size_type count = 0;
+    OutputType val = agg_op::template identity<OutputType>();
+
+    for (size_type j = start_index; j < end_index; j++) {
+        if (!has_nulls || input.is_valid(j)) {
+            OutputType element = input.element<InputType>(j);
+            val = agg_op{}(element, val);
+            count++;
+        }
+    }
+
+    bool output_is_valid = (count >= min_periods);
+
+    // store the output value, one per thread
+    if (output_is_valid)
+        cudf::detail::store_output_functor<OutputType, op == aggregation::MEAN>{}(output.element<OutputType>(current_index),
+                val, count);
+
+    return output_is_valid;
+}
+
 /**
- * @brief Computes the rolling window function for non sting_view
+ * @brief Computes the rolling window function
  *
- * @tparam InputType  Datatype of values pointed to by the pointers
- * @tparam OutputType Datatype of values expected at the end
+ * @tparam ColumnType  Datatype of values pointed to by the pointers
  * @tparam agg_op  A functor that defines the aggregation operation
- * @tparam op The aggreagtion expected to be carried out
+ * @tparam is_mean Compute mean=sum/count across all valid elements in the window
  * @tparam block_size CUDA block size for the kernel
- * @tparam is_count_op true if op == aggregation::COUNT, else false
- * @tparam source_has_nulls true if the input column has nulls
+ * @tparam has_nulls true if the input column has nulls
  * @tparam WindowIterator iterator type (inferred)
  * @param input Input column device view
  * @param output Output column device view
- *
  * @param preceding_window_begin[in] Rolling window size iterator, accumulates from
  *                in_col[i-preceding_window] to in_col[i] inclusive
  * @param following_window_begin[in] Rolling window size iterator in the forward
@@ -63,261 +157,114 @@
  *                in_col[i+following_window] inclusive
  * @param min_periods[in]  Minimum number of observations in window required to
  *                have a value, otherwise 0 is stored in the valid bit mask
- * @param identity Identity value with InputType
  */
- template <typename InputType, typename OutputType, typename agg_op, aggregation::Kind op, int block_size, bool is_count_op, bool source_has_nulls,
-           typename WindowIterator, std::enable_if_t<!std::is_same<InputType, cudf::string_view>::value>* = nullptr>
- __launch_bounds__(block_size)
- __global__
- void gpu_rolling(column_device_view input,
-         mutable_column_device_view output,
-         size_type * __restrict__ output_valid_count,
-         WindowIterator preceding_window_begin,
-         WindowIterator following_window_begin,
-         size_type min_periods,
-         InputType identity)
- {
-     size_type i = blockIdx.x * block_size + threadIdx.x;
-     size_type stride = block_size * gridDim.x;
-
-     size_type warp_valid_count{0};
-
-     auto active_threads = __ballot_sync(0xffffffff, i < input.size());
-     while(i < input.size())
-     {
-         OutputType val = agg_op::template identity<OutputType>();
-         // declare this as volatile to avoid some compiler optimizations that lead to incorrect results
-         // for CUDA 10.0 and below (fixed in CUDA 10.1)
-         volatile cudf::size_type count = 0;
-
-         size_type preceding_window = preceding_window_begin[i];
-         size_type following_window = following_window_begin[i];
-
-         // compute bounds
-         size_type start_index = max(0, i - preceding_window);
-         size_type end_index = min(input.size(), i + following_window + 1); // exclusive
-
-         // aggregate
-         // TODO: We should explore using shared memory to avoid redundant loads.
-         //       This might require separating the kernel into a special version
-         //       for dynamic and static sizes.
-         for (size_type j = start_index; j < end_index; j++) {
-             if (!source_has_nulls || input.is_valid(j)) {
-                 // Element type and output type are different for COUNT
-                 OutputType element = (op == aggregation::COUNT) ? InputType{0} : input.element<InputType>(j);
-                 val = agg_op{}(element, val);
-                 count++;
-             }
-         }
-
-         // check if we have enough input samples
-         bool output_is_valid = (count >= min_periods);
-
-         // set the mask
-         cudf::bitmask_type result_mask{__ballot_sync(active_threads, output_is_valid)};
-
-         // only one thread writes the mask
-         if (0 == threadIdx.x % cudf::experimental::detail::warp_size) {
-             output.set_mask_word(cudf::word_index(i), result_mask);
-             warp_valid_count += __popc(result_mask);
-         }
-
-         // store the output value, one per thread
-         if (output_is_valid)
-             cudf::detail::store_output_functor<OutputType, op == aggregation::MEAN>{}(output.element<OutputType>(i),
-                     val, count);
-
-         // process next element 
-         i += stride;
-         active_threads = __ballot_sync(active_threads, i < input.size());
-     }
-
-     // sum the valid counts across the whole block  
-     size_type block_valid_count = 
-         cudf::experimental::detail::single_lane_block_sum_reduce<block_size, 0>(warp_valid_count);
-
-     if(threadIdx.x == 0) {
-         atomicAdd(output_valid_count, block_valid_count);
-     }
- }
-
-/**
- * @brief Computes the rolling window function for string_view
- *
- * For Min and Max, this generates gather_map rather than actual
- * output
- *
- * @tparam InputType  Datatype of values pointed to by the pointers
- * @tparam OutputType Datatype of values expected at the end
- * @tparam agg_op  A functor that defines the aggregation operation
- * @tparam op The aggreagtion expected to be carried out
- * @tparam block_size CUDA block size for the kernel
- * @tparam is_count_op true if op == aggregation::COUNT, else false
- * @tparam source_has_nulls true if the input column has nulls
- * @tparam WindowIterator iterator type (inferred)
- * @param input Input column device view
- * @param output Output column device view
- *
- * @param preceding_window_begin[in] Rolling window size iterator, accumulates from
- *                in_col[i-preceding_window] to in_col[i] inclusive
- * @param following_window_begin[in] Rolling window size iterator in the forward
- *                direction, accumulates from in_col[i] to
- *                in_col[i+following_window] inclusive
- * @param min_periods[in]  Minimum number of observations in window required to
- *                have a value, otherwise 0 is stored in the valid bit mask
- * @param identity Identity value with InputType
- */
-template <typename InputType, typename OutputType, typename agg_op, aggregation::Kind op, int block_size, bool is_count_op, bool source_has_nulls,
-          typename WindowIterator, std::enable_if_t<std::is_same<InputType, cudf::string_view>::value>* = nullptr>
+template <typename InputType, typename OutputType, typename agg_op, aggregation::Kind op, 
+         int block_size, bool arg_min_max, bool has_nulls, typename WindowIterator>
 __launch_bounds__(block_size)
 __global__
 void gpu_rolling(column_device_view input,
-        mutable_column_device_view output,
-        size_type * __restrict__ output_valid_count,
-        WindowIterator preceding_window_begin,
-        WindowIterator following_window_begin,
-        size_type min_periods,
-        InputType identity)
-{
-    size_type i = blockIdx.x * block_size + threadIdx.x;
-    size_type stride = block_size * gridDim.x;
-
-    size_type warp_valid_count{0};
-
-    auto active_threads = __ballot_sync(0xffffffff, i < input.size());
-    while(i < input.size())
-    {
-        InputType val = identity;
-        OutputType val_index = (op == aggregation::ARGMIN)? ARGMIN_SENTINEL : ARGMAX_SENTINEL;
-        // declare this as volatile to avoid some compiler optimizations that lead to incorrect results
-        // for CUDA 10.0 and below (fixed in CUDA 10.1)
-        volatile cudf::size_type count = 0;
-
-        size_type preceding_window = preceding_window_begin[i];
-        size_type following_window = following_window_begin[i];
-
-        // compute bounds
-        size_type start_index = max(0, i - preceding_window);
-        size_type end_index = min(input.size(), i + following_window + 1); // exclusive
-
-        // aggregate
-        // TODO: We should explore using shared memory to avoid redundant loads.
-        //       This might require separating the kernel into a special version
-        //       for dynamic and static sizes.
-        for (size_type j = start_index; j < end_index; j++) {
-            if (!source_has_nulls || input.is_valid(j)) {
-                if (is_count_op) {
-                    count++;
-                } else {
-                    // Element type and output type are different for COUNT
-                    InputType element = input.element<InputType>(j);
-                    val = agg_op{}(element, val);
-                    if (val == element) {
-                        val_index = j;
-                    }
-                    count++;
-                }
-            }
-        }
-
-        // check if we have enough input samples
-        bool output_is_valid = (count >= min_periods);
-
-        // set the mask
-        // We can't have gather map being created for Min and Max for string_view to be null
-        cudf::bitmask_type result_mask{__ballot_sync(active_threads, (is_count_op)? output_is_valid: true)};
-
-        // only one thread writes the mask
-        if (0 == threadIdx.x % cudf::experimental::detail::warp_size) {
-            output.set_mask_word(cudf::word_index(i), result_mask);
-            warp_valid_count += __popc(result_mask);
-        }
-
-        // store the output value, one per thread
-        if (output_is_valid) {
-            output.element<OutputType>(i) = (is_count_op)? count: val_index;
-        } else {
-            // This will help identify null elements while gathering for Min and Max
-            // In case of count, this would be null, so doesn't matter.
-            output.element<OutputType>(i) = -1;
-        }
-
-        // process next element 
-        i += stride;
-        active_threads = __ballot_sync(active_threads, i < input.size());
-    }
-
-    // sum the valid counts across the whole block  
-    size_type block_valid_count = 
-        cudf::experimental::detail::single_lane_block_sum_reduce<block_size, 0>(warp_valid_count);
-
-    if(threadIdx.x == 0) {
-        atomicAdd(output_valid_count, block_valid_count);
-    }
-}
-
-struct rolling_window_launcher
-{
-    template<typename InputType, typename agg_op, aggregation::Kind op, typename WindowIterator, bool is_count_op=false>
-    void launch(column_view const& input,
-                 mutable_column_view& output,
+                 mutable_column_device_view output,
+                 size_type * __restrict__ output_valid_count,
                  WindowIterator preceding_window_begin,
                  WindowIterator following_window_begin,
                  size_type min_periods,
-                 cudaStream_t stream) 
-        {
-        constexpr cudf::size_type block_size = 256;
-        cudf::experimental::detail::grid_1d grid(input.size(), block_size);
-
-        auto input_device_view = column_device_view::create(input, stream);
-        auto output_device_view = mutable_column_device_view::create(output, stream);
-
-        rmm::device_scalar<size_type> device_valid_count{0, stream};
-
-<<<<<<< HEAD
-
-        if (input.has_nulls()) {
-                gpu_rolling<InputType, target_type_t<InputType, op>, agg_op, op, block_size, is_count_op, true><<<grid.num_blocks, block_size, 0, stream>>>
-                    (*input_device_view, *output_device_view, device_valid_count.data(),
-                     preceding_window_begin, following_window_begin, min_periods, agg_op::template identity<InputType>());
-        } else {
-                gpu_rolling<InputType, target_type_t<InputType, op>, agg_op, op, block_size, is_count_op, false><<<grid.num_blocks, block_size, 0, stream>>>
-                    (*input_device_view, *output_device_view, device_valid_count.data(),
-                     preceding_window_begin, following_window_begin, min_periods, agg_op::template identity<InputType>());
-        }
-=======
-    // store the output value, one per thread
-    if (output_is_valid)
-      cudf::detail::store_output_functor<T, op == aggregation::MEAN>{}(output.element<T>(i),
-                                                                            val, count);
+                 InputType identity)
+{
+  size_type i = blockIdx.x * block_size + threadIdx.x;
+  size_type stride = block_size * gridDim.x;
+
+  size_type warp_valid_count{0};
+
+  auto active_threads = __ballot_sync(0xffffffff, i < input.size());
+  while(i < input.size())
+  {
+
+    size_type preceding_window = preceding_window_begin[i];
+    size_type following_window = following_window_begin[i];
+
+    // compute bounds
+    size_type start_index = max(0, i - preceding_window);
+    size_type end_index = min(input.size(), i + following_window + 1); // exclusive
+
+    // aggregate
+    // TODO: We should explore using shared memory to avoid redundant loads.
+    //       This might require separating the kernel into a special version
+    //       for dynamic and static sizes.
+
+    bool output_is_valid = specific_rolling_kernel<InputType, OutputType, agg_op,
+                           op, has_nulls>(input, output, start_index, end_index, i, min_periods, identity); 
+
+    // set the mask
+    // We can't have gather map being created for Min and Max for string_view to be null
+    cudf::bitmask_type result_mask{__ballot_sync(active_threads, arg_min_max? true : output_is_valid)};
+
+    // only one thread writes the mask
+    if (0 == threadIdx.x % cudf::experimental::detail::warp_size) {
+      output.set_mask_word(cudf::word_index(i), result_mask);
+      warp_valid_count += __popc(result_mask);
+    }
+
     // process next element 
     i += stride;
     active_threads = __ballot_sync(active_threads, i < input.size());
   }
->>>>>>> 5f4c1230
-
-        output.set_null_count(output.size() - device_valid_count.value(stream));
-    }
-
-<<<<<<< HEAD
-  template<typename T, typename agg_op, aggregation::Kind op, typename WindowIterator,
-    std::enable_if_t<cudf::detail::is_supported<T, agg_op,
-                                                 op == aggregation::MEAN>()>* = nullptr>
-  std::unique_ptr<column> dispatch_aggregation_type(column_view const& input,
-                                                    WindowIterator preceding_window_begin,
-                                                    WindowIterator following_window_begin,
-                                                    size_type min_periods,
-                                                    rmm::mr::device_memory_resource *mr,
-                                                    cudaStream_t stream)
-  {
-=======
+
+  // sum the valid counts across the whole block  
+  size_type block_valid_count = 
+    cudf::experimental::detail::single_lane_block_sum_reduce<block_size, 0>(warp_valid_count);
+  
+  if(threadIdx.x == 0) {
+    atomicAdd(output_valid_count, block_valid_count);
+  }
+}
+
 template <typename InputType>
 struct rolling_window_launcher
 {
 
+  template <typename T, typename agg_op, aggregation::Kind op, typename WindowIterator, bool op_argmin_agrmax=false>
+  void kernel_launcher(column_view const& input,
+                       mutable_column_view& output,
+                       WindowIterator preceding_window_begin,
+                       WindowIterator following_window_begin,
+                       size_type min_periods,
+                       std::unique_ptr<aggregation> const& aggr,
+                       T identity,
+                       cudaStream_t stream) {
+      
+      cudf::nvtx::range_push("CUDF_ROLLING_WINDOW", cudf::nvtx::color::ORANGE);
+
+      constexpr cudf::size_type block_size = 256;
+      cudf::experimental::detail::grid_1d grid(input.size(), block_size);
+
+      auto input_device_view = column_device_view::create(input, stream);
+      auto output_device_view = mutable_column_device_view::create(output, stream);
+
+      rmm::device_scalar<size_type> device_valid_count{0, stream};
+
+      if (input.has_nulls()) {
+          gpu_rolling<T, target_type_t<InputType, op>, agg_op, op, block_size, op_argmin_agrmax, true><<<grid.num_blocks, block_size, 0, stream>>>
+              (*input_device_view, *output_device_view, device_valid_count.data(),
+               preceding_window_begin, following_window_begin, min_periods, identity);
+      } else {
+          gpu_rolling<T, target_type_t<InputType, op>, agg_op, op, block_size, op_argmin_agrmax, false><<<grid.num_blocks, block_size, 0, stream>>>
+              (*input_device_view, *output_device_view, device_valid_count.data(),
+               preceding_window_begin, following_window_begin, min_periods, identity);
+      }
+
+      output.set_null_count(output.size() - device_valid_count.value(stream));
+
+      // check the stream for debugging
+      CHECK_CUDA(stream);
+      
+      cudf::nvtx::range_pop();
+
+  }
+
   template <typename T, typename agg_op, aggregation::Kind op, typename WindowIterator>
-  std::enable_if_t<cudf::detail::is_supported<T, agg_op,
-                                  op, op == aggregation::MEAN>(), std::unique_ptr<column>>
+  std::enable_if_t<(cudf::detail::is_supported<T, agg_op,
+                                  op, op == aggregation::MEAN>()) and
+                   !(cudf::detail::is_string_supported<T, agg_op, op>()), std::unique_ptr<column>>
   launch(column_view const& input,
          WindowIterator preceding_window_begin,
          WindowIterator following_window_begin,
@@ -326,128 +273,72 @@
          rmm::mr::device_memory_resource *mr,
          cudaStream_t stream) {
 
->>>>>>> 5f4c1230
-    if (input.is_empty()) return empty_like(input);
-
-    cudf::nvtx::range_push("CUDF_ROLLING_WINDOW", cudf::nvtx::color::ORANGE);
-
-    auto output = make_fixed_width_column(target_type(input.type(), op), input.size(),
-          UNINITIALIZED, stream, mr);
-
-    cudf::mutable_column_view output_view = output->mutable_view();
-    launch<T, agg_op, op, WindowIterator>(input, output_view, preceding_window_begin,
-                                                following_window_begin, min_periods, stream);
-
-    // check the stream for debugging
-    CHECK_CUDA(stream);
-
-<<<<<<< HEAD
-    cudf::nvtx::range_pop();
-=======
-    auto input_device_view = column_device_view::create(input, stream);
-    auto output_device_view = mutable_column_device_view::create(*output, stream);
->>>>>>> 5f4c1230
-
-    return output;
-  }
-
-<<<<<<< HEAD
-  template<typename T, typename agg_op, aggregation::Kind op, typename WindowIterator,
-    std::enable_if_t<cudf::detail::is_string_supported<T, op>()>* = nullptr>
-  std::unique_ptr<column> dispatch_aggregation_type(column_view const& input,
-                                                    WindowIterator preceding_window_begin,
-                                                    WindowIterator following_window_begin,
-                                                    size_type min_periods,
-                                                    rmm::mr::device_memory_resource *mr,
-                                                    cudaStream_t stream)
-  {
-    auto output = make_numeric_column(cudf::data_type{cudf::experimental::type_to_id<size_type>()},
+      if (input.is_empty()) return empty_like(input);
+
+      auto output = make_fixed_width_column(target_type(input.type(), op), input.size(),
+              UNINITIALIZED, stream, mr);
+
+      cudf::mutable_column_view output_view = output->mutable_view();
+      kernel_launcher<T, agg_op, op, WindowIterator>(input, output_view, preceding_window_begin,
+              following_window_begin, min_periods, aggr, agg_op::template identity<T>(), stream);
+
+      return output;
+  }
+
+  template <typename T, typename agg_op, aggregation::Kind op, typename WindowIterator>
+  std::enable_if_t<!(cudf::detail::is_supported<T, agg_op,
+                                  op, op == aggregation::MEAN>()) and
+                   (cudf::detail::is_string_supported<T, agg_op, op>()), std::unique_ptr<column>>
+  launch(column_view const& input,
+         WindowIterator preceding_window_begin,
+         WindowIterator following_window_begin,
+         size_type min_periods,
+         std::unique_ptr<aggregation> const& aggr,
+         rmm::mr::device_memory_resource *mr,
+         cudaStream_t stream) {
+
+      if (input.is_empty()) return empty_like(input);
+
+      auto output = make_numeric_column(cudf::data_type{cudf::experimental::type_to_id<size_type>()},
             input.size(), cudf::UNINITIALIZED, stream, mr);
 
-    cudf::mutable_column_view output_view = output->mutable_view();
-    if(op == aggregation::MIN) {
-        launch<T, agg_op, aggregation::ARGMIN, WindowIterator>(input, output_view, preceding_window_begin,
-                                                    following_window_begin, min_periods, stream);
-    } else if(op == aggregation::MAX) {
-        launch<T, agg_op, aggregation::ARGMAX, WindowIterator>(input, output_view, preceding_window_begin,
-                                                    following_window_begin, min_periods, stream);
-    } else {
-        launch<T, agg_op, aggregation::COUNT, WindowIterator, true>(input, output_view, preceding_window_begin,
-                                                    following_window_begin, min_periods, stream);
-=======
-    if (input.has_nulls()) {
-        if (op == aggregation::COUNT) {
-            gpu_rolling<size_type, agg_op, op, block_size, true><<<grid.num_blocks, block_size, 0, stream>>>
-                (*input_device_view, *output_device_view, device_valid_count.data(),
-                 preceding_window_begin, following_window_begin, min_periods);
-        }
-        else {
-            gpu_rolling<InputType, agg_op, op, block_size, true><<<grid.num_blocks, block_size, 0, stream>>>
-                (*input_device_view, *output_device_view, device_valid_count.data(),
-                 preceding_window_begin, following_window_begin, min_periods);
-        }
-    } else {
-        if (op == aggregation::COUNT) {
-            gpu_rolling<size_type, agg_op, op, block_size, false><<<grid.num_blocks, block_size, 0, stream>>>
-                (*input_device_view, *output_device_view, device_valid_count.data(),
-                 preceding_window_begin, following_window_begin, min_periods);
-        }
-        else {
-            gpu_rolling<InputType, agg_op, op, block_size, false><<<grid.num_blocks, block_size, 0, stream>>>
-                (*input_device_view, *output_device_view, device_valid_count.data(),
-                 preceding_window_begin, following_window_begin, min_periods);
-        }
->>>>>>> 5f4c1230
-    }
-
-    // check the stream for debugging
-    CHECK_CUDA(stream);
-
-    cudf::nvtx::range_pop();
-
-<<<<<<< HEAD
-    // If aggregation operation is MIN or MAX, then the output we got is a scatter map
-    if((op == aggregation::MIN) or (op == aggregation::MAX)) {
-        // The rows that represent null elements will be having negative values in gather map,
-        // and that's why nullify_out_of_bounds/ignore_out_of_bounds is true.
-        auto output_table = detail::gather(table_view{{input}}, output->view(), false, true, false, mr, stream);
-        return std::make_unique<cudf::column>(std::move(output_table->get_column(0)));;
-    }
-    
-    return output;
-  }
-
-  /**
-   * @brief If we cannot perform aggregation on this type then throw an error
-   */
-  template<typename T, typename agg_op, aggregation::Kind op, typename WindowIterator,
-    std::enable_if_t<!cudf::detail::is_supported<T, agg_op,
-                                                 op == aggregation::MEAN>() and !cudf::detail::is_string_supported<T, op>()>* = nullptr>
-  std::unique_ptr<column> dispatch_aggregation_type(column_view const& input,
-                                                    WindowIterator preceding_window_begin,
-                                                    WindowIterator following_window_begin,
-                                                    size_type min_periods,
-                                                    rmm::mr::device_memory_resource *mr,
-                                                    cudaStream_t stream)
-  {
-    CUDF_FAIL("Unsupported column type/operation combo. Only `min` and `max` are supported for "
-              "non-arithmetic types for aggregations.");
-=======
-    return std::move(output);
+      cudf::mutable_column_view output_view = output->mutable_view();
+
+      if(op == aggregation::MIN) {
+          kernel_launcher<T, DeviceMin, aggregation::ARGMIN, WindowIterator, true>(input, output_view, preceding_window_begin,
+                  following_window_begin, min_periods, aggr, DeviceMin::template identity<T>(), stream);
+      } else if(op == aggregation::MAX) {
+          kernel_launcher<T, DeviceMax, aggregation::ARGMAX, WindowIterator, true>(input, output_view, preceding_window_begin,
+                  following_window_begin, min_periods, aggr, DeviceMax::template identity<T>(), stream);
+      } else {
+          kernel_launcher<T, DeviceCount, aggregation::COUNT, WindowIterator>(input, output_view, preceding_window_begin,
+                  following_window_begin, min_periods, aggr, string_view{}, stream);
+      }
+
+      // If aggregation operation is MIN or MAX, then the output we got is a scatter map
+      if((op == aggregation::MIN) or (op == aggregation::MAX)) {
+          // The rows that represent null elements will be having negative values in gather map,
+          // and that's why nullify_out_of_bounds/ignore_out_of_bounds is true.
+          auto output_table = detail::gather(table_view{{input}}, output->view(), false, true, false, mr, stream);
+          return std::make_unique<cudf::column>(std::move(output_table->get_column(0)));;
+      }
+
+      return output;
   }
 
   template <typename T, typename agg_op, aggregation::Kind op, typename WindowIterator>
-  std::enable_if_t<!cudf::detail::is_supported<T, agg_op,
-                                  op, op == aggregation::MEAN>(), std::unique_ptr<column>>
-  launch (column_view const& input,
-          WindowIterator preceding_window_begin,
-          WindowIterator following_window_begin,
-          size_type min_periods,
-          std::unique_ptr<aggregation> const& aggr,
-          rmm::mr::device_memory_resource *mr,
-          cudaStream_t stream) {
+  std::enable_if_t<!(cudf::detail::is_supported<T, agg_op,
+                                  op, op == aggregation::MEAN>()) and
+                   !(cudf::detail::is_string_supported<T, agg_op, op>()), std::unique_ptr<column>>
+  launch(column_view const& input,
+         WindowIterator preceding_window_begin,
+         WindowIterator following_window_begin,
+         size_type min_periods,
+         std::unique_ptr<aggregation> const& aggr,
+         rmm::mr::device_memory_resource *mr,
+         cudaStream_t stream) {
+
       CUDF_FAIL("Aggregation operator and/or input type combination is invalid");
->>>>>>> 5f4c1230
   }
 
 
