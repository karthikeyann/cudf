--- conflicted
+++ resolved
@@ -32,7 +32,6 @@
 {
   if (!cudf::experimental::detail::is_valid_aggregation<ColumnType, op>()) { return false; }
 
-<<<<<<< HEAD
   if (cudf::is_numeric<ColumnType>()) {
     constexpr bool is_comparable_countable_op = std::is_same<AggOp, DeviceMin>::value or
                                                 std::is_same<AggOp, DeviceMax>::value or
@@ -41,20 +40,8 @@
     constexpr bool is_operation_supported =
       (op == experimental::aggregation::SUM) or (op == experimental::aggregation::MIN) or
       (op == experimental::aggregation::MAX) or (op == experimental::aggregation::COUNT_VALID) or
-      (op == experimental::aggregation::COUNT_ALL) or (op == experimental::aggregation::MEAN);
-=======
-  constexpr bool is_operation_supported =
-    (op == experimental::aggregation::SUM) or (op == experimental::aggregation::MIN) or
-    (op == experimental::aggregation::MAX) or (op == experimental::aggregation::COUNT_VALID) or
-    (op == experimental::aggregation::COUNT_ALL) or (op == experimental::aggregation::MEAN) or
-    (op == experimental::aggregation::ROW_NUMBER);
-
-  constexpr bool is_valid_timestamp_agg =
-    cudf::is_timestamp<ColumnType>() and
-    (op == experimental::aggregation::MIN or op == experimental::aggregation::MAX or
-     op == experimental::aggregation::COUNT_VALID or op == experimental::aggregation::COUNT_ALL or
-     op == experimental::aggregation::MEAN or op == experimental::aggregation::ROW_NUMBER);
->>>>>>> 71d645c0
+      (op == experimental::aggregation::COUNT_ALL) or (op == experimental::aggregation::MEAN) or
+      (op == experimental::aggregation::ROW_NUMBER);
 
     constexpr bool is_valid_numeric_agg =
       (cudf::is_numeric<ColumnType>() or is_comparable_countable_op) and is_operation_supported;
@@ -62,18 +49,21 @@
     return is_valid_numeric_agg;
 
   } else if (cudf::is_timestamp<ColumnType>()) {
-    return op == experimental::aggregation::MIN or op == experimental::aggregation::MAX or
-           op == experimental::aggregation::COUNT_VALID or
-           op == experimental::aggregation::COUNT_ALL or op == experimental::aggregation::MEAN;
+    return (op == experimental::aggregation::MIN) or (op == experimental::aggregation::MAX) or
+           (op == experimental::aggregation::COUNT_VALID) or
+           (op == experimental::aggregation::COUNT_ALL) or
+           (op == experimental::aggregation::MEAN) or (op == experimental::aggregation::ROW_NUMBER);
 
   } else if (std::is_same<ColumnType, cudf::string_view>()) {
-    return op == experimental::aggregation::MIN or op == experimental::aggregation::MAX or
-           op == experimental::aggregation::COUNT_VALID or
-           op == experimental::aggregation::COUNT_ALL;
+    return (op == experimental::aggregation::MIN) or (op == experimental::aggregation::MAX) or
+           (op == experimental::aggregation::COUNT_VALID) or
+           (op == experimental::aggregation::COUNT_ALL) or
+           (op == experimental::aggregation::ROW_NUMBER);
 
   } else if (std::is_same<ColumnType, cudf::list_view>()) {
-    return op == experimental::aggregation::COUNT_VALID or
-           op == experimental::aggregation::COUNT_ALL;
+    return (op == experimental::aggregation::COUNT_VALID) or
+           (op == experimental::aggregation::COUNT_ALL) or
+           (op == experimental::aggregation::ROW_NUMBER);
   }
 
   return false;
@@ -85,16 +75,7 @@
 {
   return std::is_same<ColumnType, cudf::string_view>::value and
          ((cudf::experimental::aggregation::MIN == Op and std::is_same<AggOp, DeviceMin>::value) or
-<<<<<<< HEAD
           (cudf::experimental::aggregation::MAX == Op and std::is_same<AggOp, DeviceMax>::value));
-=======
-          (cudf::experimental::aggregation::MAX == Op and std::is_same<AggOp, DeviceMax>::value) or
-          (cudf::experimental::aggregation::COUNT_VALID == Op and
-           std::is_same<AggOp, DeviceCount>::value) or
-          (cudf::experimental::aggregation::COUNT_ALL == Op and
-           std::is_same<AggOp, DeviceCount>::value) or
-          (cudf::experimental::aggregation::ROW_NUMBER == Op));
->>>>>>> 71d645c0
 }
 
 // store functor
