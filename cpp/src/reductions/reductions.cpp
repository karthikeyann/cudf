/*
 * Copyright (c) 2019-2020, NVIDIA CORPORATION.
 *
 * Licensed under the Apache License, Version 2.0 (the "License");
 * you may not use this file except in compliance with the License.
 * You may obtain a copy of the License at
 *
 *     http://www.apache.org/licenses/LICENSE-2.0
 *
 * Unless required by applicable law or agreed to in writing, software
 * distributed under the License is distributed on an "AS IS" BASIS,
 * WITHOUT WARRANTIES OR CONDITIONS OF ANY KIND, either express or implied.
 * See the License for the specific language governing permissions and
 * limitations under the License.
 */

#include <cudf/column/column.hpp>
#include <cudf/copying.hpp>
#include <cudf/detail/aggregation/aggregation.hpp>
#include <cudf/detail/nvtx/ranges.hpp>
#include <cudf/detail/quantiles.hpp>
#include <cudf/detail/reduction_functions.hpp>
#include <cudf/detail/sorting.hpp>
#include <cudf/detail/stream_compaction.hpp>
#include <cudf/reduction.hpp>
#include <cudf/scalar/scalar_factories.hpp>

#include <rmm/cuda_stream_view.hpp>

namespace cudf {
namespace detail {
struct reduce_dispatch_functor {
  column_view const col;
  data_type output_dtype;
  rmm::mr::device_memory_resource *mr;
  rmm::cuda_stream_view stream;

  reduce_dispatch_functor(column_view const &col,
                          data_type output_dtype,
                          rmm::cuda_stream_view stream,
                          rmm::mr::device_memory_resource *mr)
    : col(col), output_dtype(output_dtype), mr(mr), stream(stream)
  {
  }

  template <aggregation::Kind k>
  std::unique_ptr<scalar> operator()(std::unique_ptr<aggregation> const &agg)
  {
    switch (k) {
      case aggregation::SUM: return reduction::sum(col, output_dtype, stream, mr); break;
      case aggregation::PRODUCT: return reduction::product(col, output_dtype, stream, mr); break;
      case aggregation::MIN: return reduction::min(col, output_dtype, stream, mr); break;
      case aggregation::MAX: return reduction::max(col, output_dtype, stream, mr); break;
      case aggregation::ANY: return reduction::any(col, output_dtype, stream, mr); break;
      case aggregation::ALL: return reduction::all(col, output_dtype, stream, mr); break;
      case aggregation::SUM_OF_SQUARES:
        return reduction::sum_of_squares(col, output_dtype, stream, mr);
        break;
      case aggregation::MEAN: return reduction::mean(col, output_dtype, stream, mr); break;
      case aggregation::VARIANCE: {
<<<<<<< HEAD
        auto var_agg = static_cast<var_aggregation const *>(agg.get());
        return reduction::variance(col, output_dtype, var_agg->_ddof, mr, stream);
      } break;
      case aggregation::STD: {
        auto var_agg = static_cast<std_aggregation const *>(agg.get());
        return reduction::standard_deviation(col, output_dtype, var_agg->_ddof, mr, stream);
=======
        auto var_agg = static_cast<std_var_aggregation const *>(agg.get());
        return reduction::variance(col, output_dtype, var_agg->_ddof, stream, mr);
      } break;
      case aggregation::STD: {
        auto var_agg = static_cast<std_var_aggregation const *>(agg.get());
        return reduction::standard_deviation(col, output_dtype, var_agg->_ddof, stream, mr);
>>>>>>> fd72e5fe
      } break;
      case aggregation::MEDIAN: {
        auto sorted_indices =
          detail::sorted_order(table_view{{col}}, {}, {null_order::AFTER}, stream, mr);
        auto valid_sorted_indices = split(*sorted_indices, {col.size() - col.null_count()})[0];
        auto col_ptr              = detail::quantile(
          col, {0.5}, interpolation::LINEAR, valid_sorted_indices, true, stream, mr);
        return get_element(*col_ptr, 0, mr);
      } break;
      case aggregation::QUANTILE: {
        auto quantile_agg = static_cast<quantile_aggregation const *>(agg.get());
        CUDF_EXPECTS(quantile_agg->_quantiles.size() == 1,
                     "Reduction quantile accepts only one quantile value");
        auto sorted_indices =
          detail::sorted_order(table_view{{col}}, {}, {null_order::AFTER}, stream, mr);
        auto valid_sorted_indices = split(*sorted_indices, {col.size() - col.null_count()})[0];
        auto col_ptr              = detail::quantile(col,
                                        quantile_agg->_quantiles,
                                        quantile_agg->_interpolation,
                                        valid_sorted_indices,
                                        true,
                                        stream,
                                        mr);
        return get_element(*col_ptr, 0, mr);
      } break;
      case aggregation::NUNIQUE: {
        auto nunique_agg = static_cast<nunique_aggregation const *>(agg.get());
        return make_fixed_width_scalar(
          detail::distinct_count(
            col, nunique_agg->_null_handling, nan_policy::NAN_IS_VALID, stream.value()),
          stream.value(),
          mr);
      } break;
      case aggregation::NTH_ELEMENT: {
        auto nth_agg = static_cast<nth_element_aggregation const *>(agg.get());
        return reduction::nth_element(col, nth_agg->_n, nth_agg->_null_handling, stream, mr);
      } break;
      default: CUDF_FAIL("Unsupported reduction operator");
    }
  }
};

std::unique_ptr<scalar> reduce(
  column_view const &col,
  std::unique_ptr<aggregation> const &agg,
  data_type output_dtype,
  rmm::cuda_stream_view stream        = rmm::cuda_stream_default,
  rmm::mr::device_memory_resource *mr = rmm::mr::get_current_device_resource())
{
  std::unique_ptr<scalar> result = make_default_constructed_scalar(output_dtype);
  result->set_valid(false, stream);

  // check if input column is empty
  if (col.size() <= col.null_count()) return result;

  result =
    aggregation_dispatcher(agg->kind, reduce_dispatch_functor{col, output_dtype, stream, mr}, agg);
  return result;
}
}  // namespace detail

std::unique_ptr<scalar> reduce(column_view const &col,
                               std::unique_ptr<aggregation> const &agg,
                               data_type output_dtype,
                               rmm::mr::device_memory_resource *mr)
{
  CUDF_FUNC_RANGE();
  return detail::reduce(col, agg, output_dtype, rmm::cuda_stream_default, mr);
}

}  // namespace cudf<|MERGE_RESOLUTION|>--- conflicted
+++ resolved
@@ -58,21 +58,12 @@
         break;
       case aggregation::MEAN: return reduction::mean(col, output_dtype, stream, mr); break;
       case aggregation::VARIANCE: {
-<<<<<<< HEAD
         auto var_agg = static_cast<var_aggregation const *>(agg.get());
-        return reduction::variance(col, output_dtype, var_agg->_ddof, mr, stream);
+        return reduction::variance(col, output_dtype, var_agg->_ddof, stream, mr);
       } break;
       case aggregation::STD: {
         auto var_agg = static_cast<std_aggregation const *>(agg.get());
-        return reduction::standard_deviation(col, output_dtype, var_agg->_ddof, mr, stream);
-=======
-        auto var_agg = static_cast<std_var_aggregation const *>(agg.get());
-        return reduction::variance(col, output_dtype, var_agg->_ddof, stream, mr);
-      } break;
-      case aggregation::STD: {
-        auto var_agg = static_cast<std_var_aggregation const *>(agg.get());
         return reduction::standard_deviation(col, output_dtype, var_agg->_ddof, stream, mr);
->>>>>>> fd72e5fe
       } break;
       case aggregation::MEDIAN: {
         auto sorted_indices =
