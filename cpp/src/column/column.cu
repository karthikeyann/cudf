/*
 * Copyright (c) 2019, NVIDIA CORPORATION.
 *
 * Licensed under the Apache License, Version 2.0 (the "License");
 * you may not use this file except in compliance with the License.
 * You may obtain a copy of the License at
 *
 *     http://www.apache.org/licenses/LICENSE-2.0
 *
 * Unless required by applicable law or agreed to in writing, software
 * distributed under the License is distributed on an "AS IS" BASIS,
 * WITHOUT WARRANTIES OR CONDITIONS OF ANY KIND, either express or implied.
 * See the License for the specific language governing permissions and
 * limitations under the License.
 */

#include <cudf/column/column.hpp>
#include <cudf/column/column_view.hpp>
#include <cudf/null_mask.hpp>
#include <cudf/utilities/bit.hpp>
#include <cudf/utilities/traits.hpp>
#include <cudf/utilities/type_dispatcher.hpp>
#include <cudf/detail/null_mask.hpp>
#include <cudf/strings/copying.hpp>
#include <cudf/copying.hpp>
#include <cudf/detail/nvtx/ranges.hpp>


#include <rmm/device_buffer.hpp>

#include <algorithm>
#include <numeric>
#include <vector>

namespace cudf {

// Copy constructor
column::column(column const &other)
    : _type{other._type},
      _size{other._size},
      _data{other._data},
      _null_mask{other._null_mask},
      _null_count{other._null_count} {
  _children.reserve(other.num_children());
  for (auto const &c : other._children) {
    _children.emplace_back(std::make_unique<column>(*c));
  }
}

// Copy ctor w/ explicit stream/mr
column::column(column const &other, cudaStream_t stream,
               rmm::mr::device_memory_resource *mr)
    : _type{other._type},
      _size{other._size},
      _data{other._data, stream, mr},
      _null_mask{other._null_mask, stream, mr},
      _null_count{other._null_count} {
  _children.reserve(other.num_children());
  for (auto const &c : other._children) {
    _children.emplace_back(std::make_unique<column>(*c, stream, mr));
  }
}

// Move constructor
column::column(column &&other) noexcept
    : _type{other._type},
      _size{other._size},
      _data{std::move(other._data)},
      _null_mask{std::move(other._null_mask)},
      _null_count{other._null_count},
      _children{std::move(other._children)} {
  other._size = 0;
  other._null_count = 0;
  other._type = data_type{EMPTY};
}

// Release contents
column::contents column::release() noexcept {
  _size = 0;
  _null_count = 0;
  _type = data_type{EMPTY};
  return column::contents{
      std::make_unique<rmm::device_buffer>(std::move(_data)),
      std::make_unique<rmm::device_buffer>(std::move(_null_mask)),
      std::move(_children)};
}

// Create immutable view
column_view column::view() const {
  // Create views of children
  std::vector<column_view> child_views;
  child_views.reserve(_children.size());
  for (auto const &c : _children) {
    child_views.emplace_back(*c);
  }

  return column_view{
      type(),       size(),
      _data.data(), static_cast<bitmask_type const *>(_null_mask.data()),
      null_count(), 0,
      child_views};
}

// Create mutable view
mutable_column_view column::mutable_view() {
  // create views of children
  std::vector<mutable_column_view> child_views;
  child_views.reserve(_children.size());
  for (auto const &c : _children) {
    child_views.emplace_back(*c);
  }

  // Store the old null count
  auto current_null_count = null_count();

  // The elements of a column could be changed through a `mutable_column_view`,
  // therefore the existing `null_count` is no longer valid. Reset it to
  // `UNKNOWN_NULL_COUNT` forcing it to be recomputed on the next invocation of
  // `null_count()`.
  set_null_count(cudf::UNKNOWN_NULL_COUNT);

  return mutable_column_view{type(),
                             size(),
                             _data.data(),
                             static_cast<bitmask_type *>(_null_mask.data()),
                             current_null_count,
                             0,
                             child_views};
}

// If the null count is known, return it. Else, compute and return it
size_type column::null_count() const {
  CUDF_FUNC_RANGE();
  if (_null_count <= cudf::UNKNOWN_NULL_COUNT) {
    _null_count = cudf::count_unset_bits(
        static_cast<bitmask_type const *>(_null_mask.data()), 0, size());
  }
  return _null_count;
}

void column::set_null_mask(rmm::device_buffer&& new_null_mask,
                   size_type new_null_count) {
  if(new_null_count > 0){
    CUDF_EXPECTS(new_null_mask.size() >=
                   cudf::bitmask_allocation_size_bytes(this->size()),
                 "Column with null values must be nullable and the null mask \
                  buffer size should match the size of the column.");
    }
    _null_mask = std::move(new_null_mask);  // move
    _null_count = new_null_count;
}

void column::set_null_mask(rmm::device_buffer const& new_null_mask,
                   size_type new_null_count) {
  if(new_null_count > 0){
    CUDF_EXPECTS(new_null_mask.size() >=
                   cudf::bitmask_allocation_size_bytes(this->size()),
                 "Column with null values must be nullable and the null mask \
                  buffer size should match the size of the column.");
    }
    _null_mask = new_null_mask;  // copy
    _null_count = new_null_count;
}

void column::set_null_count(size_type new_null_count) {
  if (new_null_count > 0) {
    CUDF_EXPECTS(nullable(), "Invalid null count.");
  }
  _null_count = new_null_count;
}
namespace{

struct create_column_from_view {
  cudf::column_view view;
  cudaStream_t stream;
  rmm::mr::device_memory_resource *mr;

 template <typename ColumnType,
           std::enable_if_t<std::is_same<ColumnType, cudf::string_view>::value>* = nullptr>
 std::unique_ptr<column> operator()() {
   cudf::strings_column_view sview(view);
   return cudf::strings::detail::slice(sview, 0, view.size(), 1, stream, mr);
 }

 template <typename ColumnType,
           std::enable_if_t<std::is_same<ColumnType, cudf::dictionary32>::value>* = nullptr>
 std::unique_ptr<column> operator()() {
   std::vector<std::unique_ptr<column>> children;
   for (size_type i = 0; i < view.num_children(); ++i)
     children.emplace_back(std::make_unique<column>(view.child(i), stream, mr));
   return std::make_unique<column>(view.type(), view.size(), rmm::device_buffer{},
                                   cudf::copy_bitmask(view, stream, mr),
                                   view.null_count(), std::move(children));
 }
 
 template <typename ColumnType,
           std::enable_if_t<cudf::is_fixed_width<ColumnType>()>* = nullptr>
 std::unique_ptr<column> operator()() {

   std::vector<std::unique_ptr<column>> children;
   for (size_type i = 0; i < view.num_children(); ++i) {
     children.emplace_back(std::make_unique<column>(view.child(i), stream, mr));
   }

   return std::make_unique<column>(view.type(), view.size(),
       rmm::device_buffer{
       static_cast<const char*>(view.head()) +
       (view.offset() * cudf::size_of(view.type())),
       view.size() * cudf::size_of(view.type()), stream, mr},
       cudf::copy_bitmask(view, stream, mr),
       view.null_count(), std::move(children));
 }

};
<<<<<<< HEAD
=======
} // anonymous namespace
>>>>>>> ac85022a

// Copy from a view
column::column(column_view view, cudaStream_t stream,
               rmm::mr::device_memory_resource *mr) :
  // Move is needed here because the dereference operator of unique_ptr returns
  // an lvalue reference, which would otherwise dispatch to the copy constructor
  column{std::move(*experimental::type_dispatcher(view.type(),
                    create_column_from_view{view, stream, mr}))} {}

}  // namespace cudf<|MERGE_RESOLUTION|>--- conflicted
+++ resolved
@@ -212,10 +212,7 @@
  }
 
 };
-<<<<<<< HEAD
-=======
 } // anonymous namespace
->>>>>>> ac85022a
 
 // Copy from a view
 column::column(column_view view, cudaStream_t stream,
