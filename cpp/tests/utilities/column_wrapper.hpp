/*
 * Copyright (c) 2019, NVIDIA CORPORATION.
 *
 * Licensed under the Apache License, Version 2.0 (the "License");
 * you may not use this file except in compliance with the License.
 * You may obtain a copy of the License at
 *
 *     http://www.apache.org/licenses/LICENSE-2.0
 *
 * Unless required by applicable law or agreed to in writing, software
 * distributed under the License is distributed on an "AS IS" BASIS,
 * WITHOUT WARRANTIES OR CONDITIONS OF ANY KIND, either express or implied.
 * See the License for the specific language governing permissions and
 * limitations under the License.
 */

#pragma once

#include <cudf/column/column.hpp>
#include <cudf/column/column_factories.hpp>
#include <cudf/null_mask.hpp>
#include <cudf/types.hpp>
#include <cudf/utilities/bit.cuh>
#include <cudf/utilities/traits.hpp>
#include <cudf/utilities/type_dispatcher.hpp>
#include <rmm/device_buffer.hpp>
#include <tests/utilities/cudf_gtest.hpp>

#include <thrust/iterator/counting_iterator.h>
#include <thrust/iterator/transform_iterator.h>
#include <iterator>
#include <memory>

namespace cudf {
namespace test {
/**---------------------------------------------------------------------------*
 * @brief Convenience wrapper for creating a `thrust::transform_iterator` over a
 * `thrust::counting_iterator`.
 *
 * Example:
 * ```
 * // Returns square of the value of the counting iterator
 * auto iter = make_counting_transform_iterator(0, [](auto i){ return (i * i);}); 
 * iter[0] == 0 
 * iter[1] == 1 
 * iter[2] == 4
 * ...
 * iter[n] == n * n
 * ```
 *
 * @param start The starting value of the counting iterator
 * @param f The unary function to apply to the counting iterator.
 * This should be a host function and not a device function.
 * @return auto A transform iterator that applies `f` to a counting iterator
 *---------------------------------------------------------------------------**/
template <typename UnaryFunction>
auto make_counting_transform_iterator(cudf::size_type start, UnaryFunction f) {
  return thrust::make_transform_iterator(thrust::make_counting_iterator(start),
                                         f);
}

namespace detail {
/**---------------------------------------------------------------------------*
 * @brief Base class for a wrapper around a `cudf::column`.
 *
 * Classes that derive from `column_wrapper` may be passed directly into any
 * API expecting a `column_view` or `mutable_column_view`.
 *
 * `column_wrapper` should not be instantiated directly.
 *---------------------------------------------------------------------------**/
class column_wrapper {
 public:
  /**---------------------------------------------------------------------------*
   * @brief Implicit conversion operator to `column_view`.
   *
   * Allows passing in a `column_wrapper` (or any class deriving from
   * `column_wrapper`) to be passed into any API expecting a `column_view`
   * parameter.
   *---------------------------------------------------------------------------**/
  operator column_view() const { return wrapped->view(); }

  /**---------------------------------------------------------------------------*
   * @brief Implicit conversion operator to `mutable_column_view`.
   *
   * Allows passing in a `column_wrapper` (or any class deriving from
   * `column_wrapper`) to be passed into any API expecting a
   * `mutable_column_view` parameter.
   *---------------------------------------------------------------------------**/
  operator mutable_column_view() { return wrapped->mutable_view(); }

  /**---------------------------------------------------------------------------*
   * @brief Releases internal unique_ptr to wrapped column
   *---------------------------------------------------------------------------**/
  std::unique_ptr<cudf::column> release() { return std::move(wrapped); }

 protected:
  std::unique_ptr<cudf::column> wrapped{};  ///< The wrapped column
};

/**---------------------------------------------------------------------------*
 * @brief Creates a `device_buffer` containing the elements in the range
 * `[begin,end)`.
 * 
 *
 * @tparam InputIterator Iterator type for `begin` and `end`
 * @param begin Begining of the sequence of elements
 * @param end End of the sequence of elements
 * @return rmm::device_buffer Buffer containing all elements in the range
 *`[begin,end)`
 *---------------------------------------------------------------------------**/
template <typename Element, typename InputIterator>
rmm::device_buffer make_elements(InputIterator begin, InputIterator end) {
  static_assert(cudf::is_fixed_width<Element>(),
                "Unexpected non-fixed width type.");
  std::vector<Element> elements(begin, end);
  return rmm::device_buffer{elements.data(), elements.size() * sizeof(Element)};
}

/**---------------------------------------------------------------------------*
 * @brief Create a `std::vector` containing a validity indicator bitmask using
 * the range `[begin,end)` interpreted as booleans to indicate the state of
 * each bit.
 *
 * If `*(begin + i) == true`, then bit `i` is set to 1, else it is zero.
 *
 * @tparam ValidityIterator
 * @param begin The beginning of the validity indicator sequence
 * @param end The end of the validity indicator sequence
 * @return std::vector Contains a bitmask where bits are set for every
 * element in `[begin,end)` that evaluated to `true`.
 *---------------------------------------------------------------------------**/
template <typename ValidityIterator>
std::vector<bitmask_type> make_null_mask_vector(ValidityIterator begin,
                                                ValidityIterator end) {
  cudf::size_type size = std::distance(begin, end);
  auto num_words =
      cudf::bitmask_allocation_size_bytes(size) / sizeof(bitmask_type);
  std::vector<bitmask_type> null_mask(num_words, 0);
  for (auto i = 0; i < size; ++i) {
    if (begin[i] == true) {
      set_bit_unsafe(null_mask.data(), i);
    }
  }
  return null_mask;
}

/**---------------------------------------------------------------------------*
 * @brief Create a `device_buffer` containing a validity indicator bitmask using
 * the range `[begin,end)` interpreted as booleans to indicate the state of
 *each bit.
 *
 * If `*(begin + i) == true`, then bit `i` is set to 1, else it is zero.
 *
 * @tparam ValidityIterator
 * @param begin The beginning of the validity indicator sequence
 * @param end The end of the validity indicator sequence
 * @return rmm::device_buffer Contains a bitmask where bits are set for every
 * element in `[begin,end)` that evaluated to `true`.
 *---------------------------------------------------------------------------**/
template <typename ValidityIterator>
rmm::device_buffer make_null_mask(ValidityIterator begin,
                                  ValidityIterator end) {
  auto null_mask = make_null_mask_vector(begin, end);
  return rmm::device_buffer{
      null_mask.data(), null_mask.size() * sizeof(decltype(null_mask.front()))};
}

/**---------------------------------------------------------------------------*
 * @brief Given the range `[begin,end)`, converts each value to a string and
 * then creates a packed vector of characters for each string and a vector of
 * offsets indicating the starting position of each string.
 *
 * @tparam StringsIterator A `std::string` must be constructible from
 * dereferencing a `StringsIterator`.
 * @tparam ValidityIterator Dereferencing a ValidityIterator must be
 * convertible to `bool`
 * @param begin The beginning of the sequence of values to convert to strings
 * @param end The end of the sequence of values to convert to strings
 * @param v The beginning of the validity indicator sequence
 * @return std::pair containing the vector of chars and offsets
 *---------------------------------------------------------------------------**/
template <typename StringsIterator, typename ValidityIterator>
auto make_chars_and_offsets(StringsIterator begin, StringsIterator end,
                            ValidityIterator v) {
  std::vector<char> chars{};
  std::vector<int32_t> offsets(1, 0);
  for( auto str = begin; str < end; ++str) {
    std::string tmp = (*v++) ? std::string(*str) : std::string{};
    chars.insert(chars.end(), std::cbegin(tmp), std::cend(tmp));
    offsets.push_back(offsets.back() + tmp.length());
  }
  return std::make_pair(chars, offsets);
};
}  // namespace detail

/**---------------------------------------------------------------------------*
 * @brief `column_wrapper` derived class for wrapping columns of fixed-width
 * elements.
 *
 * @tparam Element The fixed-width element type
 *---------------------------------------------------------------------------**/
template <typename Element>
class fixed_width_column_wrapper : public detail::column_wrapper {
  static_assert(cudf::is_fixed_width<Element>(),
                "Unexpected non-fixed width type.");

 public:
  /**---------------------------------------------------------------------------*
   * @brief Default constructor initializes an empty column with proper dtyp
   *---------------------------------------------------------------------------**/
  fixed_width_column_wrapper() : column_wrapper{} {
    std::vector<Element> empty;
    wrapped.reset(new cudf::column{
        cudf::data_type{cudf::experimental::type_to_id<Element>()},
        0,
        detail::make_elements<Element>(empty.begin(), empty.end())});
  }

  /**---------------------------------------------------------------------------*
   * @brief Construct a non-nullable column of the fixed-width elements in the
   * range `[begin,end)`.
   *
   * Example:
   * ```c++
   * // Creates a non-nullable column of INT32 elements with 5 elements: {0, 2, 4, 6, 8}
   * auto elements = make_counting_transform_iterator(0, [](auto i){return i*2;});
   * fixed_width_column_wrapper<int32_t> w(elements, elements + 5);
   * ```
   *
   * @param begin The beginning of the sequence of elements
   * @param end The end of the sequence of elements
   *---------------------------------------------------------------------------**/
  template <typename InputIterator>
  fixed_width_column_wrapper(InputIterator begin, InputIterator end)
      : column_wrapper{} {
    cudf::size_type size = std::distance(begin, end);
    wrapped.reset(new cudf::column{
        cudf::data_type{cudf::experimental::type_to_id<Element>()}, size,
        detail::make_elements<Element>(begin, end)});
  }

  /**---------------------------------------------------------------------------*
   * @brief Construct a nullable column of the fixed-width elements in the range
   * `[begin,end)` using the range `[v, v + distance(begin,end))` interpreted
   * as booleans to indicate the validity of each element.
   *
   * If `v[i] == true`, element `i` is valid, else it is null.
   * 
   * Example:
   * ```c++
   * // Creates a nullable column of INT32 elements with 5 elements: {null, 1, null, 3, null}
   * auto elements = make_counting_transform_iterator(0, [](auto i){return i;});
   * auto validity = make_counting_transform_iterator(0, [](auto i){return i%2;})
   * fixed_width_column_wrapper<int32_t> w(elements, elements + 5, validity);
   * ```
   *
   * @param begin The beginning of the sequence of elements
   * @param end The end of the sequence of elements
   * @param v The beginning of the sequence of validity indicators
   *---------------------------------------------------------------------------**/
  template <typename InputIterator, typename ValidityIterator>
  fixed_width_column_wrapper(InputIterator begin, InputIterator end,
                             ValidityIterator v)
      : column_wrapper{} {
    cudf::size_type size = std::distance(begin, end);

    wrapped.reset(new cudf::column{
        cudf::data_type{cudf::experimental::type_to_id<Element>()}, size,
        detail::make_elements<Element>(begin, end),
        detail::make_null_mask(v, v + size), cudf::UNKNOWN_NULL_COUNT});
  }

  /**---------------------------------------------------------------------------*
   * @brief Construct a non-nullable column of fixed-width elements from an
   * initializer list.
   *
   * Example:
   * ```c++
   * // Creates a non-nullable INT32 column with 4 elements: {1, 2, 3, 4}
   * fixed_width_column_wrapper<int32_t> w{{1, 2, 3, 4}};
   * ```
   *
   * @param element_list The list of elements
   *---------------------------------------------------------------------------**/
  fixed_width_column_wrapper(std::initializer_list<Element> elements)
      : fixed_width_column_wrapper(std::cbegin(elements), std::cend(elements)) {
  }

  /**---------------------------------------------------------------------------*
   * @brief Construct a nullable column from a list of fixed-width elements
   * using another list to indicate the validity of each element.
   *
   * The validity of each element is determined by an `initializer_list` of
   * booleans where `true` indicates the element is valid, and `false` indicates
   * the element is null.
   *
   * Example:
   * ```c++
   * // Creates a nullable INT32 column with 4 elements: {1, NULL, 3, NULL}
   * fixed_width_column_wrapper<int32_t> w{ {1,2,3,4}, {1, 0, 1, 0}};
   * ```
   *
   * @param elements The list of elements
   * @param validity The list of validity indicator booleans
   *---------------------------------------------------------------------------**/
  fixed_width_column_wrapper(std::initializer_list<Element> elements,
                             std::initializer_list<bool> validity)
      : fixed_width_column_wrapper(std::cbegin(elements), std::cend(elements),
                                   std::cbegin(validity)) {}

  /**---------------------------------------------------------------------------*
   * @brief Construct a nullable column from a list of fixed-width elements and
   * the the range `[v, v + element_list.size())` interpreted as booleans to
   * indicate the validity of each element.
   * 
   * Example:
   * ```c++
   * // Creates a nullable INT32 column with 4 elements: {NULL, 1, NULL, 3}
   * auto validity = make_counting_transform_iterator(0, [](auto i){return i%2;})
   * fixed_width_column_wrapper<int32_t> w{ {1,2,3,4}, validity}
   * ```
   *
   * @tparam ValidityIterator Dereferencing a ValidityIterator must be
   * convertible to `bool`
   * @param element_list The list of elements
   * @param v The beginning of the sequence of validity indicators
   *---------------------------------------------------------------------------**/
  template <typename ValidityIterator>
  fixed_width_column_wrapper(std::initializer_list<Element> element_list,
                             ValidityIterator v)
<<<<<<< HEAD
      : fixed_width_column_wrapper{std::cbegin(element_list),
                                   std::cend(element_list), v} {
  }
=======
      : fixed_width_column_wrapper(std::cbegin(element_list),
                                   std::cend(element_list), v) {}
>>>>>>> c2cc3c75
};

/**---------------------------------------------------------------------------*
 * @brief `column_wrapper` derived class for wrapping columns of strings.
 *---------------------------------------------------------------------------**/
class strings_column_wrapper : public detail::column_wrapper {
 public:
  /**---------------------------------------------------------------------------*
   * @brief Construct a non-nullable column of strings from the range
   * `[begin,end)`.
   *
   * Values in the sequence `[begin,end)` will each be converted to
   *`std::string` and a column will be created containing all of the strings.
   *
   * Example:
   * ```c++
   * // Creates a non-nullable STRING column with 7 string elements: 
   * // {"", "this", "is", "a", "column", "of", "strings"}
   * std::vector<std::string> strings{"", "this", "is", "a", "column", "of", "strings"};
   * strings_column_wrapper s(strings.begin(), strings.end());
   * ```
   *
   * @tparam StringsIterator A `std::string` must be constructible from
   * dereferencing a `StringsIterator`.
   * @param begin The beginning of the sequence
   * @param end The end of the sequence
   *---------------------------------------------------------------------------**/
  template <typename StringsIterator>
  strings_column_wrapper(StringsIterator begin, StringsIterator end)
      : column_wrapper{} {
    std::vector<char> chars;
    std::vector<int32_t> offsets;
    auto all_valid =
        make_counting_transform_iterator(0, [](auto i) { return true; });
    std::tie(chars, offsets) =
        detail::make_chars_and_offsets(begin, end, all_valid);
    wrapped = cudf::make_strings_column(chars, offsets);
  }

  /**---------------------------------------------------------------------------*
   * @brief Construct a nullable column of strings from the range
   * `[begin,end)` using the range `[v, v + distance(begin,end))` interpreted
   * as booleans to indicate the validity of each string.
   *
   * Values in the sequence `[begin,end)` will each be converted to
   *`std::string` and a column will be created containing all of the strings.
   *
   * If `v[i] == true`, string `i` is valid, else it is null. If a string
   * `*(begin+i)` is null, it's value is ignored and treated as an empty string.
   * 
   * Example:
   * ```c++
   * // Creates a nullable STRING column with 7 string elements: 
   * // {NULL, "this", NULL, "a", NULL, "of", NULL}
   * std::vector<std::string> strings{"", "this", "is", "a", "column", "of", "strings"};
   * auto validity = make_counting_transform_iterator(0, [](auto i){return i%2;});
   * strings_column_wrapper s(strings.begin(), strings.end(), validity);
   * ```
   *
   * @tparam StringsIterator A `std::string` must be constructible from
   * dereferencing a `StringsIterator`.
   * @tparam ValidityIterator Dereferencing a ValidityIterator must be
   * convertible to `bool`
   * @param begin The beginning of the sequence
   * @param end The end of the sequence
   * @param v The beginning of the sequence of validity indicators
   *---------------------------------------------------------------------------**/
  template <typename StringsIterator, typename ValidityIterator>
  strings_column_wrapper(StringsIterator begin, StringsIterator end,
                         ValidityIterator v)
      : column_wrapper{} {
    size_type num_strings = std::distance(begin, end);
    std::vector<char> chars;
    std::vector<int32_t> offsets;
    std::tie(chars, offsets) = detail::make_chars_and_offsets(begin, end, v);
    wrapped = cudf::make_strings_column(
        chars, offsets, detail::make_null_mask_vector(v, v + num_strings));
  }

  /**---------------------------------------------------------------------------*
   * @brief Construct a non-nullable column of strings from a list of strings.
   * 
   * Example:
   * ```c++
   * // Creates a non-nullable STRING column with 7 string elements: 
   * // {"", "this", "is", "a", "column", "of", "strings"}
   * strings_column_wrapper s({"", "this", "is", "a", "column", "of", "strings"});
   * ```
   *
   * @param strings The list of strings
   *---------------------------------------------------------------------------**/
  strings_column_wrapper(std::initializer_list<std::string> strings)
      : strings_column_wrapper(std::cbegin(strings), std::cend(strings)) {}

  /**---------------------------------------------------------------------------*
   * @brief Construct a nullable column of strings from a list of strings and
   * the range `[v, v + strings.size())` interpreted as booleans to indicate the
   * validity of each string.
   * 
   * Example:
   * ```c++
   * // Creates a nullable STRING column with 7 string elements: 
   * // {NULL, "this", NULL, "a", NULL, "of", NULL}
   * auto validity = make_counting_transform_iterator(0, [](auto i){return i%2;});
   * strings_column_wrapper s({"", "this", "is", "a", "column", "of", "strings"}, validity);
   * ```
   *
   * @tparam ValidityIterator Dereferencing a ValidityIterator must be
   * convertible to `bool`
   * @param strings The list of strings
   * @param v The beginning of the sequence of validity indicators
   *---------------------------------------------------------------------------**/
  template <typename ValidityIterator>
  strings_column_wrapper(std::initializer_list<std::string> strings,
                         ValidityIterator v)
      : strings_column_wrapper(std::cbegin(strings), std::cend(strings), v) {}

  /**---------------------------------------------------------------------------*
   * @brief Construct a nullable column of strings from a list of strings and
   * a list of booleans to indicate the validity of each string.
   * 
   * Example:
   * ```c++
   * // Creates a nullable STRING column with 7 string elements: 
   * // {NULL, "this", NULL, "a", NULL, "of", NULL}
   * strings_column_wrapper s({"", "this", "is", "a", "column", "of", "strings"}, 
   *                          {0,1,0,1,0,1,0});
   * ```
   *
   * @param strings The list of strings
   * @param validity The list of validity indicator booleans
   *---------------------------------------------------------------------------**/
  strings_column_wrapper(std::initializer_list<std::string> strings,
                         std::initializer_list<bool> validity)
      : strings_column_wrapper(std::cbegin(strings), std::cend(strings),
                               std::cbegin(validity)) {}
};

}  // namespace test
}  // namespace cudf<|MERGE_RESOLUTION|>--- conflicted
+++ resolved
@@ -328,14 +328,8 @@
   template <typename ValidityIterator>
   fixed_width_column_wrapper(std::initializer_list<Element> element_list,
                              ValidityIterator v)
-<<<<<<< HEAD
-      : fixed_width_column_wrapper{std::cbegin(element_list),
-                                   std::cend(element_list), v} {
-  }
-=======
       : fixed_width_column_wrapper(std::cbegin(element_list),
                                    std::cend(element_list), v) {}
->>>>>>> c2cc3c75
 };
 
 /**---------------------------------------------------------------------------*
