--- conflicted
+++ resolved
@@ -341,13 +341,9 @@
                    thrust::make_counting_iterator(col.size()),
                    out.begin(),
                    [&h_data](auto idx) {
-<<<<<<< HEAD
-                     return h_data.second.empty() || bit_is_set(h_data.second.data(), idx) 
-                              ? h_data.first[idx] : std::string("NULL");
-=======
-                     return bit_is_set(h_data.second.data(), idx) ? h_data.first[idx]
-                                                                  : std::string("NULL");
->>>>>>> fff2bedc
+                     return h_data.second.empty() || bit_is_set(h_data.second.data(), idx)
+                              ? h_data.first[idx]
+                              : std::string("NULL");
                    });
   }
 
