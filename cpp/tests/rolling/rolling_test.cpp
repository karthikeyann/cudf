/*
 * Copyright (c) 2019-2020, NVIDIA CORPORATION.
 *
 * Licensed under the Apache License, Version 2.0 (the "License");
 * you may not use this file except in compliance with the License.
 * You may obtain a copy of the License at
 *
 *     http://www.apache.org/licenses/LICENSE-2.0
 *
 * Unless required by applicable law or agreed to in writing, software
 * distributed under the License is distributed on an "AS IS" BASIS,
 * WITHOUT WARRANTIES OR CONDITIONS OF ANY KIND, either express or implied.
 * See the License for the specific language governing permissions and
 * limitations under the License.
 */

#include <tests/utilities/base_fixture.hpp>
#include <tests/utilities/column_wrapper.hpp>
#include <tests/utilities/column_utilities.hpp>
#include <tests/utilities/type_lists.hpp>
#include <tests/utilities/cudf_gtest.hpp>
#include <tests/utilities/legacy/cudf_test_utils.cuh>

#include <cudf/utilities/bit.hpp>
#include <cudf/detail/aggregation/aggregation.hpp>
#include <cudf/aggregation.hpp>
#include <cudf/rolling.hpp>
#include <src/rolling/rolling_detail.hpp>

#include <thrust/iterator/constant_iterator.h>

#include <vector>

using cudf::test::fixed_width_column_wrapper;
using cudf::size_type;
using cudf::bitmask_type;

class RollingStringTest : public cudf::test::BaseFixture {};

TEST_F (RollingStringTest, NoNullStringMinMaxCount) {
    cudf::test::strings_column_wrapper input ({"This", "is", "rolling", "test", "being", "operated", "on", "string", "column"});
    std::vector<size_type> window{2};
    cudf::test::strings_column_wrapper expected_min ({"This", "This", "This", "being", "being", "being", "being", "column", "column"}, {1, 1, 1, 1, 1, 1, 1, 1, 1});
    cudf::test::strings_column_wrapper expected_max ({"rolling", "test", "test", "test", "test", "test", "string", "string", "string"}, {1, 1, 1, 1, 1, 1, 1, 1, 1});
    fixed_width_column_wrapper<size_type> expected_count ({3, 4, 5, 5, 5, 5, 5, 4, 3}, {1, 1, 1, 1, 1, 1, 1, 1, 1});

    auto got_min  = cudf::experimental::rolling_window(input, window[0], window[0], 1, cudf::experimental::make_min_aggregation());
    auto got_max  = cudf::experimental::rolling_window(input, window[0], window[0], 1, cudf::experimental::make_max_aggregation());
    auto got_count  = cudf::experimental::rolling_window(input, window[0], window[0], 1, cudf::experimental::make_count_aggregation());

    cudf::test::expect_columns_equal(expected_min, got_min->view());
    cudf::test::expect_columns_equal(expected_max, got_max->view());
    cudf::test::expect_columns_equal(expected_count, got_count->view());
}

TEST_F (RollingStringTest, NullStringMinMaxCount) {
    cudf::test::strings_column_wrapper input ({"This", "is", "rolling", "test", "being", "operated", "on", "string", "column"}, 
                                              {     1,    0,         0,     1,        0,          1,    1,        1,       0});
    std::vector<size_type> window{2};
    cudf::test::strings_column_wrapper expected_min ({"This", "This", "This", "operated", "on", "on", "on", "on", "on"},
                                                     {     1,      1,    1,            1,    1,    1,    1,    1,    1});
    cudf::test::strings_column_wrapper expected_max ({"This", "test", "test", "test", "test", "test", "string", "string", "string"},
                                                     {     1,      1,      1,      1,     1,       1,        1,        1,       1});
    fixed_width_column_wrapper<size_type> expected_count ({1, 2, 2, 2, 3, 4, 3, 3, 2}, {1, 1, 1, 1, 1, 1, 1, 1, 1});

    auto got_min  = cudf::experimental::rolling_window(input, window[0], window[0], 1, cudf::experimental::make_min_aggregation());
    auto got_max  = cudf::experimental::rolling_window(input, window[0], window[0], 1, cudf::experimental::make_max_aggregation());
    auto got_count  = cudf::experimental::rolling_window(input, window[0], window[0], 1, cudf::experimental::make_count_aggregation());
   
    cudf::test::expect_columns_equal(expected_min, got_min->view());
    cudf::test::expect_columns_equal(expected_max, got_max->view());
    cudf::test::expect_columns_equal(expected_count, got_count->view());
}

TEST_F (RollingStringTest, MinPeriods) {
    cudf::test::strings_column_wrapper input ({"This", "is", "rolling", "test", "being", "operated", "on", "string", "column"},
                                              {     1,    0,         0,     1,        0,          1,    1,        1,       0});
    std::vector<size_type> window{2};
    cudf::test::strings_column_wrapper expected_min ({"This", "This", "This", "operated", "on", "on", "on", "on", "on"},
                                                     {     0,      0,    0,            0,    1,    1,    1,    1,    0});
    cudf::test::strings_column_wrapper expected_max ({"This", "test", "test", "test", "test", "test", "string", "string", "string"},
                                                     {     0,      0,      0,      0,     1,       1,        1,        1,       0});
    fixed_width_column_wrapper<size_type> expected_count ({0, 2, 2, 2, 3, 4, 3, 3, 2}, {0, 0, 0, 0, 1, 1, 1, 1, 0});

    auto got_min  = cudf::experimental::rolling_window(input, window[0], window[0], 3, cudf::experimental::make_min_aggregation());
    auto got_max  = cudf::experimental::rolling_window(input, window[0], window[0], 3, cudf::experimental::make_max_aggregation());
    auto got_count  = cudf::experimental::rolling_window(input, window[0], window[0], 3, cudf::experimental::make_count_aggregation());

    cudf::test::expect_columns_equal(expected_min, got_min->view());
    cudf::test::expect_columns_equal(expected_max, got_max->view());
    cudf::test::expect_columns_equal(expected_count, got_count->view());
}

template <typename T>
class RollingTest : public cudf::test::BaseFixture {
protected:
  // input as column_wrapper
  void run_test_col(cudf::column_view const& input,
                    const std::vector<size_type> &preceding_window,
                    const std::vector<size_type> &following_window,
                    size_type min_periods,
                    std::unique_ptr<cudf::experimental::aggregation> const& op)
  {
    std::unique_ptr<cudf::column> output;

    // wrap windows
    if (preceding_window.size() > 1) {
      fixed_width_column_wrapper<size_type> preceding_window_wrapper(preceding_window.begin(),
                                                                     preceding_window.end());
      fixed_width_column_wrapper<size_type> following_window_wrapper(following_window.begin(),
                                                                     following_window.end());

      EXPECT_NO_THROW(output = cudf::experimental::rolling_window(input, preceding_window_wrapper,
                                                                  following_window_wrapper,
                                                                  min_periods, op));
    }
    else {
      EXPECT_NO_THROW(output = cudf::experimental::rolling_window(input, preceding_window[0],
                                                                  following_window[0],
                                                                  min_periods, op));
    }

    auto reference = create_reference_output(op, input, preceding_window, following_window,
                                             min_periods);

#if 0
    std::cout << "input:\n";
    cudf::test::print(input, std::cout, ", ");
    std::cout << "\n";
    std::cout << "output:\n";
    cudf::test::print(*output, std::cout, ", ");
    std::cout << "\n";
    std::cout << "reference:\n";
    cudf::test::print(reference, std::cout, ", ");
    std::cout << "\n";
    std::cout << "\n";
#endif

#if 0 
    std::cout<<"Output"<<std::endl;
    cudf::test::print(*output);
    std::cout<<"\n"<<std::endl;
    std::cout<<"Reference"<<std::endl;
    cudf::test::print(*reference);
#endif
    cudf::test::expect_columns_equal(*output, *reference);
  }

  // helper function to test all aggregators
  void run_test_col_agg(cudf::column_view const& input,
                        const std::vector<size_type> &preceding_window,
                        const std::vector<size_type> &following_window,
                        size_type min_periods)
  {
    // test all supported aggregators
    run_test_col(input, preceding_window, following_window, min_periods, cudf::experimental::make_min_aggregation());
    run_test_col(input, preceding_window, following_window, min_periods, cudf::experimental::make_count_aggregation());
    run_test_col(input, preceding_window, following_window, min_periods, cudf::experimental::make_max_aggregation());
    run_test_col(input, preceding_window, following_window, min_periods, cudf::experimental::make_mean_aggregation());

    if (!cudf::is_timestamp(input.type()))
      run_test_col(input, preceding_window, following_window, min_periods, cudf::experimental::make_sum_aggregation());
  }

  private:

  // use SFINAE to only instantiate for supported combinations

  // specialization for COUNT
  std::unique_ptr<cudf::column> 
  create_count_reference_output(cudf::column_view const& input,
                                std::vector<size_type> const& preceding_window_col,
                                std::vector<size_type> const& following_window_col,
                                size_type min_periods)
  {
    size_type num_rows = input.size();
    std::vector<cudf::size_type> ref_data(num_rows);
    std::vector<bool> ref_valid(num_rows);

    // input data and mask
  
    std::vector<bitmask_type> in_valid = cudf::test::bitmask_to_host(input);
    bitmask_type* valid_mask = in_valid.data();

    for(size_type i = 0; i < num_rows; i++) {
      // load sizes
      min_periods = std::max(min_periods, 1); // at least one observation is required

      // compute bounds
      auto preceding_window = preceding_window_col[i%preceding_window_col.size()];
      auto following_window = following_window_col[i%following_window_col.size()];
      size_type start_index = std::max((size_type)0, i - preceding_window);
      size_type end_index   = std::min(num_rows, i + following_window + 1);

      // aggregate
      size_type count = 0;
      for (size_type j = start_index; j < end_index; j++) {
        if (!input.nullable() || cudf::bit_is_set(valid_mask, j))
          count++;
      }

      ref_valid[i] = (count >= min_periods);
      if (ref_valid[i])
        ref_data[i] = count;
    }

    fixed_width_column_wrapper<cudf::size_type> col(ref_data.begin(), ref_data.end(),
                                                    ref_valid.begin());
    return col.release();
  }

<<<<<<< HEAD
  template<typename agg_op, typename OutputType, bool is_mean,
           std::enable_if_t<cudf::detail::is_supported<T, agg_op, is_mean>()>* = nullptr>
=======
  template<typename agg_op, cudf::experimental::aggregation::Kind k, bool is_mean,
           std::enable_if_t<cudf::detail::is_supported<T, agg_op, k, is_mean>()>* = nullptr>
>>>>>>> 5f4c1230
  std::unique_ptr<cudf::column>
  create_reference_output(cudf::column_view const& input,
                          std::vector<size_type> const& preceding_window_col,
                          std::vector<size_type> const& following_window_col,
                          size_type min_periods)
  {
    size_type num_rows = input.size();
    std::vector<OutputType> ref_data(num_rows);
    std::vector<bool> ref_valid(num_rows);

    // input data and mask
    std::vector<T> in_col;
    std::vector<bitmask_type> in_valid; 
    std::tie(in_col, in_valid) = cudf::test::to_host<T>(input); 
    bitmask_type* valid_mask = in_valid.data();
    
    agg_op op;
    for(size_type i = 0; i < num_rows; i++) {
      OutputType val = agg_op::template identity<OutputType>();

      // load sizes
      min_periods = std::max(min_periods, 1); // at least one observation is required

      // compute bounds
      auto preceding_window = preceding_window_col[i%preceding_window_col.size()];
      auto following_window = following_window_col[i%following_window_col.size()];
      size_type start_index = std::max((size_type)0, i - preceding_window);
      size_type end_index   = std::min(num_rows, i + following_window + 1);
      
      // aggregate
      size_type count = 0;
      for (size_type j = start_index; j < end_index; j++) {
        if (!input.nullable() || cudf::bit_is_set(valid_mask, j)) {
          val = op(static_cast<OutputType>(in_col[j]), val);
          count++;
        }
      }

      ref_valid[i] = (count >= min_periods);
      if (ref_valid[i]) {
        cudf::detail::store_output_functor<OutputType, is_mean>{}(ref_data[i], val, count);
      }
    }

    fixed_width_column_wrapper<OutputType> col(ref_data.begin(), ref_data.end(), ref_valid.begin());
    return col.release();
  }

  template<typename  agg_op, cudf::experimental::aggregation::Kind k, bool is_mean,
           std::enable_if_t<!cudf::detail::is_supported<T, agg_op, k, is_mean>()>* = nullptr>
  std::unique_ptr<cudf::column> create_reference_output(cudf::column_view const& input,
                                                        std::vector<size_type> const& preceding_window_col,
                                                        std::vector<size_type> const& following_window_col,
                                                        size_type min_periods)
  {
    CUDF_FAIL("Unsupported combination of type and aggregation");
  }

  std::unique_ptr<cudf::column> create_reference_output(std::unique_ptr<cudf::experimental::aggregation>const& op,
                                                        cudf::column_view const& input,
                                                        std::vector<size_type> const& preceding_window,
                                                        std::vector<size_type> const& following_window,
                                                        size_type min_periods)
  {
    // unroll aggregation types
    switch(op->kind) {
    case cudf::experimental::aggregation::SUM:
<<<<<<< HEAD
      return create_reference_output<cudf::DeviceSum, cudf::experimental::detail::target_type_t<T, cudf::experimental::aggregation::SUM>, false>(input, preceding_window,
                                                             following_window, min_periods);
    case cudf::experimental::aggregation::MIN:
      return create_reference_output<cudf::DeviceMin, cudf::experimental::detail::target_type_t<T, cudf::experimental::aggregation::MIN>, false>(input, preceding_window,
                                                             following_window, min_periods);
    case cudf::experimental::aggregation::MAX:
      return create_reference_output<cudf::DeviceMax, cudf::experimental::detail::target_type_t<T, cudf::experimental::aggregation::MAX>, false>(input, preceding_window,
=======
      return create_reference_output<cudf::DeviceSum, cudf::experimental::aggregation::SUM, false>(input, preceding_window,
                                                             following_window, min_periods);
    case cudf::experimental::aggregation::MIN:
      return create_reference_output<cudf::DeviceMin, cudf::experimental::aggregation::MIN, false>(input, preceding_window,
                                                             following_window, min_periods);
    case cudf::experimental::aggregation::MAX:
      return create_reference_output<cudf::DeviceMax, cudf::experimental::aggregation::MAX, false>(input, preceding_window,
>>>>>>> 5f4c1230
                                                             following_window, min_periods);
    case cudf::experimental::aggregation::COUNT:
      return create_count_reference_output(input, preceding_window, following_window, min_periods);
    case cudf::experimental::aggregation::MEAN:
<<<<<<< HEAD
      return create_reference_output<cudf::DeviceSum, cudf::experimental::detail::target_type_t<T, cudf::experimental::aggregation::MEAN>, true>(input, preceding_window,
=======
      return create_reference_output<cudf::DeviceSum, cudf::experimental::aggregation::MEAN, true>(input, preceding_window,
>>>>>>> 5f4c1230
                                                            following_window, min_periods);
    default:
      return fixed_width_column_wrapper<T>({}).release();
    }
  }
};


// // ------------- expected failures --------------------

class RollingErrorTest : public cudf::test::BaseFixture {};

// negative sizes
TEST_F(RollingErrorTest, NegativeSizes)
{
  const std::vector<size_type> col_data = {0, 1, 2, 0, 4};
  const std::vector<bool>      col_valid = {1, 1, 1, 0, 1};
  fixed_width_column_wrapper<size_type> input(col_data.begin(), col_data.end(), col_valid.begin());

  EXPECT_THROW(cudf::experimental::rolling_window(input, -2,  2,  2, cudf::experimental::make_sum_aggregation()),
               cudf::logic_error);
  EXPECT_THROW(cudf::experimental::rolling_window(input,  2, -2,  2, cudf::experimental::make_sum_aggregation()),
               cudf::logic_error);
  EXPECT_THROW(cudf::experimental::rolling_window(input,  2,  2, -2, cudf::experimental::make_sum_aggregation()),
               cudf::logic_error);
}

// window array size mismatch
TEST_F(RollingErrorTest, WindowArraySizeMismatch)
{
  const std::vector<size_type> col_data = {0, 1, 2, 0, 4};
  const std::vector<bool>      col_valid = {1, 1, 1, 0, 1};
  fixed_width_column_wrapper<size_type> input(col_data.begin(), col_data.end(), col_valid.begin());

  std::vector<size_type> five({ 2, 1, 2, 1, 4 });
  std::vector<size_type> four({ 1, 2, 3, 4 });
  fixed_width_column_wrapper<size_type> five_elements(five.begin(), five.end());
  fixed_width_column_wrapper<size_type> four_elements(four.begin(), four.end());

  // this runs ok
  EXPECT_NO_THROW(cudf::experimental::rolling_window(input, five_elements, five_elements, 1,
                                                     cudf::experimental::make_sum_aggregation()));

  // mismatch for the window array
  EXPECT_THROW(cudf::experimental::rolling_window(input, four_elements, five_elements, 1,
                                                  cudf::experimental::make_sum_aggregation()),
               cudf::logic_error);

  // mismatch for the forward window array
  EXPECT_THROW(cudf::experimental::rolling_window(input, five_elements, four_elements, 1,
                                                  cudf::experimental::make_sum_aggregation()),
               cudf::logic_error);
}


TEST_F(RollingErrorTest, EmptyInput) {
  cudf::test::fixed_width_column_wrapper<int32_t> empty_col{};
  std::unique_ptr<cudf::column> output;
  EXPECT_NO_THROW(output = cudf::experimental::rolling_window(empty_col, 2, 0, 2,
                                                              cudf::experimental::make_sum_aggregation()));
  EXPECT_EQ(output->size(), 0);

  fixed_width_column_wrapper<int32_t> preceding_window{};
  fixed_width_column_wrapper<int32_t> following_window{};
  EXPECT_NO_THROW(output = cudf::experimental::rolling_window(empty_col, preceding_window,
                                                             following_window, 2,
                                                             cudf::experimental::make_sum_aggregation()));
  EXPECT_EQ(output->size(), 0);

  fixed_width_column_wrapper<int32_t> nonempty_col{{1, 2, 3}};
  EXPECT_NO_THROW(output = cudf::experimental::rolling_window(nonempty_col, preceding_window,
                                                              following_window, 2,
                                                              cudf::experimental::make_sum_aggregation()));
  EXPECT_EQ(output->size(), 0);
}

TEST_F(RollingErrorTest, SizeMismatch) {
  fixed_width_column_wrapper<int32_t> nonempty_col{{1, 2, 3}};
  std::unique_ptr<cudf::column> output;
  
  {
    fixed_width_column_wrapper<int32_t> preceding_window{{1, 1}}; // wrong size
    fixed_width_column_wrapper<int32_t> following_window{{1, 1, 1}};
    EXPECT_THROW(output = cudf::experimental::rolling_window(nonempty_col, preceding_window,
                                                             following_window,
                                                             2, cudf::experimental::make_sum_aggregation()),
                 cudf::logic_error);
  }
  {
    fixed_width_column_wrapper<int32_t> preceding_window{{1, 1, 1}};
    fixed_width_column_wrapper<int32_t> following_window{{1, 2}}; // wrong size
    EXPECT_THROW(output = cudf::experimental::rolling_window(nonempty_col, preceding_window,
                                                             following_window,
                                                             2, cudf::experimental::make_sum_aggregation()),
                 cudf::logic_error);
  }
}

TEST_F(RollingErrorTest, WindowWrongDtype) {
  fixed_width_column_wrapper<int32_t> nonempty_col{{1, 2, 3}};
  std::unique_ptr<cudf::column> output;
  
  fixed_width_column_wrapper<float> preceding_window{{1.0f, 1.0f, 1.0f}}; 
  fixed_width_column_wrapper<float> following_window{{1.0f, 1.0f, 1.0f}};
  EXPECT_THROW(output = cudf::experimental::rolling_window(nonempty_col, preceding_window,
                                                            following_window,
                                                            2, cudf::experimental::make_sum_aggregation()),
              cudf::logic_error);
}

// incorrect type/aggregation combo: sum of timestamps
TEST_F(RollingErrorTest, SumTimestampNotSupported)
{
  constexpr size_type size{10};
  fixed_width_column_wrapper<cudf::timestamp_D> input_D(thrust::make_counting_iterator(0),
                                                       thrust::make_counting_iterator(size));
  fixed_width_column_wrapper<cudf::timestamp_s> input_s(thrust::make_counting_iterator(0),
                                                       thrust::make_counting_iterator(size));
  fixed_width_column_wrapper<cudf::timestamp_ms> input_ms(thrust::make_counting_iterator(0),
                                                       thrust::make_counting_iterator(size));
  fixed_width_column_wrapper<cudf::timestamp_us> input_us(thrust::make_counting_iterator(0),
                                                       thrust::make_counting_iterator(size));
  fixed_width_column_wrapper<cudf::timestamp_ns> input_ns(thrust::make_counting_iterator(0),
                                                       thrust::make_counting_iterator(size));

  EXPECT_THROW(cudf::experimental::rolling_window(input_D, 2, 2, 0, cudf::experimental::make_sum_aggregation()),
               cudf::logic_error);
  EXPECT_THROW(cudf::experimental::rolling_window(input_s, 2, 2, 0, cudf::experimental::make_sum_aggregation()),
               cudf::logic_error);
  EXPECT_THROW(cudf::experimental::rolling_window(input_ms, 2, 2, 0, cudf::experimental::make_sum_aggregation()),
               cudf::logic_error);
  EXPECT_THROW(cudf::experimental::rolling_window(input_us, 2, 2, 0, cudf::experimental::make_sum_aggregation()),
               cudf::logic_error);
  EXPECT_THROW(cudf::experimental::rolling_window(input_ns, 2, 2, 0, cudf::experimental::make_sum_aggregation()),
               cudf::logic_error);
}

TYPED_TEST_CASE(RollingTest, ::testing::Types<int8_t>);

// simple example from Pandas docs
TYPED_TEST(RollingTest, SimpleStatic)
{
  // https://pandas.pydata.org/pandas-docs/stable/reference/api/pandas.DataFrame.rolling.html
  const std::vector<TypeParam> col_data = {0, 1, 2, 0, 4};
  const std::vector<bool>      col_mask = {1, 1, 1, 0, 1};

  fixed_width_column_wrapper<TypeParam> input(col_data.begin(), col_data.end(), col_mask.begin());
  std::vector<size_type> window{2};

  // static sizes
  this->run_test_col_agg(input, window, window, 1);
}

// simple example from Pandas docs:
TYPED_TEST(RollingTest, SimpleDynamic)
{
  // https://pandas.pydata.org/pandas-docs/stable/reference/api/pandas.DataFrame.rolling.html
  const std::vector<TypeParam> col_data = {0, 1, 2, 0, 4};
  const std::vector<bool>      col_mask = {1, 1, 1, 0, 1};

  fixed_width_column_wrapper<TypeParam> input(col_data.begin(), col_data.end(), col_mask.begin());
  std::vector<size_type> preceding_window({ 1, 2, 3, 4, 2 });
  std::vector<size_type> following_window({ 2, 1, 2, 1, 2 });

  // dynamic sizes
  this->run_test_col_agg(input, preceding_window, following_window, 1);
}

// this is a special test to check the volatile count variable issue (see rolling.cu for detail)
TYPED_TEST(RollingTest, VolatileCount)
{
  const std::vector<TypeParam> col_data = { 8, 70, 45, 20, 59, 80 };
  const std::vector<bool>      col_mask = { 1, 1, 0, 0, 1, 0 };

  fixed_width_column_wrapper<TypeParam> input(col_data.begin(), col_data.end(), col_mask.begin());
  std::vector<size_type> preceding_window({ 5, 9, 4, 8, 3, 3 });
  std::vector<size_type> following_window({ 1, 1, 9, 2, 8, 9 });
  
  // dynamic sizes
  this->run_test_col_agg(input, preceding_window, following_window, 1);
}

// all rows are invalid
TYPED_TEST(RollingTest, AllInvalid)
{
  size_type num_rows = 1000;

  std::vector<TypeParam> col_data(num_rows);
  std::vector<bool>      col_mask(num_rows, 0);

  fixed_width_column_wrapper<TypeParam> input(col_data.begin(), col_data.end(), col_mask.begin());
  std::vector<size_type> window({100});
  size_type periods = 100;

  this->run_test_col_agg(input, window, window, periods);
}

// window = following_window = 0
TYPED_TEST(RollingTest, ZeroWindow)
{
  size_type num_rows = 1000;

  std::vector<TypeParam> col_data(num_rows, 1);
  std::vector<bool>      col_mask(num_rows, 1);
  
  fixed_width_column_wrapper<TypeParam> input(col_data.begin(), col_data.end(), col_mask.begin());
  std::vector<size_type> window({0});
  size_type periods = num_rows;

  this->run_test_col_agg(input, window, window, periods);
}

// min_periods = 0
TYPED_TEST(RollingTest, ZeroPeriods)
{
  size_type num_rows = 1000;

  std::vector<TypeParam> col_data(num_rows, 1);
  std::vector<bool>      col_mask(num_rows, 1);

  fixed_width_column_wrapper<TypeParam> input(col_data.begin(), col_data.end(), col_mask.begin());

  std::vector<size_type> window({num_rows});
  size_type periods = 0;

  this->run_test_col_agg(input, window, window, periods);
}

// window in one direction is not large enough to collect enough samples, 
//   but if using both directions we should get == min_periods,
// also tests out of boundary accesses
TYPED_TEST(RollingTest, BackwardForwardWindow)
{
  size_type num_rows = 1000;

  std::vector<TypeParam> col_data(num_rows, 1);
  std::vector<bool>      col_mask(num_rows, 1);
  
  fixed_width_column_wrapper<TypeParam> input(col_data.begin(), col_data.end(), col_mask.begin());

  std::vector<size_type> window({num_rows});
  size_type periods = num_rows;

  this->run_test_col_agg(input, window, window, periods);
}

// random input data, static parameters, no nulls
TYPED_TEST(RollingTest, RandomStaticAllValid)
{
  size_type num_rows = 10000;
  
  // random input
  std::vector<TypeParam> col_data(num_rows);
  cudf::test::UniformRandomGenerator<TypeParam> rng;
  std::generate(col_data.begin(), col_data.end(), [&rng]() { return rng.generate(); });
  fixed_width_column_wrapper<TypeParam> input(col_data.begin(), col_data.end());

  std::vector<size_type> window({50});
  size_type periods = 50;

  this->run_test_col_agg(input, window, window, periods);
}

// random input data, static parameters, with nulls
TYPED_TEST(RollingTest, RandomStaticWithInvalid)
{
  size_type num_rows = 10000;
  
  // random input
  std::vector<TypeParam> col_data(num_rows);
  std::vector<bool> col_valid(num_rows);
  cudf::test::UniformRandomGenerator<TypeParam> rng;
  cudf::test::UniformRandomGenerator<bool> rbg;
  std::generate(col_data.begin(), col_data.end(), [&rng]() { return rng.generate(); });
  std::generate(col_valid.begin(), col_valid.end(), [&rbg]() { return rbg.generate(); });
  fixed_width_column_wrapper<TypeParam> input(col_data.begin(), col_data.end(), col_valid.begin());

  std::vector<size_type> window({50});
  size_type periods = 50;

  this->run_test_col_agg(input, window, window, periods);
}

// random input data, dynamic parameters, no nulls
TYPED_TEST(RollingTest, RandomDynamicAllValid)
{
  size_type num_rows = 50000;
  size_type max_window_size = 50;

  // random input
  std::vector<TypeParam> col_data(num_rows);
  cudf::test::UniformRandomGenerator<TypeParam> rng;
  std::generate(col_data.begin(), col_data.end(), [&rng]() { return rng.generate(); });
  fixed_width_column_wrapper<TypeParam> input(col_data.begin(), col_data.end());

  // random parameters
  cudf::test::UniformRandomGenerator<size_type> window_rng(0, max_window_size);
  auto generator = [&](){ return window_rng.generate(); };

  std::vector<size_type> preceding_window(num_rows);
  std::vector<size_type> following_window(num_rows);

  std::generate(preceding_window.begin(), preceding_window.end(), generator);
  std::generate(following_window.begin(), following_window.end(), generator);

  this->run_test_col_agg(input, preceding_window, following_window, max_window_size);
}

// random input data, dynamic parameters, with nulls
TYPED_TEST(RollingTest, RandomDynamicWithInvalid)
{
  size_type num_rows = 50000;
  size_type max_window_size = 50;

  // random input with nulls
  std::vector<TypeParam> col_data(num_rows);
  std::vector<bool> col_valid(num_rows);
  cudf::test::UniformRandomGenerator<TypeParam> rng;
  cudf::test::UniformRandomGenerator<bool> rbg;
  std::generate(col_data.begin(), col_data.end(), [&rng]() { return rng.generate(); });
  std::generate(col_valid.begin(), col_valid.end(), [&rbg]() { return rbg.generate(); });
  fixed_width_column_wrapper<TypeParam> input(col_data.begin(), col_data.end(), col_valid.begin());

  // random parameters
  cudf::test::UniformRandomGenerator<size_type> window_rng(0, max_window_size);
  auto generator = [&](){ return window_rng.generate(); };

  std::vector<size_type> preceding_window(num_rows);
  std::vector<size_type> following_window(num_rows);

  std::generate(preceding_window.begin(), preceding_window.end(), generator);
  std::generate(following_window.begin(), following_window.end(), generator);

  this->run_test_col_agg(input, preceding_window, following_window, max_window_size);
}

// ------------- non-fixed-width types --------------------

/*using RollingTestSeconds = RollingTest<cudf::timestamp_s>;

TEST_F(RollingTestSeconds, Foo)
{
  std::vector<cudf::timestamp_s> h_timestamps{ 131246625 , 1563399277, 1553085296, 1582934400 };
  //  std::vector<const char*> h_expected{ "1974-02-28T01:23:45Z", "2019-07-17T21:34:37Z", nullptr, "2019-03-20T12:34:56Z", "2020-02-29T00:00:00Z" };

  cudf::test::fixed_width_column_wrapper<cudf::timestamp_s> input( h_timestamps.begin(), h_timestamps.end());
        //thrust::make_transform_iterator( h_expected.begin(), [] (auto str) { return str!=nullptr; }));

  auto results = cudf::strings::from_timestamps(input);
  cudf::test::print(*results);
   
  std::vector<size_type> window{1};

  std::cout << "MIN\n";
  //EXPECT_NO_THROW(this->run_test_col(input, window, window, 0, rolling_operator::MIN));
  std::cout << "MAX\n";
  //EXPECT_NO_THROW(this->run_test_col(input, window, window, 0, rolling_operator::MAX));
  std::cout << "COUNT\n";
  //EXPECT_NO_THROW(this->run_test_col(input, window, window, 0, rolling_operator::COUNT));
  std::cout << "MEAN\n";
  EXPECT_NO_THROW(this->run_test_col(input, window, window, 0, rolling_operator::MEAN));
}*/

using RollingTestStrings = RollingTest<cudf::string_view>;

TEST_F(RollingTestStrings, StringsUnsupportedOperators)
{
  cudf::test::strings_column_wrapper input{{"This", "is", "not", "a", "string", "type"},
                                           {1, 1, 1, 0, 1, 0}};
  
  std::vector<size_type> window{1};

  EXPECT_THROW(cudf::experimental::rolling_window(input, 2, 2, 0, cudf::experimental::make_sum_aggregation()),
               cudf::logic_error);
  EXPECT_THROW(cudf::experimental::rolling_window(input, 2, 2, 0, cudf::experimental::make_mean_aggregation()),
               cudf::logic_error);
  EXPECT_THROW(cudf::experimental::rolling_window(input, 2, 2, 0, cudf::experimental::make_udf_aggregation(
                  cudf::experimental::udf_type::PTX, std::string{}, cudf::data_type{})), cudf::logic_error);
  EXPECT_THROW(cudf::experimental::rolling_window(input, 2, 2, 0, cudf::experimental::make_udf_aggregation(
                  cudf::experimental::udf_type::CUDA, std::string{}, cudf::data_type{})), cudf::logic_error);
}

/*TEST_F(RollingTestStrings, SimpleStatic)
{
  cudf::test::strings_column_wrapper input{{"This", "is", "not", "a", "string", "type"},
                                           {1, 1, 1, 0, 1, 0}};

  std::vector<size_type> window{1};

  EXPECT_NO_THROW(this->run_test_col(input, window, window, 0, rolling_operator::MIN));
  EXPECT_NO_THROW(this->run_test_col(input, window, window, 0, rolling_operator::MAX));
  EXPECT_NO_THROW(this->run_test_col(input, window, window, 0, rolling_operator::COUNT));
}*/




// class RollingTestNumba : public cudf::test::BaseFixture {};

// TEST_F(RollingTestNumba, NumbaGeneric)
// {

//   const char ptx[] =
//   R"***(
//   //
//   // Generated by NVIDIA NVVM Compiler
//   //
//   // Compiler Build ID: CL-24817639
//   // Cuda compilation tools, release 10.0, V10.0.130
//   // Based on LLVM 3.4svn
//   //

//   .version 6.3
//   .target sm_70
//   .address_size 64

//   // .globl	_ZN8__main__7add$241E5ArrayIiLi1E1A7mutable7alignedE
//   .common .global .align 8 .u64 _ZN08NumbaEnv8__main__7add$241E5ArrayIiLi1E1A7mutable7alignedE;

//   .visible .func  (.param .b32 func_retval0) _ZN8__main__7add$241E5ArrayIiLi1E1A7mutable7alignedE(
//   .param .b64 _ZN8__main__7add$241E5ArrayIiLi1E1A7mutable7alignedE_paam_0,
//   .param .b64 _ZN8__main__7add$241E5ArrayIiLi1E1A7mutable7alignedE_paam_1,
//   .param .b64 _ZN8__main__7add$241E5ArrayIiLi1E1A7mutable7alignedE_paam_2,
//   .param .b64 _ZN8__main__7add$241E5ArrayIiLi1E1A7mutable7alignedE_paam_3,
//   .param .b64 _ZN8__main__7add$241E5ArrayIiLi1E1A7mutable7alignedE_paam_4,
//   .param .b64 _ZN8__main__7add$241E5ArrayIiLi1E1A7mutable7alignedE_paam_5,
//   .param .b64 _ZN8__main__7add$241E5ArrayIiLi1E1A7mutable7alignedE_paam_6,
//   .param .b64 _ZN8__main__7add$241E5ArrayIiLi1E1A7mutable7alignedE_paam_7
//   )
//   {
//   .reg .pred 	%p<3>;
//   .reg .b32 	%r<6>;
//   .reg .b64 	%rd<18>;


//   ld.param.u64 	%rd6, [_ZN8__main__7add$241E5ArrayIiLi1E1A7mutable7alignedE_paam_0];
//   ld.param.u64 	%rd7, [_ZN8__main__7add$241E5ArrayIiLi1E1A7mutable7alignedE_paam_5];
//   ld.param.u64 	%rd8, [_ZN8__main__7add$241E5ArrayIiLi1E1A7mutable7alignedE_paam_6];
//   ld.param.u64 	%rd9, [_ZN8__main__7add$241E5ArrayIiLi1E1A7mutable7alignedE_paam_7];
//   mov.u64 	%rd15, 0;
//   mov.u64 	%rd16, %rd15;

//   BB0_1:
//   mov.u64 	%rd2, %rd16;
//   mov.u32 	%r5, 0;
//   setp.ge.s64	%p1, %rd15, %rd8;
//   mov.u64 	%rd17, %rd15;
//   @%p1 bra 	BB0_3;

//   mul.lo.s64 	%rd12, %rd15, %rd9;
//   add.s64 	%rd13, %rd12, %rd7;
//   ld.u32 	%r5, [%rd13];
//   add.s64 	%rd17, %rd15, 1;

//   BB0_3:
//   cvt.s64.s32	%rd14, %r5;
//   add.s64 	%rd16, %rd14, %rd2;
//   setp.lt.s64	%p2, %rd15, %rd8;
//   mov.u64 	%rd15, %rd17;
//   @%p2 bra 	BB0_1;

//   st.u64 	[%rd6], %rd2;
//   mov.u32 	%r4, 0;
//   st.param.b32	[func_retval0+0], %r4;
//   ret;
//   }
//   )***";

//   size_type size = 12;

//   fixed_width_column_wrapper<int32_t> input(thrust::make_counting_iterator(0),
//                                             thrust::make_counting_iterator(size),
//                                             thrust::make_constant_iterator(true));

//   std::unique_ptr<cudf::column> output;

//   EXPECT_NO_THROW(output = cudf::experimental::rolling_window(input, 2, 4, 2, ptx, 
//                                                               rolling_operator::NUMBA_UDF,
//                                                               cudf::data_type{cudf::INT64}));

//   auto start = cudf::test::make_counting_transform_iterator(0,
//     [] __device__(size_type row) { return row * 4 + 2; });

//   auto valid = cudf::test::make_counting_transform_iterator(0, 
//     [size] __device__ (size_type row) { return (row != 0 && row != size - 2 && row != size - 1); });

//   fixed_width_column_wrapper<int64_t> expected{start, start+size, valid};

//   cudf::test::expect_columns_equal(*output, expected);
// }
<|MERGE_RESOLUTION|>--- conflicted
+++ resolved
@@ -1,5 +1,5 @@
 /*
- * Copyright (c) 2019-2020, NVIDIA CORPORATION.
+ * Copyright (c) 2019, NVIDIA CORPORATION.
  *
  * Licensed under the Apache License, Version 2.0 (the "License");
  * you may not use this file except in compliance with the License.
@@ -209,13 +209,8 @@
     return col.release();
   }
 
-<<<<<<< HEAD
-  template<typename agg_op, typename OutputType, bool is_mean,
-           std::enable_if_t<cudf::detail::is_supported<T, agg_op, is_mean>()>* = nullptr>
-=======
-  template<typename agg_op, cudf::experimental::aggregation::Kind k, bool is_mean,
+  template<typename agg_op, cudf::experimental::aggregation::Kind k, typename OutputType, bool is_mean,
            std::enable_if_t<cudf::detail::is_supported<T, agg_op, k, is_mean>()>* = nullptr>
->>>>>>> 5f4c1230
   std::unique_ptr<cudf::column>
   create_reference_output(cudf::column_view const& input,
                           std::vector<size_type> const& preceding_window_col,
@@ -264,7 +259,7 @@
     return col.release();
   }
 
-  template<typename  agg_op, cudf::experimental::aggregation::Kind k, bool is_mean,
+  template<typename agg_op, cudf::experimental::aggregation::Kind k, typename OutputType, bool is_mean,
            std::enable_if_t<!cudf::detail::is_supported<T, agg_op, k, is_mean>()>* = nullptr>
   std::unique_ptr<cudf::column> create_reference_output(cudf::column_view const& input,
                                                         std::vector<size_type> const& preceding_window_col,
@@ -283,32 +278,22 @@
     // unroll aggregation types
     switch(op->kind) {
     case cudf::experimental::aggregation::SUM:
-<<<<<<< HEAD
-      return create_reference_output<cudf::DeviceSum, cudf::experimental::detail::target_type_t<T, cudf::experimental::aggregation::SUM>, false>(input, preceding_window,
+      return create_reference_output<cudf::DeviceSum, cudf::experimental::aggregation::SUM, 
+             cudf::experimental::detail::target_type_t<T, cudf::experimental::aggregation::SUM>, false>(input, preceding_window,
                                                              following_window, min_periods);
     case cudf::experimental::aggregation::MIN:
-      return create_reference_output<cudf::DeviceMin, cudf::experimental::detail::target_type_t<T, cudf::experimental::aggregation::MIN>, false>(input, preceding_window,
+      return create_reference_output<cudf::DeviceMin, cudf::experimental::aggregation::MIN,
+             cudf::experimental::detail::target_type_t<T, cudf::experimental::aggregation::MIN>, false>(input, preceding_window,
                                                              following_window, min_periods);
     case cudf::experimental::aggregation::MAX:
-      return create_reference_output<cudf::DeviceMax, cudf::experimental::detail::target_type_t<T, cudf::experimental::aggregation::MAX>, false>(input, preceding_window,
-=======
-      return create_reference_output<cudf::DeviceSum, cudf::experimental::aggregation::SUM, false>(input, preceding_window,
-                                                             following_window, min_periods);
-    case cudf::experimental::aggregation::MIN:
-      return create_reference_output<cudf::DeviceMin, cudf::experimental::aggregation::MIN, false>(input, preceding_window,
-                                                             following_window, min_periods);
-    case cudf::experimental::aggregation::MAX:
-      return create_reference_output<cudf::DeviceMax, cudf::experimental::aggregation::MAX, false>(input, preceding_window,
->>>>>>> 5f4c1230
+      return create_reference_output<cudf::DeviceMax, cudf::experimental::aggregation::MAX,
+             cudf::experimental::detail::target_type_t<T, cudf::experimental::aggregation::MAX>, false>(input, preceding_window,
                                                              following_window, min_periods);
     case cudf::experimental::aggregation::COUNT:
       return create_count_reference_output(input, preceding_window, following_window, min_periods);
     case cudf::experimental::aggregation::MEAN:
-<<<<<<< HEAD
-      return create_reference_output<cudf::DeviceSum, cudf::experimental::detail::target_type_t<T, cudf::experimental::aggregation::MEAN>, true>(input, preceding_window,
-=======
-      return create_reference_output<cudf::DeviceSum, cudf::experimental::aggregation::MEAN, true>(input, preceding_window,
->>>>>>> 5f4c1230
+      return create_reference_output<cudf::DeviceSum, cudf::experimental::aggregation::MEAN,
+             cudf::experimental::detail::target_type_t<T, cudf::experimental::aggregation::MEAN>, true>(input, preceding_window,
                                                             following_window, min_periods);
     default:
       return fixed_width_column_wrapper<T>({}).release();
