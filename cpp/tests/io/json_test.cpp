--- conflicted
+++ resolved
@@ -2202,15 +2202,9 @@
 
     EXPECT_EQ(result.tbl->num_columns(), 4);
     EXPECT_EQ(result.tbl->num_rows(), 8);
-<<<<<<< HEAD
-    auto b_a_col  = int64_wrapper({0, 0, 3, 0, 0, 0, 0, 0});
-    auto a_column = int64_wrapper{{-2, 0, 0, 1, 4, 5, 6, 0},
-                                  {true, false, false, true, true, true, true, false}};
-=======
     auto b_a_col = int64_wrapper({0, 0, 3, 0, 0, 0, 0, 0});
     auto a_column =
       int64_wrapper{{-2, 0, 0, 1, 4, 5, 6, 0}, {true, false, false, true, true, true, true, false}};
->>>>>>> cd6a30fd
     auto b_column = cudf::test::structs_column_wrapper(
       {b_a_col}, {false, false, true, false, false, false, false, false});
     auto c_column = float64_wrapper({0.0, 0.0, 0.0, 0.0, 1.23, 0.0, 0.0, 0.0},
@@ -2231,22 +2225,14 @@
 
     EXPECT_EQ(result.tbl->num_columns(), 4);
     EXPECT_EQ(result.tbl->num_rows(), 8);
-<<<<<<< HEAD
-    EXPECT_EQ(result.tbl->get_column(2).type().id(), cudf::type_id::INT8); // empty column
-=======
     EXPECT_EQ(result.tbl->get_column(2).type().id(), cudf::type_id::INT8);  // empty column
->>>>>>> cd6a30fd
     auto b_a_col  = int64_wrapper({0, 0, 3, 0, 0, 0, 0, 0});
     auto a_column = int64_wrapper{{-2, 0, 0, 1, 4, 5, 6, 0},
                                   {true, false, false, true, false, true, false, false}};
     auto b_column = cudf::test::structs_column_wrapper(
       {b_a_col}, {false, false, true, false, false, false, false, false});
     auto c_column = int8_wrapper({0, 0, 0, 0, 0, 0, 0, 0},
-<<<<<<< HEAD
-                                    {false, false, false, false, false, false, false, false});
-=======
                                  {false, false, false, false, false, false, false, false});
->>>>>>> cd6a30fd
     CUDF_TEST_EXPECT_COLUMNS_EQUAL(result.tbl->get_column(0), a_column);
     CUDF_TEST_EXPECT_COLUMNS_EQUAL(result.tbl->get_column(1), b_column);
     CUDF_TEST_EXPECT_COLUMNS_EQUAL(result.tbl->get_column(2), c_column);
