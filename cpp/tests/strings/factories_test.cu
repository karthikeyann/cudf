/*
 * Copyright (c) 2019, NVIDIA CORPORATION.
 *
 * Licensed under the Apache License, Version 2.0 (the "License");
 * you may not use this file except in compliance with the License.
 * You may obtain a copy of the License at
 *
 *     http://www.apache.org/licenses/LICENSE-2.0
 *
 * Unless required by applicable law or agreed to in writing, software
 * distributed under the License is distributed on an "AS IS" BASIS,
 * WITHOUT WARRANTIES OR CONDITIONS OF ANY KIND, either express or implied.
 * See the License for the specific language governing permissions and
 * limitations under the License.
 */

#include <cudf/column/column_factories.hpp>
#include <cudf/scalar/scalar_factories.hpp>
#include <cudf/scalar/scalar.hpp>
#include <cudf/strings/strings_column_view.hpp>
#include <cudf/types.hpp>
#include <tests/utilities/base_fixture.hpp>
#include <tests/utilities/column_utilities.hpp>

#include <gmock/gmock.h>

#include <vector>
#include <cstring>


struct StringsFactoriesTest : public cudf::test::BaseFixture {};

TEST_F(StringsFactoriesTest, CreateColumnFromPair)
{
    std::vector<const char*> h_test_strings{ "the quick brown fox jumps over the lazy dog",
                                             "the fat cat lays next to the other accénted cat",
                                             "a slow moving turtlé cannot catch the bird",
                                             "which can be composéd together to form a more complete",
                                             "thé result does not include the value in the sum in",
                                             "", nullptr, "absent stop words" };

    cudf::size_type memsize = 0;
    for( auto itr=h_test_strings.begin(); itr!=h_test_strings.end(); ++itr )
        memsize += *itr ? (cudf::size_type)strlen(*itr) : 0;
    cudf::size_type count = (cudf::size_type)h_test_strings.size();
    thrust::host_vector<char> h_buffer(memsize);
    thrust::device_vector<char> d_buffer(memsize);
    thrust::host_vector<thrust::pair<const char*,cudf::size_type> > strings(count);
    thrust::host_vector<cudf::size_type> h_offsets(count+1);
    cudf::size_type offset = 0;
    cudf::size_type nulls = 0;
    h_offsets[0] = 0;
    for( cudf::size_type idx=0; idx < count; ++idx )
    {
        const char* str = h_test_strings[idx];
        if( !str )
        {
            strings[idx] = thrust::pair<const char*,cudf::size_type>{nullptr,0};
            nulls++;
        }
        else
        {
            cudf::size_type length = (cudf::size_type)strlen(str);
            memcpy( h_buffer.data() + offset, str, length );
            strings[idx] = thrust::pair<const char*,cudf::size_type>{d_buffer.data().get()+offset,length};
            offset += length;
        }
        h_offsets[idx+1] = offset;
    }
    rmm::device_vector<thrust::pair<const char*,cudf::size_type>> d_strings(strings);
    cudaMemcpy( d_buffer.data().get(), h_buffer.data(), memsize, cudaMemcpyHostToDevice );
    auto column = cudf::make_strings_column( d_strings );
    EXPECT_EQ(column->type(), cudf::data_type{cudf::STRING});
    EXPECT_EQ(column->null_count(), nulls);
    if( nulls )
    {
        EXPECT_TRUE(column->nullable());
        EXPECT_TRUE(column->has_nulls());
    }
    EXPECT_EQ(2, column->num_children());

    cudf::strings_column_view strings_view(column->view());
    EXPECT_EQ( strings_view.size(), count);
    EXPECT_EQ( strings_view.offsets().size(), count+1 );
    EXPECT_EQ( strings_view.chars().size(), memsize );

    // check string data
    auto strings_data = cudf::strings::create_offsets(strings_view);
    thrust::host_vector<char> h_chars_data(strings_data.first);
    thrust::host_vector<cudf::size_type> h_offsets_data(strings_data.second);
    EXPECT_EQ( memcmp(h_buffer.data(), h_chars_data.data(), h_buffer.size()), 0 );
    EXPECT_EQ( memcmp(h_offsets.data(), h_offsets_data.data(), h_offsets.size()*sizeof(cudf::size_type)), 0);
}

TEST_F(StringsFactoriesTest, CreateColumnFromOffsets)
{
    std::vector<const char*> h_test_strings{ "the quick brown fox jumps over the lazy dog",
                                         "the fat cat lays next to the other accénted cat",
                                         "a slow moving turtlé cannot catch the bird",
                                         "which can be composéd together to form a more complete",
                                         "thé result does not include the value in the sum in",
                                         "", nullptr,
                                         "absent stop words" };

    cudf::size_type memsize = 0;
    for( auto itr=h_test_strings.begin(); itr!=h_test_strings.end(); ++itr )
        memsize += *itr ? (cudf::size_type)strlen(*itr) : 0;
    cudf::size_type count = (cudf::size_type)h_test_strings.size();
    std::vector<char> h_buffer(memsize);
    std::vector<cudf::size_type> h_offsets(count+1);
    cudf::size_type offset = 0;
    h_offsets[0] = offset;
    cudf::bitmask_type h_null_mask = 0;
    cudf::size_type null_count = 0;
    for( cudf::size_type idx=0; idx < count; ++idx )
    {
        h_null_mask = (h_null_mask << 1);
        const char* str = h_test_strings[idx];
        if( str )
        {
            cudf::size_type length = (cudf::size_type)strlen(str);
            memcpy( h_buffer.data() + offset, str, length );
            offset += length;
            h_null_mask |= 1;
        }
        else
            null_count++;
        h_offsets[idx+1] = offset;
    }
    std::vector<cudf::bitmask_type> h_nulls{ h_null_mask };
    rmm::device_vector<char> d_buffer(h_buffer);
    rmm::device_vector<cudf::size_type> d_offsets(h_offsets);
    rmm::device_vector<cudf::bitmask_type> d_nulls(h_nulls);
    auto column = cudf::make_strings_column( d_buffer, d_offsets, d_nulls, null_count );
    EXPECT_EQ(column->type(), cudf::data_type{cudf::STRING});
    EXPECT_EQ(column->null_count(), null_count);
    EXPECT_EQ(2, column->num_children());

    cudf::strings_column_view strings_view(column->view());
    EXPECT_EQ( strings_view.size(), count);
    EXPECT_EQ( strings_view.offsets().size(), count+1 );
    EXPECT_EQ( strings_view.chars().size(), memsize );

    // check string data
    auto strings_data = cudf::strings::create_offsets(strings_view);
    thrust::host_vector<char> h_chars_data(strings_data.first);
    thrust::host_vector<cudf::size_type> h_offsets_data(strings_data.second);
    EXPECT_EQ( memcmp(h_buffer.data(), h_chars_data.data(), h_buffer.size()), 0 );
    EXPECT_EQ( memcmp(h_offsets.data(), h_offsets_data.data(), h_offsets.size()*sizeof(cudf::size_type)), 0);
<<<<<<< HEAD
}

TEST_F(FactoriesTest, CreateScalar)
{
    std::string value = "test string";
    auto s = cudf::make_string_scalar(value);
    auto string_s = static_cast<cudf::string_scalar*>(s.get());

    EXPECT_EQ(string_s->value(), value);
=======

    // check host version of the factory too
    auto column2 = cudf::make_strings_column( h_buffer, h_offsets, h_nulls, null_count );
    cudf::test::expect_columns_equal(column->view(), column2->view());
>>>>>>> 005876af
}<|MERGE_RESOLUTION|>--- conflicted
+++ resolved
@@ -147,7 +147,10 @@
     thrust::host_vector<cudf::size_type> h_offsets_data(strings_data.second);
     EXPECT_EQ( memcmp(h_buffer.data(), h_chars_data.data(), h_buffer.size()), 0 );
     EXPECT_EQ( memcmp(h_offsets.data(), h_offsets_data.data(), h_offsets.size()*sizeof(cudf::size_type)), 0);
-<<<<<<< HEAD
+
+    // check host version of the factory too
+    auto column2 = cudf::make_strings_column( h_buffer, h_offsets, h_nulls, null_count );
+    cudf::test::expect_columns_equal(column->view(), column2->view());
 }
 
 TEST_F(FactoriesTest, CreateScalar)
@@ -157,10 +160,4 @@
     auto string_s = static_cast<cudf::string_scalar*>(s.get());
 
     EXPECT_EQ(string_s->value(), value);
-=======
-
-    // check host version of the factory too
-    auto column2 = cudf::make_strings_column( h_buffer, h_offsets, h_nulls, null_count );
-    cudf::test::expect_columns_equal(column->view(), column2->view());
->>>>>>> 005876af
 }