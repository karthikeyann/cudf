/*
 * Copyright (c) 2019, NVIDIA CORPORATION.
 *
 * Licensed under the Apache License, Version 2.0 (the "License");
 * you may not use this file except in compliance with the License.
 * You may obtain a copy of the License at
 *
 *     http://www.apache.org/licenses/LICENSE-2.0
 *
 * Unless required by applicable law or agreed to in writing, software
 * distributed under the License is distributed on an "AS IS" BASIS,
 * WITHOUT WARRANTIES OR CONDITIONS OF ANY KIND, either express or implied.
 * See the License for the specific language governing permissions and
 * limitations under the License.
 */

#include <cudf/column/column_device_view.cuh>
#include <cudf/column/column_factories.hpp>
#include <cudf/binaryop.hpp>
#include <cudf/wrappers/timestamps.hpp>

#include <tests/utilities/base_fixture.hpp>
#include <tests/utilities/timestamp_utilities.cuh>
#include <tests/utilities/type_lists.hpp>
#include "cudf/column/column_view.hpp"
#include "cudf/types.hpp"
#include "tests/utilities/column_utilities.hpp"
#include "tests/utilities/column_wrapper.hpp"


template <typename T>
struct TimestampColumnTest : public cudf::test::BaseFixture {
  cudaStream_t stream() { return cudaStream_t(0); }
  cudf::size_type size() { return cudf::size_type(100); }
  cudf::data_type type() { return cudf::data_type{cudf::experimental::type_to_id<T>()}; }
};

template <typename Timestamp>
struct compare_timestamp_elements_to_primitive_representation {
  cudf::column_device_view primitives;
  cudf::column_device_view timestamps;

  compare_timestamp_elements_to_primitive_representation(cudf::column_device_view& _primitives,
                                                         cudf::column_device_view& _timestamps)
    : primitives(_primitives), timestamps(_timestamps)
  {
  }

  __host__ __device__ bool operator()(const int32_t element_index)
  {
    using Primitive = typename Timestamp::rep;
    auto primitive  = primitives.element<Primitive>(element_index);
    auto timestamp  = timestamps.element<Timestamp>(element_index);
    return primitive == timestamp.time_since_epoch().count();
  }
};

TYPED_TEST_CASE(TimestampColumnTest, cudf::test::TimestampTypes);

TYPED_TEST(TimestampColumnTest, TimestampDurationsMatchPrimitiveRepresentation)
{
  using T   = TypeParam;
  using Rep = typename T::rep;
  using namespace cudf::test;
  using namespace simt::std::chrono;

  auto start = milliseconds(-2500000000000);  // Sat, 11 Oct 1890 19:33:20 GMT
  auto stop_ = milliseconds(2500000000000);   // Mon, 22 Mar 2049 04:26:40 GMT
  auto timestamp_col =
    generate_timestamps<T>(this->size(), time_point_ms(start), time_point_ms(stop_));

  // rount-trip through the host to copy `timestamp_col` values
  // to a new fixed_width_column_wrapper `primitive_col`
  // When C++17, use structured bindings
  thrust::host_vector<Rep> timestamp_col_data;
  std::vector<cudf::bitmask_type> timestamp_col_mask;
  std::tie(timestamp_col_data, timestamp_col_mask) = to_host<Rep>(timestamp_col);

  auto primitive_col =
    fixed_width_column_wrapper<Rep>(timestamp_col_data.begin(), timestamp_col_data.end());

  thrust::device_vector<int32_t> indices(this->size());
  thrust::sequence(indices.begin(), indices.end());
  EXPECT_TRUE(thrust::all_of(indices.begin(),
                             indices.end(),
                             compare_timestamp_elements_to_primitive_representation<T>{
                               *cudf::column_device_view::create(primitive_col),
                               *cudf::column_device_view::create(timestamp_col)}));
}

template <typename Timestamp>
struct compare_timestamp_elements {
  cudf::experimental::binary_operator comp;
  cudf::column_device_view lhs;
  cudf::column_device_view rhs;

  compare_timestamp_elements(cudf::experimental::binary_operator _comp,
                             cudf::column_device_view& _lhs,
                             cudf::column_device_view& _rhs)
    : comp(_comp), lhs(_lhs), rhs(_rhs)
  {
  }

  __host__ __device__ bool operator()(const int32_t element_index)
  {
    auto lhs_elt = lhs.element<Timestamp>(element_index);
    auto rhs_elt = rhs.element<Timestamp>(element_index);
    switch (comp) {
<<<<<<< HEAD
      case cudf::experimental::binary_operator::LESS:
        return lhs_elt < rhs_elt;
      case cudf::experimental::binary_operator::GREATER:
        return lhs_elt > rhs_elt;
      case cudf::experimental::binary_operator::LESS_EQUAL:
        return lhs_elt <= rhs_elt;
      case cudf::experimental::binary_operator::GREATER_EQUAL:
        return lhs_elt >= rhs_elt;
      default:
        return false;
=======
      case GDF_LESS: return lhs_elt < rhs_elt;
      case GDF_GREATER: return lhs_elt > rhs_elt;
      case GDF_LESS_EQUAL: return lhs_elt <= rhs_elt;
      case GDF_GREATER_EQUAL: return lhs_elt >= rhs_elt;
      default: return false;
>>>>>>> 1e7640a9
    }
  }
};

TYPED_TEST(TimestampColumnTest, TimestampsCanBeComparedInDeviceCode)
{
  using T = TypeParam;
  using namespace cudf::test;
  using namespace simt::std::chrono;

  auto start_lhs = milliseconds(-2500000000000);  // Sat, 11 Oct 1890 19:33:20 GMT
  auto start_rhs = milliseconds(-2400000000000);  // Tue, 12 Dec 1893 05:20:00 GMT
  auto stop_lhs_ = milliseconds(2500000000000);   // Mon, 22 Mar 2049 04:26:40 GMT
  auto stop_rhs_ = milliseconds(2600000000000);   // Wed, 22 May 2052 14:13:20 GMT

  auto timestamp_lhs_col =
    generate_timestamps<T>(this->size(), time_point_ms(start_lhs), time_point_ms(stop_lhs_));

  auto timestamp_rhs_col =
    generate_timestamps<T>(this->size(), time_point_ms(start_rhs), time_point_ms(stop_rhs_));

  thrust::device_vector<int32_t> indices(this->size());
  thrust::sequence(indices.begin(), indices.end());

  EXPECT_TRUE(thrust::all_of(
<<<<<<< HEAD
      indices.begin(), indices.end(),
      compare_timestamp_elements<TypeParam>{
          cudf::experimental::binary_operator::LESS,
          *cudf::column_device_view::create(timestamp_lhs_col),
          *cudf::column_device_view::create(timestamp_rhs_col)}));

  EXPECT_TRUE(thrust::all_of(
      indices.begin(), indices.end(),
      compare_timestamp_elements<TypeParam>{
          cudf::experimental::binary_operator::GREATER,
          *cudf::column_device_view::create(timestamp_rhs_col),
          *cudf::column_device_view::create(timestamp_lhs_col)}));

  EXPECT_TRUE(thrust::all_of(
      indices.begin(), indices.end(),
      compare_timestamp_elements<TypeParam>{
          cudf::experimental::binary_operator::LESS_EQUAL,
          *cudf::column_device_view::create(timestamp_lhs_col),
          *cudf::column_device_view::create(timestamp_lhs_col)}));

  EXPECT_TRUE(thrust::all_of(
      indices.begin(), indices.end(),
      compare_timestamp_elements<TypeParam>{
          cudf::experimental::binary_operator::GREATER_EQUAL,
          *cudf::column_device_view::create(timestamp_rhs_col),
          *cudf::column_device_view::create(timestamp_rhs_col)}));
=======
    indices.begin(),
    indices.end(),
    compare_timestamp_elements<TypeParam>{GDF_LESS,
                                          *cudf::column_device_view::create(timestamp_lhs_col),
                                          *cudf::column_device_view::create(timestamp_rhs_col)}));

  EXPECT_TRUE(thrust::all_of(
    indices.begin(),
    indices.end(),
    compare_timestamp_elements<TypeParam>{GDF_GREATER,
                                          *cudf::column_device_view::create(timestamp_rhs_col),
                                          *cudf::column_device_view::create(timestamp_lhs_col)}));

  EXPECT_TRUE(thrust::all_of(
    indices.begin(),
    indices.end(),
    compare_timestamp_elements<TypeParam>{GDF_LESS_EQUAL,
                                          *cudf::column_device_view::create(timestamp_lhs_col),
                                          *cudf::column_device_view::create(timestamp_lhs_col)}));

  EXPECT_TRUE(thrust::all_of(
    indices.begin(),
    indices.end(),
    compare_timestamp_elements<TypeParam>{GDF_GREATER_EQUAL,
                                          *cudf::column_device_view::create(timestamp_rhs_col),
                                          *cudf::column_device_view::create(timestamp_rhs_col)}));
>>>>>>> 1e7640a9
}

TYPED_TEST(TimestampColumnTest, TimestampFactoryNullMaskAsParm)
{
  rmm::device_buffer null_mask{create_null_mask(this->size(), cudf::mask_state::ALL_NULL)};
  auto column =
    cudf::make_timestamp_column(cudf::data_type{cudf::experimental::type_to_id<TypeParam>()},
                                this->size(),
                                null_mask,
                                this->size(),
                                this->stream(),
                                this->mr());
  EXPECT_EQ(column->type(), cudf::data_type{cudf::experimental::type_to_id<TypeParam>()});
  EXPECT_EQ(column->size(), this->size());
  EXPECT_EQ(this->size(), column->null_count());
  EXPECT_TRUE(column->nullable());
  EXPECT_TRUE(column->has_nulls());
  EXPECT_EQ(0, column->num_children());
}

TYPED_TEST(TimestampColumnTest, TimestampFactoryNullMaskAsEmptyParm)
{
  rmm::device_buffer null_mask{};
  auto column =
    cudf::make_timestamp_column(cudf::data_type{cudf::experimental::type_to_id<TypeParam>()},
                                this->size(),
                                null_mask,
                                0,
                                this->stream(),
                                this->mr());
  EXPECT_EQ(column->type(), cudf::data_type{cudf::experimental::type_to_id<TypeParam>()});
  EXPECT_EQ(column->size(), this->size());
  EXPECT_EQ(0, column->null_count());
  EXPECT_FALSE(column->nullable());
  EXPECT_FALSE(column->has_nulls());
  EXPECT_EQ(0, column->num_children());
}

CUDF_TEST_PROGRAM_MAIN()<|MERGE_RESOLUTION|>--- conflicted
+++ resolved
@@ -14,9 +14,9 @@
  * limitations under the License.
  */
 
+#include <cudf/binaryop.hpp>
 #include <cudf/column/column_device_view.cuh>
 #include <cudf/column/column_factories.hpp>
-#include <cudf/binaryop.hpp>
 #include <cudf/wrappers/timestamps.hpp>
 
 #include <tests/utilities/base_fixture.hpp>
@@ -27,7 +27,6 @@
 #include "tests/utilities/column_utilities.hpp"
 #include "tests/utilities/column_wrapper.hpp"
 
-
 template <typename T>
 struct TimestampColumnTest : public cudf::test::BaseFixture {
   cudaStream_t stream() { return cudaStream_t(0); }
@@ -106,24 +105,11 @@
     auto lhs_elt = lhs.element<Timestamp>(element_index);
     auto rhs_elt = rhs.element<Timestamp>(element_index);
     switch (comp) {
-<<<<<<< HEAD
-      case cudf::experimental::binary_operator::LESS:
-        return lhs_elt < rhs_elt;
-      case cudf::experimental::binary_operator::GREATER:
-        return lhs_elt > rhs_elt;
-      case cudf::experimental::binary_operator::LESS_EQUAL:
-        return lhs_elt <= rhs_elt;
-      case cudf::experimental::binary_operator::GREATER_EQUAL:
-        return lhs_elt >= rhs_elt;
-      default:
-        return false;
-=======
-      case GDF_LESS: return lhs_elt < rhs_elt;
-      case GDF_GREATER: return lhs_elt > rhs_elt;
-      case GDF_LESS_EQUAL: return lhs_elt <= rhs_elt;
-      case GDF_GREATER_EQUAL: return lhs_elt >= rhs_elt;
+      case cudf::experimental::binary_operator::LESS: return lhs_elt < rhs_elt;
+      case cudf::experimental::binary_operator::GREATER: return lhs_elt > rhs_elt;
+      case cudf::experimental::binary_operator::LESS_EQUAL: return lhs_elt <= rhs_elt;
+      case cudf::experimental::binary_operator::GREATER_EQUAL: return lhs_elt >= rhs_elt;
       default: return false;
->>>>>>> 1e7640a9
     }
   }
 };
@@ -149,61 +135,32 @@
   thrust::sequence(indices.begin(), indices.end());
 
   EXPECT_TRUE(thrust::all_of(
-<<<<<<< HEAD
-      indices.begin(), indices.end(),
-      compare_timestamp_elements<TypeParam>{
-          cudf::experimental::binary_operator::LESS,
-          *cudf::column_device_view::create(timestamp_lhs_col),
-          *cudf::column_device_view::create(timestamp_rhs_col)}));
-
-  EXPECT_TRUE(thrust::all_of(
-      indices.begin(), indices.end(),
-      compare_timestamp_elements<TypeParam>{
-          cudf::experimental::binary_operator::GREATER,
-          *cudf::column_device_view::create(timestamp_rhs_col),
-          *cudf::column_device_view::create(timestamp_lhs_col)}));
-
-  EXPECT_TRUE(thrust::all_of(
-      indices.begin(), indices.end(),
-      compare_timestamp_elements<TypeParam>{
-          cudf::experimental::binary_operator::LESS_EQUAL,
-          *cudf::column_device_view::create(timestamp_lhs_col),
-          *cudf::column_device_view::create(timestamp_lhs_col)}));
-
-  EXPECT_TRUE(thrust::all_of(
-      indices.begin(), indices.end(),
-      compare_timestamp_elements<TypeParam>{
-          cudf::experimental::binary_operator::GREATER_EQUAL,
-          *cudf::column_device_view::create(timestamp_rhs_col),
-          *cudf::column_device_view::create(timestamp_rhs_col)}));
-=======
-    indices.begin(),
-    indices.end(),
-    compare_timestamp_elements<TypeParam>{GDF_LESS,
+    indices.begin(),
+    indices.end(),
+    compare_timestamp_elements<TypeParam>{cudf::experimental::binary_operator::LESS,
                                           *cudf::column_device_view::create(timestamp_lhs_col),
                                           *cudf::column_device_view::create(timestamp_rhs_col)}));
 
   EXPECT_TRUE(thrust::all_of(
     indices.begin(),
     indices.end(),
-    compare_timestamp_elements<TypeParam>{GDF_GREATER,
+    compare_timestamp_elements<TypeParam>{cudf::experimental::binary_operator::GREATER,
                                           *cudf::column_device_view::create(timestamp_rhs_col),
                                           *cudf::column_device_view::create(timestamp_lhs_col)}));
 
   EXPECT_TRUE(thrust::all_of(
     indices.begin(),
     indices.end(),
-    compare_timestamp_elements<TypeParam>{GDF_LESS_EQUAL,
+    compare_timestamp_elements<TypeParam>{cudf::experimental::binary_operator::LESS_EQUAL,
                                           *cudf::column_device_view::create(timestamp_lhs_col),
                                           *cudf::column_device_view::create(timestamp_lhs_col)}));
 
   EXPECT_TRUE(thrust::all_of(
     indices.begin(),
     indices.end(),
-    compare_timestamp_elements<TypeParam>{GDF_GREATER_EQUAL,
+    compare_timestamp_elements<TypeParam>{cudf::experimental::binary_operator::GREATER_EQUAL,
                                           *cudf::column_device_view::create(timestamp_rhs_col),
                                           *cudf::column_device_view::create(timestamp_rhs_col)}));
->>>>>>> 1e7640a9
 }
 
 TYPED_TEST(TimestampColumnTest, TimestampFactoryNullMaskAsParm)
