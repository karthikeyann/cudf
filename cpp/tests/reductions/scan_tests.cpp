--- conflicted
+++ resolved
@@ -74,31 +74,15 @@
 
   bool params_supported(std::unique_ptr<aggregation> const& agg, scan_type inclusive)
   {
-<<<<<<< HEAD
-    if constexpr (std::is_same_v<T, string_view>) {
-      bool supported_agg = (agg->kind == aggregation::MIN || agg->kind == aggregation::MAX ||
-                            agg->kind == aggregation::RANK);
-      return supported_agg && (inclusive == scan_type::INCLUSIVE);
-    } else if constexpr (is_fixed_point<T>()) {
-      bool supported_agg = (agg->kind == aggregation::MIN || agg->kind == aggregation::MAX ||
-                            agg->kind == aggregation::SUM || agg->kind == aggregation::RANK);
-      return supported_agg;
-    } else if constexpr (std::is_arithmetic<T>()) {
-      bool supported_agg = (agg->kind == aggregation::MIN || agg->kind == aggregation::MAX ||
-                            agg->kind == aggregation::SUM || agg->kind == aggregation::PRODUCT ||
-                            agg->kind == aggregation::RANK);
-      return supported_agg;
-    } else {
-=======
     bool supported = [&] {
       switch (agg->kind) {
         case aggregation::SUM: return std::is_invocable_v<cudf::DeviceSum, T, T>;
         case aggregation::PRODUCT: return std::is_invocable_v<cudf::DeviceProduct, T, T>;
         case aggregation::MIN: return std::is_invocable_v<cudf::DeviceMin, T, T>;
         case aggregation::MAX: return std::is_invocable_v<cudf::DeviceMax, T, T>;
+        case aggregation::RANK: return std::is_invocable_v<cudf::DeviceMax, T, T>; // comparable
         default: return false;
       }
->>>>>>> b47ff240
       return false;
     }();
 
@@ -392,286 +376,13 @@
 }
 
 template <typename T>
-<<<<<<< HEAD
-struct TypedRankScanTest : ScanTest<T> {
-  inline void test_ungrouped_rank_scan(column_view const& input,
-                                       column_view const& expect_vals,
-                                       std::unique_ptr<aggregation> const& agg,
-                                       null_policy null_handling)
-  {
-    auto col_out = scan(input, agg, scan_type::INCLUSIVE, null_handling);
-    CUDF_TEST_EXPECT_COLUMNS_EQUIVALENT(expect_vals, col_out->view());
-  }
+struct ScanDurationTest : public cudf::test::BaseFixture {
 };
 
-using RankTypes =
-  Concat<IntegralTypesNotBool, FloatingPointTypes, FixedPointTypes, ChronoTypes, StringTypes>;
-
-TYPED_TEST_CASE(TypedRankScanTest, RankTypes);
-
-TYPED_TEST(TypedRankScanTest, Rank)
-{
-  auto const v = [] {
-    if (std::is_signed<TypeParam>::value)
-      return make_vector<TypeParam>({-120, -120, -120, -16, -16, 5, 6, 6, 6, 6, 34, 113});
-    return make_vector<TypeParam>({5, 5, 5, 6, 6, 9, 11, 11, 11, 11, 14, 34});
-  }();
-  auto col = this->make_column(v);
-
-  auto const expected_dense_vals =
-    fixed_width_column_wrapper<size_type>{1, 1, 1, 2, 2, 3, 4, 4, 4, 4, 5, 6};
-  auto const expected_rank_vals =
-    fixed_width_column_wrapper<size_type>{1, 1, 1, 4, 4, 6, 7, 7, 7, 7, 11, 12};
-  this->test_ungrouped_rank_scan(
-    *col, expected_dense_vals, make_rank_aggregation(rank_method::DENSE), null_policy::INCLUDE);
-  this->test_ungrouped_rank_scan(
-    *col, expected_rank_vals, make_rank_aggregation(rank_method::MIN), null_policy::INCLUDE);
-}
-
-TYPED_TEST(TypedRankScanTest, RankWithNulls)
-{
-  auto const v = [] {
-    if (std::is_signed<TypeParam>::value)
-      return make_vector<TypeParam>({-120, -120, -120, -16, -16, 5, 6, 6, 6, 6, 34, 113});
-    return make_vector<TypeParam>({5, 5, 5, 6, 6, 9, 11, 11, 11, 11, 14, 34});
-  }();
-  auto const b = thrust::host_vector<bool>(std::vector<bool>{1, 1, 1, 0, 1, 1, 0, 0, 1, 1, 1, 0});
-  auto col     = this->make_column(v, b);
-
-  auto const expected_dense_vals =
-    fixed_width_column_wrapper<size_type>{1, 1, 1, 2, 3, 4, 5, 5, 6, 6, 7, 8};
-  auto const expected_rank_vals =
-    fixed_width_column_wrapper<size_type>{1, 1, 1, 4, 5, 6, 7, 7, 9, 9, 11, 12};
-  this->test_ungrouped_rank_scan(
-    *col, expected_dense_vals, make_rank_aggregation(rank_method::DENSE), null_policy::INCLUDE);
-  this->test_ungrouped_rank_scan(
-    *col, expected_rank_vals, make_rank_aggregation(rank_method::MIN), null_policy::INCLUDE);
-}
-
-TYPED_TEST(TypedRankScanTest, mixedStructs)
-{
-  auto const v = [] {
-    if (std::is_signed<TypeParam>::value)
-      return make_vector<TypeParam>({-1, -1, -4, -4, -4, 5, 7, 7, 7, 9, 9, 9});
-    return make_vector<TypeParam>({0, 0, 4, 4, 4, 5, 7, 7, 7, 9, 9, 9});
-  }();
-  auto const b = thrust::host_vector<bool>(std::vector<bool>{1, 1, 1, 1, 1, 0, 1, 1, 1, 1, 1, 1});
-  auto col     = this->make_column(v, b);
-  auto strings = strings_column_wrapper{
-    {"0a", "0a", "2a", "2a", "3b", "5", "6c", "6c", "6c", "9", "9", "10d"}, null_at(8)};
-  std::vector<std::unique_ptr<column>> vector_of_columns;
-  vector_of_columns.push_back(std::move(col));
-  vector_of_columns.push_back(strings.release());
-  auto struct_col = structs_column_wrapper{std::move(vector_of_columns)}.release();
-
-  auto expected_dense_vals =
-    fixed_width_column_wrapper<size_type>{1, 1, 2, 2, 3, 4, 5, 5, 6, 7, 7, 8};
-  auto expected_rank_vals =
-    fixed_width_column_wrapper<size_type>{1, 1, 3, 3, 5, 6, 7, 7, 9, 10, 10, 12};
-
-  this->test_ungrouped_rank_scan(*struct_col,
-                                 expected_dense_vals,
-                                 make_rank_aggregation(rank_method::DENSE),
-                                 null_policy::INCLUDE);
-  this->test_ungrouped_rank_scan(
-    *struct_col, expected_rank_vals, make_rank_aggregation(rank_method::MIN), null_policy::INCLUDE);
-}
-
-TYPED_TEST(TypedRankScanTest, nestedStructs)
-{
-  auto const v = [] {
-    if (std::is_signed<TypeParam>::value)
-      return make_vector<TypeParam>({-1, -1, -4, -4, -4, 5, 7, 7, 7, 9, 9, 9});
-    return make_vector<TypeParam>({0, 0, 4, 4, 4, 5, 7, 7, 7, 9, 9, 9});
-  }();
-  auto const b  = thrust::host_vector<bool>(std::vector<bool>{1, 1, 1, 1, 1, 0, 1, 1, 1, 1, 1, 1});
-  auto col1     = this->make_column(v, b);
-  auto col2     = this->make_column(v, b);
-  auto col3     = this->make_column(v, b);
-  auto col4     = this->make_column(v, b);
-  auto strings1 = strings_column_wrapper{
-    {"0a", "0a", "2a", "2a", "3b", "5", "6c", "6c", "6c", "9", "9", "10d"}, null_at(8)};
-  auto strings2 = strings_column_wrapper{
-    {"0a", "0a", "2a", "2a", "3b", "5", "6c", "6c", "6c", "9", "9", "10d"}, null_at(8)};
-
-  std::vector<std::unique_ptr<column>> struct_columns;
-  struct_columns.push_back(std::move(col1));
-  struct_columns.push_back(strings1.release());
-  auto struct_col = structs_column_wrapper{std::move(struct_columns)};
-  std::vector<std::unique_ptr<column>> nested_columns;
-  nested_columns.push_back(struct_col.release());
-  nested_columns.push_back(std::move(col2));
-  auto nested_col = structs_column_wrapper{std::move(nested_columns)};
-  std::vector<std::unique_ptr<column>> flat_columns;
-  flat_columns.push_back(std::move(col3));
-  flat_columns.push_back(strings2.release());
-  flat_columns.push_back(std::move(col4));
-  auto flat_col = structs_column_wrapper{std::move(flat_columns)};
-
-  auto dense_out      = scan(nested_col,
-                        make_rank_aggregation(rank_method::DENSE),
-                        scan_type::INCLUSIVE,
-                        null_policy::INCLUDE);
-  auto dense_expected = scan(flat_col,
-                             make_rank_aggregation(rank_method::DENSE),
-                             scan_type::INCLUSIVE,
-                             null_policy::INCLUDE);
-  auto rank_out       = scan(nested_col,
-                       make_rank_aggregation(rank_method::MIN),
-                       scan_type::INCLUSIVE,
-                       null_policy::INCLUDE);
-  auto rank_expected  = scan(
-    flat_col, make_rank_aggregation(rank_method::MIN), scan_type::INCLUSIVE, null_policy::INCLUDE);
-
-  CUDF_TEST_EXPECT_COLUMNS_EQUIVALENT(dense_out->view(), dense_expected->view());
-  CUDF_TEST_EXPECT_COLUMNS_EQUIVALENT(rank_out->view(), rank_expected->view());
-}
-
-TYPED_TEST(TypedRankScanTest, structsWithNullPushdown)
-{
-  auto const v = [] {
-    if (std::is_signed<TypeParam>::value)
-      return make_vector<TypeParam>({-1, -1, -4, -4, -4, 5, 7, 7, 7, 9, 9, 9});
-    return make_vector<TypeParam>({0, 0, 4, 4, 4, 5, 7, 7, 7, 9, 9, 9});
-  }();
-  auto const b = thrust::host_vector<bool>(std::vector<bool>{1, 1, 1, 1, 1, 0, 1, 1, 1, 1, 1, 1});
-  auto col     = this->make_column(v, b);
-  auto strings = strings_column_wrapper{
-    {"0a", "0a", "2a", "2a", "3b", "5", "6c", "6c", "6c", "9", "9", "10d"}, null_at(8)};
-  std::vector<std::unique_ptr<column>> struct_columns;
-  struct_columns.push_back(std::move(col));
-  struct_columns.push_back(strings.release());
-
-  auto struct_col =
-    cudf::make_structs_column(12, std::move(struct_columns), 0, rmm::device_buffer{});
-
-  struct_col->set_null_mask(create_null_mask(12, cudf::mask_state::ALL_NULL));
-  auto expected_null_result =
-    fixed_width_column_wrapper<size_type>{1, 1, 1, 1, 1, 1, 1, 1, 1, 1, 1, 1};
-  auto dense_null_out = scan(*struct_col,
-                             make_rank_aggregation(rank_method::DENSE),
-                             scan_type::INCLUSIVE,
-                             null_policy::INCLUDE);
-  auto rank_null_out  = scan(*struct_col,
-                            make_rank_aggregation(rank_method::MIN),
-                            scan_type::INCLUSIVE,
-                            null_policy::INCLUDE);
-  CUDF_TEST_EXPECT_COLUMNS_EQUIVALENT(dense_null_out->view(), expected_null_result);
-  CUDF_TEST_EXPECT_COLUMNS_EQUIVALENT(rank_null_out->view(), expected_null_result);
-
-  auto const struct_nulls =
-    thrust::host_vector<bool>(std::vector<bool>{1, 0, 0, 1, 1, 1, 1, 1, 1, 1, 1, 1});
-  struct_col->set_null_mask(
-    cudf::test::detail::make_null_mask(struct_nulls.begin(), struct_nulls.end()));
-  auto expected_dense_vals =
-    fixed_width_column_wrapper<size_type>{1, 2, 2, 3, 4, 5, 6, 6, 7, 8, 8, 9};
-  auto expected_rank_vals =
-    fixed_width_column_wrapper<size_type>{1, 2, 2, 4, 5, 6, 7, 7, 9, 10, 10, 12};
-  auto dense_out = scan(*struct_col,
-                        make_rank_aggregation(rank_method::DENSE),
-                        scan_type::INCLUSIVE,
-                        null_policy::INCLUDE);
-  auto rank_out  = scan(*struct_col,
-                       make_rank_aggregation(rank_method::MIN),
-                       scan_type::INCLUSIVE,
-                       null_policy::INCLUDE);
-  CUDF_TEST_EXPECT_COLUMNS_EQUIVALENT(dense_out->view(), expected_dense_vals);
-  CUDF_TEST_EXPECT_COLUMNS_EQUIVALENT(rank_out->view(), expected_rank_vals);
-}
-
-/* List support dependent on https://github.com/rapidsai/cudf/issues/8683
-template <typename T>
-struct ListRankScanTest : public BaseFixture {
-=======
-struct ScanDurationTest : public cudf::test::BaseFixture {
->>>>>>> b47ff240
-};
-
 TYPED_TEST_CASE(ScanDurationTest, cudf::test::DurationTypes);
 
 TYPED_TEST(ScanDurationTest, Sum)
 {
-<<<<<<< HEAD
-  auto list_col = lists_column_wrapper<TypeParam>{{0, 0},
-                                                  {0, 0},
-                                                  {7, 2},
-                                                  {7, 2},
-                                                  {7, 3},
-                                                  {5, 5},
-                                                  {4, 6},
-                                                  {4, 6},
-                                                  {4, 6},
-                                                  {9, 9},
-                                                  {9, 9},
-                                                  {9, 10}};
-  fixed_width_column_wrapper<TypeParam> element1{0, 0, 4, 4, 4, 5, 7, 7, 7, 9, 9, 9};
-  fixed_width_column_wrapper<TypeParam> element2{0, 0, 2, 2, 3, 5, 6, 6, 6, 9, 9, 10};
-  auto struct_col = structs_column_wrapper{element1, element2};
-
-  auto dense_out      = scan(list_col->view(),
-                              make_rank_aggregation(rank_method::DENSE),
-                              scan_type::INCLUSIVE,
-                              null_policy::INCLUDE);
-  auto dense_expected = scan(
-    struct_col, make_rank_aggregation(rank_method::DENSE), scan_type::INCLUSIVE,
-null_policy::INCLUDE); auto rank_out = scan( list_col->view(),
-make_rank_aggregation(rank_method::MIN), scan_type::INCLUSIVE, null_policy::INCLUDE); auto
-rank_expected = scan( struct_col, make_rank_aggregation(rank_method::MIN), scan_type::INCLUSIVE,
-null_policy::INCLUDE);
-
-  CUDF_TEST_EXPECT_COLUMNS_EQUIVALENT(dense_out->view(), dense_expected->view());
-  CUDF_TEST_EXPECT_COLUMNS_EQUIVALENT(rank_out->view(), rank_expected->view());
-}
-*/
-
-struct RankScanTest : public BaseFixture {
-};
-
-TEST(RankScanTest, BoolRank)
-{
-  fixed_width_column_wrapper<bool> vals{0, 0, 0, 6, 6, 9, 11, 11, 11, 11, 14, 34};
-  fixed_width_column_wrapper<size_type> expected_dense_vals{1, 1, 1, 2, 2, 2, 2, 2, 2, 2, 2, 2};
-  fixed_width_column_wrapper<size_type> expected_rank_vals{1, 1, 1, 4, 4, 4, 4, 4, 4, 4, 4, 4};
-
-  auto dense_out = scan(
-    vals, make_rank_aggregation(rank_method::DENSE), scan_type::INCLUSIVE, null_policy::INCLUDE);
-  auto rank_out =
-    scan(vals, make_rank_aggregation(rank_method::MIN), scan_type::INCLUSIVE, null_policy::INCLUDE);
-  CUDF_TEST_EXPECT_COLUMNS_EQUIVALENT(expected_dense_vals, dense_out->view());
-  CUDF_TEST_EXPECT_COLUMNS_EQUIVALENT(expected_rank_vals, rank_out->view());
-}
-
-TEST(RankScanTest, BoolRankWithNull)
-{
-  fixed_width_column_wrapper<bool> vals{{0, 0, 0, 6, 6, 9, 11, 11, 11, 11, 14, 34},
-                                        {1, 1, 1, 1, 1, 1, 1, 1, 0, 0, 0, 0}};
-  table_view order_table{std::vector<column_view>{vals}};
-  fixed_width_column_wrapper<size_type> expected_dense_vals{1, 1, 1, 2, 2, 2, 2, 2, 3, 3, 3, 3};
-  fixed_width_column_wrapper<size_type> expected_rank_vals{1, 1, 1, 4, 4, 4, 4, 4, 9, 9, 9, 9};
-
-  auto nullable_dense_out = scan(
-    vals, make_rank_aggregation(rank_method::DENSE), scan_type::INCLUSIVE, null_policy::INCLUDE);
-  auto nullable_rank_out =
-    scan(vals, make_rank_aggregation(rank_method::MIN), scan_type::INCLUSIVE, null_policy::INCLUDE);
-  CUDF_TEST_EXPECT_COLUMNS_EQUIVALENT(expected_dense_vals, nullable_dense_out->view());
-  CUDF_TEST_EXPECT_COLUMNS_EQUIVALENT(expected_rank_vals, nullable_rank_out->view());
-}
-
-TEST(RankScanTest, ExclusiveScan)
-{
-  fixed_width_column_wrapper<uint32_t> vals{3, 4, 5};
-  fixed_width_column_wrapper<uint32_t> order_col{3, 3, 1};
-  table_view order_table{std::vector<column_view>{order_col}};
-
-  CUDF_EXPECT_THROW_MESSAGE(
-    scan(
-      vals, make_rank_aggregation(rank_method::DENSE), scan_type::EXCLUSIVE, null_policy::INCLUDE),
-    "Unsupported rank aggregation operator for exclusive scan");
-  CUDF_EXPECT_THROW_MESSAGE(
-    scan(vals, make_rank_aggregation(rank_method::MIN), scan_type::EXCLUSIVE, null_policy::INCLUDE),
-    "Unsupported rank aggregation operator for exclusive scan");
-}
-=======
   cudf::test::fixed_width_column_wrapper<TypeParam, int32_t> col({5, 4, 6, 0, 1, 6, 5, 3},
                                                                  {1, 1, 1, 0, 1, 1, 1, 1});
   cudf::test::fixed_width_column_wrapper<TypeParam, int32_t> expected({5, 9, 15, 0, 16, 22, 27, 30},
@@ -683,7 +394,6 @@
   result = cudf::scan(
     col, cudf::make_sum_aggregation(), cudf::scan_type::INCLUSIVE, cudf::null_policy::EXCLUDE);
   CUDF_TEST_EXPECT_COLUMNS_EQUIVALENT(result->view(), expected);
->>>>>>> b47ff240
 
   EXPECT_THROW(cudf::scan(col, cudf::make_sum_aggregation(), cudf::scan_type::EXCLUSIVE),
                cudf::logic_error);
