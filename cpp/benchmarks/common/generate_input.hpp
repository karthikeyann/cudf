--- conflicted
+++ resolved
@@ -398,21 +398,6 @@
  * @brief Generate sequence columns starting with value 0 in first row and increasing by 1 in
  * subsequent rows.
  *
-<<<<<<< HEAD
- * If the number of passed types is smaller than the number of requested column, the columns types
- * with be repeated in round-robin order to fill the table.
- *
- * @param dtype_ids Vector of requested column types
- * @param num_cols Number of columns in the output table
- * @param num_rows Number of rows in the output table
- * @return A table with the sequence columns.
- */
-std::unique_ptr<cudf::table> create_sequence_table(std::vector<cudf::type_id> const& dtype_ids,
-                                                   cudf::size_type num_cols,
-                                                   row_count num_rows);
-
-/**
-=======
  * @param dtype_ids Vector of requested column types
  * @param num_rows Number of rows in the output table
  * @param null_probability optional, probability of a null value
@@ -436,24 +421,14 @@
 std::vector<cudf::type_id> cycle_dtypes(std::vector<cudf::type_id> const& dtype_ids,
                                         cudf::size_type num_cols);
 /**
->>>>>>> 581e4b88
  * @brief Create a random null mask object
  *
  * @param size number of rows
  * @param null_probability probability of a null value
-<<<<<<< HEAD
- * @param seed optional, seed for the pseudo-random engine
- * @return null mask device buffer with random null mask data
- */
-rmm::device_buffer create_random_null_mask(cudf::size_type size,
-                                           float null_probability,
-                                           unsigned seed = 1);
-=======
  *  <0 implies no null mask, =0 implies all valids, >=1 implies all nulls
  * @param seed optional, seed for the pseudo-random engine
  * @return null mask device buffer with random null mask data and null count
  */
 std::pair<rmm::device_buffer, cudf::size_type> create_random_null_mask(cudf::size_type size,
                                                                        float null_probability,
-                                                                       unsigned seed = 1);
->>>>>>> 581e4b88
+                                                                       unsigned seed = 1);