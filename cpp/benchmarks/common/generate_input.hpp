--- conflicted
+++ resolved
@@ -223,12 +223,7 @@
 
  public:
   template <typename T,
-<<<<<<< HEAD
-            std::enable_if_t<!std::is_same_v<T, bool> && std::is_integral_v<T>, T>* = nullptr>
-=======
-            typename std::enable_if_t<!std::is_same_v<T, bool> && cuda::std::is_integral_v<T>, T>* =
-              nullptr>
->>>>>>> 3e334530
+            std::enable_if_t<!std::is_same_v<T, bool> && cuda::std::is_integral_v<T>, T>* = nullptr>
   distribution_params<T> get_distribution_params() const
   {
     auto it = int_params.find(cudf::type_to_id<T>());
@@ -307,13 +302,7 @@
 
   // Users should pass integral values for bounds when setting the parameters for types that have
   // discrete distributions (integers, strings, lists). Otherwise the call with have no effect.
-<<<<<<< HEAD
-  template <typename T, typename Type_enum, std::enable_if_t<std::is_integral_v<T>, T>* = nullptr>
-=======
-  template <typename T,
-            typename Type_enum,
-            typename std::enable_if_t<cuda::std::is_integral_v<T>, T>* = nullptr>
->>>>>>> 3e334530
+  template <typename T, typename Type_enum, std::enable_if_t<cuda::std::is_integral_v<T>, T>* = nullptr>
   void set_distribution_params(Type_enum type_or_group,
                                distribution_id dist,
                                T lower_bound,
