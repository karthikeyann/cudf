/*
 * Copyright (c) 2020-2022, NVIDIA CORPORATION.
 *
 * Licensed under the Apache License, Version 2.0 (the "License");
 * you may not use this file except in compliance with the License.
 * You may obtain a copy of the License at
 *
 *     http://www.apache.org/licenses/LICENSE-2.0
 *
 * Unless required by applicable law or agreed to in writing, software
 * distributed under the License is distributed on an "AS IS" BASIS,
 * WITHOUT WARRANTIES OR CONDITIONS OF ANY KIND, either express or implied.
 * See the License for the specific language governing permissions and
 * limitations under the License.
 */

#pragma once

#include <map>

#include <cudf/table/table.hpp>
#include <cudf/utilities/span.hpp>
#include <cudf/utilities/traits.hpp>

/**
 * @file generate_input.hpp
 * @brief Contains declarations of functions that generate columns filled with random data.
 *
 * Also includes the data profile descriptor classes.
 *
 * The create_random_table functions take a data profile, the information about table size and a
 * seed to deterministically generate a table with given parameters.
 *
 * Currently, the data generation is done on the CPU and the data is then copied to the device
 * memory.
 */

/**
 * @brief Identifies a group of related column's logical element types.
 */
enum class type_group_id : int32_t {
  INTEGRAL = static_cast<int32_t>(cudf::type_id::NUM_TYPE_IDS),
  INTEGRAL_SIGNED,
  FLOATING_POINT,
  NUMERIC,
  TIMESTAMP,
  DURATION,
  FIXED_POINT,
  COMPOUND,
  NESTED,
};

/**
 * @brief Identifies a probability distribution type.
 */
enum class distribution_id : int8_t {
  UNIFORM,    ///< Uniform sampling between the given bounds. Provides the best coverage of the
              ///< overall value range. Real data rarely has this distribution.
  NORMAL,     ///< Gaussian sampling - most samples are close to the middle of the range. Good for
              ///< simulating real-world numeric data.
  GEOMETRIC,  ///< Geometric sampling - highest chance to sample close to the lower bound. Good for
              ///< simulating real data with asymmetric distribution (unsigned values, timestamps).
};

// Default distribution types for each type
namespace {
template <typename T, std::enable_if_t<cudf::is_chrono<T>()>* = nullptr>
distribution_id default_distribution_id()
{
  return distribution_id::GEOMETRIC;
}

template <typename T, std::enable_if_t<!std::is_unsigned_v<T> && cudf::is_numeric<T>()>* = nullptr>
distribution_id default_distribution_id()
{
  return distribution_id::NORMAL;
}

template <typename T,
          std::enable_if_t<!std::is_same_v<T, bool> && std::is_unsigned_v<T> &&
                           cudf::is_numeric<T>()>* = nullptr>
distribution_id default_distribution_id()
{
  return distribution_id::GEOMETRIC;
}

/**
 * @brief Default range for the timestamp types: 1970 - 2020.
 *
 * The 2020 timestamp is used as a lower bound to bias the geometric distribution to recent
 * timestamps.
 */
template <typename T, std::enable_if_t<cudf::is_timestamp<T>()>* = nullptr>
std::pair<int64_t, int64_t> default_range()
{
  using cuda::std::chrono::duration_cast;
  auto const year = duration_cast<typename T::duration>(cudf::duration_D{365l});
  return {50 * year.count(), 0};
}

/**
 * @brief Default range for the duration types.
 *
 * If a geometric distribution is used, it will bias towards short duration values.
 */
template <typename T, std::enable_if_t<cudf::is_duration<T>()>* = nullptr>
std::pair<int64_t, int64_t> default_range()
{
  using cuda::std::chrono::duration_cast;
  auto const year = duration_cast<typename T::duration>(cudf::duration_D{365l});
  return {0, 2 * year.count()};
}

template <typename T, std::enable_if_t<cudf::is_numeric<T>()>* = nullptr>
std::pair<T, T> default_range()
{
  return {std::numeric_limits<T>::lowest(), std::numeric_limits<T>::max()};
}
}  // namespace

/**
 * @brief Enables partial specializations with SFINAE.
 */
template <typename T, typename Enable = void>
struct distribution_params;

/**
 * @brief Numeric values are parameterized with a distribution type and bounds of the same type.
 */
template <typename T>
struct distribution_params<
  T,
  typename std::enable_if_t<!std::is_same_v<T, bool> && cudf::is_numeric<T>()>> {
  distribution_id id;
  T lower_bound;
  T upper_bound;
};

/**
 * @brief Booleans are parameterized with the probability of getting `true` value.
 */
template <typename T>
struct distribution_params<T, typename std::enable_if_t<std::is_same_v<T, bool>>> {
  double probability_true;
};

/**
 * @brief Timestamps and durations are parameterized with a distribution type and int64_t bounds.
 */
template <typename T>
struct distribution_params<T, typename std::enable_if_t<cudf::is_chrono<T>()>> {
  distribution_id id;
  int64_t lower_bound;
  int64_t upper_bound;
};

/**
 * @brief Strings are parameterized by the distribution of their length, as an integral value.
 */
template <typename T>
struct distribution_params<T, typename std::enable_if_t<std::is_same_v<T, cudf::string_view>>> {
  distribution_params<uint32_t> length_params;
};

/**
 * @brief Lists are parameterized by the distribution of their length, maximal nesting level, and
 * the element type.
 */
template <typename T>
struct distribution_params<T, typename std::enable_if_t<std::is_same_v<T, cudf::list_view>>> {
  cudf::type_id element_type;
  distribution_params<uint32_t> length_params;
  cudf::size_type max_depth;
};

// Present for compilation only. To be implemented once reader/writers support the fixed width type.
template <typename T>
struct distribution_params<T, typename std::enable_if_t<cudf::is_fixed_point<T>()>> {
};

/**
 * @brief Returns a vector of types, corresponding to the input type or a type group.
 *
 * If the input is a `cudf::type_id` enumerator, function simply returns a vector containing this
 * type. If the input value corresponds to a `type_group_id` enumerator, function returns a vector
 * containing all types in the input group.
 *
 * @param id Integer equal to either a `cudf::type_id` enumerator or a `type_group_id` enumerator.
 */
std::vector<cudf::type_id> get_type_or_group(int32_t id);

/**
 * @brief Returns a vector of types, corresponding to the input types or type groups.
 *
 * If an element of the input vector is a `cudf::type_id` enumerator, function return value simply
 * includes this type. If an element of the input vector is a `type_group_id` enumerator, function
 * return value includes all types corresponding to the group enumerator.
 *
 * @param ids Vector of integers equal to either a `cudf::type_id` enumerator or a `type_group_id`
 * enumerator.
 */
std::vector<cudf::type_id> get_type_or_group(std::vector<int32_t> const& ids);

/**
 * @brief Contains data parameters for all types.
 *
 * This class exposes APIs to set and get distribution parameters for each supported type.
 * Parameters can be set for multiple types with a single call by passing a `type_group_id` instead
 * of `cudf::type_id`.
 *
 * All types have default parameters so it's not necessary to set the parameters before using them.
 */
class data_profile {
  std::map<cudf::type_id, distribution_params<uint64_t>> int_params;
  std::map<cudf::type_id, distribution_params<double>> float_params;
  distribution_params<cudf::string_view> string_dist_desc{{distribution_id::NORMAL, 0, 32}};
  distribution_params<cudf::list_view> list_dist_desc{
    cudf::type_id::INT32, {distribution_id::GEOMETRIC, 0, 100}, 2};
  std::map<cudf::type_id, distribution_params<__uint128_t>> decimal_params;

  double bool_probability        = 0.5;
  double null_frequency          = 0.01;
  cudf::size_type cardinality    = 2000;
  cudf::size_type avg_run_length = 4;

 public:
<<<<<<< HEAD
  template <typename T,
            typename std::enable_if_t<!std::is_same_v<T, bool> && cuda::std::is_integral_v<T>, T>* =
              nullptr>
=======
  template <
    typename T,
    typename std::enable_if_t<!std::is_same_v<T, bool> && std::is_integral_v<T>, T>* = nullptr>
>>>>>>> c1638869
  distribution_params<T> get_distribution_params() const
  {
    auto it = int_params.find(cudf::type_to_id<T>());
    if (it == int_params.end()) {
      auto const range = default_range<T>();
      return distribution_params<T>{default_distribution_id<T>(), range.first, range.second};
    } else {
      auto& desc = it->second;
      return {desc.id, static_cast<T>(desc.lower_bound), static_cast<T>(desc.upper_bound)};
    }
  }

  template <typename T, typename std::enable_if_t<std::is_floating_point_v<T>, T>* = nullptr>
  distribution_params<T> get_distribution_params() const
  {
    auto it = float_params.find(cudf::type_to_id<T>());
    if (it == float_params.end()) {
      auto const range = default_range<T>();
      return distribution_params<T>{default_distribution_id<T>(), range.first, range.second};
    } else {
      auto& desc = it->second;
      return {desc.id, static_cast<T>(desc.lower_bound), static_cast<T>(desc.upper_bound)};
    }
  }

  template <typename T, std::enable_if_t<std::is_same_v<T, bool>>* = nullptr>
  distribution_params<T> get_distribution_params() const
  {
    return distribution_params<T>{bool_probability};
  }

  template <typename T, typename std::enable_if_t<cudf::is_chrono<T>()>* = nullptr>
  distribution_params<T> get_distribution_params() const
  {
    auto it = int_params.find(cudf::type_to_id<T>());
    if (it == int_params.end()) {
      auto const range = default_range<T>();
      return distribution_params<T>{default_distribution_id<T>(), range.first, range.second};
    } else {
      auto& desc = it->second;
      return {
        desc.id, static_cast<int64_t>(desc.lower_bound), static_cast<int64_t>(desc.upper_bound)};
    }
  }

  template <typename T, std::enable_if_t<std::is_same_v<T, cudf::string_view>>* = nullptr>
  distribution_params<T> get_distribution_params() const
  {
    return string_dist_desc;
  }

  template <typename T, std::enable_if_t<std::is_same_v<T, cudf::list_view>>* = nullptr>
  distribution_params<T> get_distribution_params() const
  {
    return list_dist_desc;
  }

  template <typename T, typename std::enable_if_t<cudf::is_fixed_point<T>()>* = nullptr>
  distribution_params<typename T::rep> get_distribution_params() const
  {
    using rep = typename T::rep;
    auto it   = decimal_params.find(cudf::type_to_id<T>());
    if (it == decimal_params.end()) {
      auto const range = default_range<rep>();
      return distribution_params<rep>{default_distribution_id<rep>(), range.first, range.second};
    } else {
      auto& desc = it->second;
      return {desc.id, static_cast<rep>(desc.lower_bound), static_cast<rep>(desc.upper_bound)};
    }
  }

  auto get_bool_probability() const { return bool_probability; }
  auto get_null_frequency() const { return null_frequency; };
  [[nodiscard]] auto get_cardinality() const { return cardinality; };
  [[nodiscard]] auto get_avg_run_length() const { return avg_run_length; };

  // Users should pass integral values for bounds when setting the parameters for types that have
  // discrete distributions (integers, strings, lists). Otherwise the call with have no effect.
  template <typename T,
            typename Type_enum,
<<<<<<< HEAD
            typename std::enable_if_t<cuda::std::is_integral_v<T>, T>* = nullptr>
=======
            typename std::enable_if_t<std::is_integral_v<T>, T>* = nullptr>
>>>>>>> c1638869
  void set_distribution_params(Type_enum type_or_group,
                               distribution_id dist,
                               T lower_bound,
                               T upper_bound)
  {
    for (auto tid : get_type_or_group(static_cast<int32_t>(type_or_group))) {
      if (tid == cudf::type_id::STRING) {
        string_dist_desc.length_params = {
          dist, static_cast<uint32_t>(lower_bound), static_cast<uint32_t>(upper_bound)};
      } else if (tid == cudf::type_id::LIST) {
        list_dist_desc.length_params = {
          dist, static_cast<uint32_t>(lower_bound), static_cast<uint32_t>(upper_bound)};
      } else {
        int_params[tid] = {
          dist, static_cast<uint64_t>(lower_bound), static_cast<uint64_t>(upper_bound)};
      }
    }
  }

  // Users should pass floating point values for bounds when setting the parameters for types that
  // have continuous distributions (floating point types). Otherwise the call with have no effect.
  template <typename T,
            typename Type_enum,
            typename std::enable_if_t<std::is_floating_point_v<T>, T>* = nullptr>
  void set_distribution_params(Type_enum type_or_group,
                               distribution_id dist,
                               T lower_bound,
                               T upper_bound)
  {
    for (auto tid : get_type_or_group(static_cast<int32_t>(type_or_group))) {
      float_params[tid] = {
        dist, static_cast<double>(lower_bound), static_cast<double>(upper_bound)};
    }
  }

  void set_bool_probability(double p) { bool_probability = p; }
  void set_null_frequency(double f) { null_frequency = f; }
  void set_cardinality(cudf::size_type c) { cardinality = c; }
  void set_avg_run_length(cudf::size_type avg_rl) { avg_run_length = avg_rl; }

  void set_list_depth(cudf::size_type max_depth) { list_dist_desc.max_depth = max_depth; }
  void set_list_type(cudf::type_id type) { list_dist_desc.element_type = type; }
};

/**
 * @brief Strongly typed table size in bytes. Used to disambiguate overloads of
 * `create_random_table`.
 */
struct table_size_bytes {
  size_t size;
};

/**
 * @brief Strongly typed row count. Used to disambiguate overloads of `create_random_table`.
 */
struct row_count {
  cudf::size_type count;
};

/**
 * @brief Deterministically generates a table filled with data with the given parameters.
 *
 * If the number of passed types is smaller than the number of requested column, the columns types
 * with be repeated in round-robin order to fill the table.
 *
 * @param dtype_ids Vector of requested column types
 * @param num_cols Number of columns in the output table
 * @param table_bytes Target size of the output table, in bytes. Some type may not produce columns
 * of exact size
 * @param data_params optional, set of data parameters describing the data profile for each type
 * @param seed optional, seed for the pseudo-random engine
 */
std::unique_ptr<cudf::table> create_random_table(std::vector<cudf::type_id> const& dtype_ids,
                                                 cudf::size_type num_cols,
                                                 table_size_bytes table_bytes,
                                                 data_profile const& data_params = data_profile{},
                                                 unsigned seed                   = 1);

/**
 * @brief Deterministically generates a table filled with data with the given parameters.
 *
 * If the number of passed types is smaller than the number of requested column, the columns types
 * with be repeated in round-robin order to fill the table.
 *
 * @param dtype_ids Vector of requested column types
 * @param num_cols Number of columns in the output table
 * @param num_rows Number of rows in the output table
 * @param data_params optional, set of data parameters describing the data profile for each type
 * @param seed optional, seed for the pseudo-random engine
 */
std::unique_ptr<cudf::table> create_random_table(std::vector<cudf::type_id> const& dtype_ids,
                                                 cudf::size_type num_cols,
                                                 row_count num_rows,
                                                 data_profile const& data_params = data_profile{},
                                                 unsigned seed                   = 1);

/**
 * @brief Generate sequence columns starting with value 0 in first row and increasing by 1 in
 * subsequent rows.
 *
 * If the number of passed types is smaller than the number of requested columns, the types
 * will be repeated cyclically to fill the number of requested columns.
 *
 * @param dtype_ids Span of requested column types
 * @param num_cols Number of columns in the output table
 * @param num_rows Number of rows in the output table
 * @param null_probability optional, probability of a null value
 *  <0 implies no null mask, =0 implies all valids, >=1 implies all nulls
 * @param seed optional, seed for the pseudo-random engine
 * @return A table with the sequence columns.
 */
std::unique_ptr<cudf::table> create_sequence_table(std::vector<cudf::type_id> const& dtype_ids,
                                                   cudf::size_type num_cols,
                                                   row_count num_rows,
                                                   float null_probability = -1.0,
                                                   unsigned seed          = 1);

/**
 * @brief Create a random null mask object
 *
 * @param size number of rows
 * @param null_probability probability of a null value
 *  <0 implies no null mask, =0 implies all valids, >=1 implies all nulls
 * @param seed optional, seed for the pseudo-random engine
 * @return null mask device buffer with random null mask data and null count
 */
std::pair<rmm::device_buffer, cudf::size_type> create_random_null_mask(cudf::size_type size,
                                                                       float null_probability,
                                                                       unsigned seed = 1);<|MERGE_RESOLUTION|>--- conflicted
+++ resolved
@@ -224,15 +224,9 @@
   cudf::size_type avg_run_length = 4;
 
  public:
-<<<<<<< HEAD
   template <typename T,
             typename std::enable_if_t<!std::is_same_v<T, bool> && cuda::std::is_integral_v<T>, T>* =
               nullptr>
-=======
-  template <
-    typename T,
-    typename std::enable_if_t<!std::is_same_v<T, bool> && std::is_integral_v<T>, T>* = nullptr>
->>>>>>> c1638869
   distribution_params<T> get_distribution_params() const
   {
     auto it = int_params.find(cudf::type_to_id<T>());
@@ -313,11 +307,7 @@
   // discrete distributions (integers, strings, lists). Otherwise the call with have no effect.
   template <typename T,
             typename Type_enum,
-<<<<<<< HEAD
             typename std::enable_if_t<cuda::std::is_integral_v<T>, T>* = nullptr>
-=======
-            typename std::enable_if_t<std::is_integral_v<T>, T>* = nullptr>
->>>>>>> c1638869
   void set_distribution_params(Type_enum type_or_group,
                                distribution_id dist,
                                T lower_bound,
