# =============================================================================
# Copyright (c) 2018-2024, NVIDIA CORPORATION.
#
# Licensed under the Apache License, Version 2.0 (the "License"); you may not use this file except
# in compliance with the License. You may obtain a copy of the License at
#
# http://www.apache.org/licenses/LICENSE-2.0
#
# Unless required by applicable law or agreed to in writing, software distributed under the License
# is distributed on an "AS IS" BASIS, WITHOUT WARRANTIES OR CONDITIONS OF ANY KIND, either express
# or implied. See the License for the specific language governing permissions and limitations under
# the License.
# =============================================================================

find_package(Threads REQUIRED)

add_library(cudf_datagen STATIC common/generate_input.cu)
target_compile_features(cudf_datagen PUBLIC cxx_std_17 cuda_std_17)

target_compile_options(
  cudf_datagen PUBLIC "$<$<COMPILE_LANGUAGE:CXX>:${CUDF_CXX_FLAGS}>"
                      "$<$<COMPILE_LANGUAGE:CUDA>:${CUDF_CUDA_FLAGS}>"
)

target_link_libraries(
  cudf_datagen
  PUBLIC GTest::gmock GTest::gtest benchmark::benchmark nvbench::nvbench Threads::Threads cudf
         cudf::cudftestutil nvtx3::nvtx3-cpp
  PRIVATE $<TARGET_NAME_IF_EXISTS:conda_env>
)

target_include_directories(
  cudf_datagen
  PUBLIC "$<BUILD_INTERFACE:${CMAKE_CURRENT_SOURCE_DIR}>" "$<BUILD_INTERFACE:${CUDF_SOURCE_DIR}>"
         "$<BUILD_INTERFACE:${CUDF_SOURCE_DIR}/src>"
)

add_library(
  ndsh_data_generator STATIC
  common/ndsh_data_generator/ndsh_data_generator.cpp common/ndsh_data_generator/table_helpers.cpp
  common/ndsh_data_generator/random_column_generator.cu
)
target_compile_features(ndsh_data_generator PUBLIC cxx_std_17 cuda_std_17)

target_compile_options(
  ndsh_data_generator PUBLIC "$<$<COMPILE_LANGUAGE:CXX>:${CUDF_CXX_FLAGS}>"
                             "$<$<COMPILE_LANGUAGE:CUDA>:${CUDF_CUDA_FLAGS}>"
)

target_link_libraries(
  ndsh_data_generator
<<<<<<< HEAD
  PUBLIC cudf cudftestutil nvtx3::nvtx3-cpp cudf_benchmark_common
=======
  PUBLIC cudf GTest::gmock GTest::gtest cudf::cudftestutil nvtx3::nvtx3-cpp
>>>>>>> 14209c19
  PRIVATE $<TARGET_NAME_IF_EXISTS:conda_env>
)

target_include_directories(
  ndsh_data_generator
  PUBLIC "$<BUILD_INTERFACE:${CMAKE_CURRENT_SOURCE_DIR}>" "$<BUILD_INTERFACE:${CUDF_SOURCE_DIR}>"
         "$<BUILD_INTERFACE:${CUDF_SOURCE_DIR}/src>"
)

# ##################################################################################################
# * compiler function -----------------------------------------------------------------------------

# Use an OBJECT library so we only compile these helper source files only once
add_library(
  cudf_benchmark_common OBJECT
  synchronization/synchronization.cpp io/cuio_common.cpp common/table_utilities.cpp
  common/benchmark_utilities.cpp common/nvbench_utilities.cpp
)
target_link_libraries(
  cudf_benchmark_common PRIVATE cudf_datagen $<TARGET_NAME_IF_EXISTS:conda_env> GTest::gmock
                                GTest::gtest
)

add_custom_command(
  OUTPUT CUDF_BENCHMARKS
  COMMAND echo Running benchmarks
  COMMAND mkdir -p results
  VERBATIM
  COMMENT "Running cudf benchmarks."
  USES_TERMINAL
)

# This function takes in a benchmark name and benchmark source and handles setting all of the
# associated properties and linking to build the benchmark
function(ConfigureBench CMAKE_BENCH_NAME)
  add_executable(${CMAKE_BENCH_NAME} ${ARGN})
  set_target_properties(
    ${CMAKE_BENCH_NAME}
    PROPERTIES RUNTIME_OUTPUT_DIRECTORY "$<BUILD_INTERFACE:${CUDF_BINARY_DIR}/benchmarks>"
               INSTALL_RPATH "\$ORIGIN/../../../lib"
               CXX_STANDARD 17
               CXX_STANDARD_REQUIRED ON
               # For std:: support of __int128_t. Can be removed once using cuda::std
               CXX_EXTENSIONS ON
               CUDA_STANDARD 17
               CUDA_STANDARD_REQUIRED ON
  )
  target_link_libraries(
    ${CMAKE_BENCH_NAME} PRIVATE cudf_benchmark_common cudf_datagen benchmark::benchmark_main
                                cudf::cudftestutil_impl $<TARGET_NAME_IF_EXISTS:conda_env>
  )
  add_custom_command(
    OUTPUT CUDF_BENCHMARKS
    COMMAND ${CMAKE_BENCH_NAME} --benchmark_out_format=json
            --benchmark_out=results/${CMAKE_BENCH_NAME}.json
    APPEND
    COMMENT "Adding ${CMAKE_BENCH_NAME}"
  )

  install(
    TARGETS ${CMAKE_BENCH_NAME}
    COMPONENT testing
    DESTINATION bin/benchmarks/libcudf
    EXCLUDE_FROM_ALL
  )
endfunction()

# This function takes in a benchmark name and benchmark source for nvbench benchmarks and handles
# setting all of the associated properties and linking to build the benchmark
function(ConfigureNVBench CMAKE_BENCH_NAME)
  add_executable(${CMAKE_BENCH_NAME} ${ARGN} fixture/nvbench_main.cpp)
  set_target_properties(
    ${CMAKE_BENCH_NAME}
    PROPERTIES RUNTIME_OUTPUT_DIRECTORY "$<BUILD_INTERFACE:${CUDF_BINARY_DIR}/benchmarks>"
               INSTALL_RPATH "\$ORIGIN/../../../lib"
  )
  target_link_libraries(
    ${CMAKE_BENCH_NAME}
    PRIVATE cudf_benchmark_common ndsh_data_generator cudf_datagen nvbench::nvbench
            $<TARGET_NAME_IF_EXISTS:conda_env> cudf::cudftestutil_impl
  )
  install(
    TARGETS ${CMAKE_BENCH_NAME}
    COMPONENT testing
    DESTINATION bin/benchmarks/libcudf
    EXCLUDE_FROM_ALL
  )
endfunction()

# ##################################################################################################
# * column benchmarks -----------------------------------------------------------------------------
ConfigureBench(COLUMN_CONCAT_BENCH column/concatenate.cpp)

# ##################################################################################################
# * gather benchmark ------------------------------------------------------------------------------
ConfigureBench(GATHER_BENCH copying/gather.cu)

# ##################################################################################################
# * scatter benchmark -----------------------------------------------------------------------------
ConfigureBench(SCATTER_BENCH copying/scatter.cu)

# ##################################################################################################
# * lists scatter benchmark -----------------------------------------------------------------------
ConfigureBench(SCATTER_LISTS_BENCH lists/copying/scatter_lists.cu)

# ##################################################################################################
# * Other list-related operartions benchmark ------------------------------------------------------
ConfigureNVBench(SET_OPS_NVBENCH lists/set_operations.cpp)

# ##################################################################################################
# * contiguous_split benchmark  -------------------------------------------------------------------
ConfigureBench(CONTIGUOUS_SPLIT_BENCH copying/contiguous_split.cu)

# ##################################################################################################
# * shift benchmark -------------------------------------------------------------------------------
ConfigureBench(SHIFT_BENCH copying/shift.cu)

# ##################################################################################################
# * copy-if-else benchmark
# -----------------------------------------------------------------------------
ConfigureBench(COPY_IF_ELSE_BENCH copying/copy_if_else.cpp)

# ##################################################################################################
# * transpose benchmark ---------------------------------------------------------------------------
ConfigureBench(TRANSPOSE_BENCH transpose/transpose.cpp)

# ##################################################################################################
# * nds-h benchmark --------------------------------------------------------------------------------
ConfigureNVBench(NDSH_Q01_NVBENCH ndsh/q01.cpp ndsh/utilities.cpp)
ConfigureNVBench(NDSH_Q05_NVBENCH ndsh/q05.cpp ndsh/utilities.cpp)
ConfigureNVBench(NDSH_Q06_NVBENCH ndsh/q06.cpp ndsh/utilities.cpp)
ConfigureNVBench(NDSH_Q09_NVBENCH ndsh/q09.cpp ndsh/utilities.cpp)
ConfigureNVBench(NDSH_Q10_NVBENCH ndsh/q10.cpp ndsh/utilities.cpp)

# ##################################################################################################
# * stream_compaction benchmark -------------------------------------------------------------------
ConfigureNVBench(
  STREAM_COMPACTION_NVBENCH
  stream_compaction/apply_boolean_mask.cpp
  stream_compaction/distinct.cpp
  stream_compaction/distinct_count.cpp
  stream_compaction/stable_distinct.cpp
  stream_compaction/stream_compaction_common.cpp
  stream_compaction/unique.cpp
  stream_compaction/unique_count.cpp
)

# ##################################################################################################
# * join benchmark --------------------------------------------------------------------------------
ConfigureNVBench(
  JOIN_NVBENCH join/left_join.cu join/conditional_join.cu join/join.cu join/mixed_join.cu
  join/distinct_join.cu
)

# ##################################################################################################
# * iterator benchmark ----------------------------------------------------------------------------
ConfigureBench(ITERATOR_BENCH iterator/iterator.cu)

# ##################################################################################################
# * search benchmark ------------------------------------------------------------------------------
ConfigureBench(SEARCH_BENCH search/search.cpp)
ConfigureNVBench(SEARCH_NVBENCH search/contains_scalar.cpp search/contains_table.cpp)

# ##################################################################################################
# * sort benchmark --------------------------------------------------------------------------------
ConfigureBench(SORT_BENCH sort/rank.cpp sort/sort.cpp sort/sort_strings.cpp)
ConfigureNVBench(
  SORT_NVBENCH sort/rank_lists.cpp sort/rank_structs.cpp sort/segmented_sort.cpp
  sort/sort_lists.cpp sort/sort_structs.cpp
)

# ##################################################################################################
# * structs benchmark
# --------------------------------------------------------------------------------
ConfigureNVBench(STRUCT_CREATION_NVBENCH structs/create_structs.cpp)

# ##################################################################################################
# * quantiles benchmark
# --------------------------------------------------------------------------------
ConfigureBench(QUANTILES_BENCH quantiles/quantiles.cpp)

# ##################################################################################################
# * tdigest benchmark
# --------------------------------------------------------------------------------
ConfigureNVBench(TDIGEST_NVBENCH quantiles/tdigest.cu)

# ##################################################################################################
# * type_dispatcher benchmark ---------------------------------------------------------------------
ConfigureBench(TYPE_DISPATCHER_BENCH type_dispatcher/type_dispatcher.cu)

# ##################################################################################################
# * reduction benchmark ---------------------------------------------------------------------------
ConfigureNVBench(
  REDUCTION_NVBENCH
  reduction/anyall.cpp
  reduction/dictionary.cpp
  reduction/histogram.cpp
  reduction/minmax.cpp
  reduction/rank.cpp
  reduction/reduce.cpp
  reduction/scan.cpp
  reduction/scan_structs.cpp
  reduction/segmented_reduce.cpp
)

# ##################################################################################################
# * replace benchmark ---------------------------------------------------------------------------
ConfigureBench(REPLACE_BENCH replace/clamp.cpp replace/nans.cpp)
ConfigureNVBench(REPLACE_NVBENCH replace/nulls.cpp)

# ##################################################################################################
# * filling benchmark -----------------------------------------------------------------------------
ConfigureBench(FILL_BENCH filling/repeat.cpp)

# ##################################################################################################
# * groupby benchmark -----------------------------------------------------------------------------
ConfigureBench(
  GROUPBY_BENCH groupby/group_sum.cpp groupby/group_nth.cpp groupby/group_shift.cpp
  groupby/group_struct_values.cpp groupby/group_no_requests.cpp groupby/group_scan.cpp
)

ConfigureNVBench(
  GROUPBY_NVBENCH
  groupby/group_histogram.cpp
  groupby/group_max.cpp
  groupby/group_max_multithreaded.cpp
  groupby/group_nunique.cpp
  groupby/group_rank.cpp
  groupby/group_struct_keys.cpp
)

# ##################################################################################################
# * hashing benchmark -----------------------------------------------------------------------------
ConfigureBench(HASHING_BENCH hashing/partition.cpp)
ConfigureNVBench(HASHING_NVBENCH hashing/hash.cpp)

# ##################################################################################################
# * merge benchmark -------------------------------------------------------------------------------
ConfigureBench(MERGE_BENCH merge/merge.cpp)
ConfigureNVBench(
  MERGE_NVBENCH merge/merge_lists.cpp merge/merge_structs.cpp merge/merge_strings.cpp
)

# ##################################################################################################
# * null_mask benchmark ---------------------------------------------------------------------------
ConfigureBench(NULLMASK_BENCH null_mask/set_null_mask.cpp)

# ##################################################################################################
# * parquet writer benchmark ----------------------------------------------------------------------
ConfigureNVBench(
  PARQUET_WRITER_NVBENCH io/parquet/parquet_writer.cpp io/parquet/parquet_writer_chunks.cpp
)

# ##################################################################################################
# * parquet reader benchmark ----------------------------------------------------------------------
ConfigureNVBench(
  PARQUET_READER_NVBENCH io/parquet/parquet_reader_input.cpp io/parquet/parquet_reader_options.cpp
)

# ##################################################################################################
# * parquet multithread reader benchmark
# ----------------------------------------------------------------------
ConfigureNVBench(PARQUET_MULTITHREAD_READER_NVBENCH io/parquet/parquet_reader_multithread.cpp)

# ##################################################################################################
# * orc reader benchmark --------------------------------------------------------------------------
ConfigureNVBench(ORC_READER_NVBENCH io/orc/orc_reader_input.cpp io/orc/orc_reader_options.cpp)

# ##################################################################################################
# * orc multithreaded benchmark
# --------------------------------------------------------------------------
ConfigureNVBench(ORC_MULTITHREADED_NVBENCH io/orc/orc_reader_multithreaded.cpp)

# ##################################################################################################
# * csv reader benchmark --------------------------------------------------------------------------
ConfigureNVBench(CSV_READER_NVBENCH io/csv/csv_reader_input.cpp io/csv/csv_reader_options.cpp)

# ##################################################################################################
# * orc writer benchmark --------------------------------------------------------------------------
ConfigureNVBench(ORC_WRITER_NVBENCH io/orc/orc_writer.cpp io/orc/orc_writer_chunks.cpp)

# ##################################################################################################
# * csv writer benchmark --------------------------------------------------------------------------
ConfigureNVBench(CSV_WRITER_NVBENCH io/csv/csv_writer.cpp)

# ##################################################################################################
# * ast benchmark ---------------------------------------------------------------------------------
ConfigureNVBench(AST_NVBENCH ast/transform.cpp)

# ##################################################################################################
# * binaryop benchmark ----------------------------------------------------------------------------
ConfigureNVBench(BINARYOP_NVBENCH binaryop/binaryop.cpp binaryop/compiled_binaryop.cpp)

# ##################################################################################################
# * nvtext benchmark -------------------------------------------------------------------
ConfigureBench(TEXT_BENCH text/ngrams.cpp text/subword.cpp)

ConfigureNVBench(
  TEXT_NVBENCH text/edit_distance.cpp text/hash_ngrams.cpp text/jaccard.cpp text/minhash.cpp
  text/normalize.cpp text/replace.cpp text/tokenize.cpp text/vocab.cpp text/word_minhash.cpp
)

# ##################################################################################################
# * strings benchmark -------------------------------------------------------------------
ConfigureBench(
  STRINGS_BENCH
  string/combine.cpp
  string/convert_datetime.cpp
  string/convert_durations.cpp
  string/convert_fixed_point.cpp
  string/convert_numerics.cpp
  string/copy.cu
  string/factory.cu
  string/filter.cpp
  string/repeat_strings.cpp
  string/replace.cpp
  string/translate.cpp
  string/url_decode.cu
)

ConfigureNVBench(
  STRINGS_NVBENCH
  string/case.cpp
  string/char_types.cpp
  string/contains.cpp
  string/copy_if_else.cpp
  string/copy_range.cpp
  string/count.cpp
  string/extract.cpp
  string/find.cpp
  string/gather.cpp
  string/join_strings.cpp
  string/lengths.cpp
  string/like.cpp
  string/make_strings_column.cu
  string/replace_re.cpp
  string/reverse.cpp
  string/slice.cpp
  string/split.cpp
  string/split_re.cpp
)

# ##################################################################################################
# * json benchmark -------------------------------------------------------------------
ConfigureNVBench(JSON_NVBENCH json/json.cu)
ConfigureNVBench(FST_NVBENCH io/fst.cu)
ConfigureNVBench(JSON_READER_NVBENCH io/json/nested_json.cpp io/json/json_reader_input.cpp)
ConfigureNVBench(JSON_READER_OPTION_NVBENCH io/json/json_reader_option.cpp)
ConfigureNVBench(JSON_WRITER_NVBENCH io/json/json_writer.cpp)

# ##################################################################################################
# * io benchmark ---------------------------------------------------------------------
ConfigureNVBench(MULTIBYTE_SPLIT_NVBENCH io/text/multibyte_split.cpp)
target_link_libraries(MULTIBYTE_SPLIT_NVBENCH PRIVATE ZLIB::ZLIB)

# ##################################################################################################
# * decimal benchmark
# ---------------------------------------------------------------------------------
ConfigureNVBench(DECIMAL_NVBENCH decimal/convert_floating.cpp)

# ##################################################################################################
# * reshape benchmark
# ---------------------------------------------------------------------------------
ConfigureNVBench(RESHAPE_NVBENCH reshape/interleave.cpp)

add_custom_target(
  run_benchmarks
  DEPENDS CUDF_BENCHMARKS
  COMMENT "Custom command for running cudf benchmarks."
)<|MERGE_RESOLUTION|>--- conflicted
+++ resolved
@@ -49,11 +49,7 @@
 
 target_link_libraries(
   ndsh_data_generator
-<<<<<<< HEAD
-  PUBLIC cudf cudftestutil nvtx3::nvtx3-cpp cudf_benchmark_common
-=======
-  PUBLIC cudf GTest::gmock GTest::gtest cudf::cudftestutil nvtx3::nvtx3-cpp
->>>>>>> 14209c19
+  PUBLIC cudf cudf::cudftestutil nvtx3::nvtx3-cpp
   PRIVATE $<TARGET_NAME_IF_EXISTS:conda_env>
 )
 
