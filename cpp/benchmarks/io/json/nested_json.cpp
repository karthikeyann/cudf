/*
 * Copyright (c) 2022, NVIDIA CORPORATION.
 *
 * Licensed under the Apache License, Version 2.0 (the "License");
 * you may not use this file except in compliance with the License.
 * You may obtain a copy of the License at
 *
 *     http://www.apache.org/licenses/LICENSE-2.0
 *
 * Unless required by applicable law or agreed to in writing, software
 * distributed under the License is distributed on an "AS IS" BASIS,
 * WITHOUT WARRANTIES OR CONDITIONS OF ANY KIND, either express or implied.
 * See the License for the specific language governing permissions and
 * limitations under the License.
 */

#include <benchmarks/common/generate_input.hpp>
#include <benchmarks/fixture/benchmark_fixture.hpp>
#include <benchmarks/fixture/rmm_pool_raii.hpp>

#include <nvbench/nvbench.cuh>

#include <io/json/nested_json.hpp>

#include <tests/io/fst/common.hpp>

#include <cudf/scalar/scalar_factories.hpp>
#include <cudf/strings/repeat_strings.hpp>
#include <cudf/types.hpp>

#include <cstdlib>

namespace cudf {
namespace {
auto make_test_json_data(size_type string_size, rmm::cuda_stream_view stream)
{
  // Test input
  std::string input = R"(
                      {"a":1,"b":2,"c":[3], "d": {}},
                      {"a":1,"b":4.0,"c":[], "d": {"year":1882,"author": "Bharathi"}},
                      {"a":1,"b":6.0,"c":[5, 7], "d": null},
                      {"a":1,"b":null,"c":null},
                      {
                        "a" : 1
                      },
                      {"a":1,"b":Infinity,"c":[null], "d": {"year":-600,"author": "Kaniyan"}},
                      {"a": 1, "b": 8.0, "d": { "author": "Jean-Jacques Rousseau"}},)";

  const size_type repeat_times = string_size / input.size();

  auto d_input_scalar   = cudf::make_string_scalar(input, stream);
  auto& d_string_scalar = static_cast<cudf::string_scalar&>(*d_input_scalar);
  auto d_scalar         = cudf::strings::repeat_string(d_string_scalar, repeat_times);
  auto& d_input         = static_cast<cudf::scalar_type_t<std::string>&>(*d_scalar);

  auto generated_json    = std::string(d_input);
  generated_json.front() = '[';
  generated_json.back()  = ']';
  return generated_json;
}
}  // namespace

void BM_NESTED_JSON(nvbench::state& state)
{
  // TODO: to be replaced by nvbench fixture once it's ready
  cudf::rmm_pool_raii rmm_pool;

  auto const string_size{size_type(state.get_int64("string_size"))};
  auto const default_options = cudf::io::json_reader_options{};

  auto input = make_test_json_data(string_size, cudf::default_stream_value);
  state.add_element_count(input.size());

  // Run algorithm
  auto const mem_stats_logger = cudf::memory_stats_logger();
  state.set_cuda_stream(nvbench::make_cuda_stream_view(cudf::default_stream_value.value()));
  state.exec(nvbench::exec_tag::sync, [&](nvbench::launch& launch) {
    // Allocate device-side temporary storage & run algorithm
<<<<<<< HEAD
    cudf::io::json::detail::parse_nested_json2(input, default_options, cudf::default_stream_value);
=======
    cudf::io::json::detail::device_parse_nested_json(
      input, default_options, cudf::default_stream_value);
>>>>>>> 466a90d5
  });

  auto const time = state.get_summary("nv/cold/time/gpu/mean").get_float64("value");
  state.add_element_count(static_cast<double>(string_size) / time, "bytes_per_second");
  state.add_buffer_size(
    mem_stats_logger.peak_memory_usage(), "peak_memory_usage", "peak_memory_usage");
}

NVBENCH_BENCH(BM_NESTED_JSON)
  .set_name("nested_json_gpu_parser")
  .add_int64_power_of_two_axis("string_size", nvbench::range(20, 30, 1));

}  // namespace cudf<|MERGE_RESOLUTION|>--- conflicted
+++ resolved
@@ -76,12 +76,8 @@
   state.set_cuda_stream(nvbench::make_cuda_stream_view(cudf::default_stream_value.value()));
   state.exec(nvbench::exec_tag::sync, [&](nvbench::launch& launch) {
     // Allocate device-side temporary storage & run algorithm
-<<<<<<< HEAD
-    cudf::io::json::detail::parse_nested_json2(input, default_options, cudf::default_stream_value);
-=======
     cudf::io::json::detail::device_parse_nested_json(
       input, default_options, cudf::default_stream_value);
->>>>>>> 466a90d5
   });
 
   auto const time = state.get_summary("nv/cold/time/gpu/mean").get_float64("value");
