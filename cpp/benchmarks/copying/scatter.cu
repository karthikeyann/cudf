/*
 * Copyright (c) 2019-2022, NVIDIA CORPORATION.
 *
 * Licensed under the Apache License, Version 2.0 (the "License");
 * you may not use this file except in compliance with the License.
 * You may obtain a copy of the License at
 *
 *     http://www.apache.org/licenses/LICENSE-2.0
 *
 * Unless required by applicable law or agreed to in writing, software
 * distributed under the License is distributed on an "AS IS" BASIS,
 * WITHOUT WARRANTIES OR CONDITIONS OF ANY KIND, either express or implied.
 * See the License for the specific language governing permissions and
 * limitations under the License.
 */

<<<<<<< HEAD
#include <benchmark/benchmark.h>
=======
>>>>>>> 581e4b88
#include <benchmarks/common/generate_input.hpp>
#include <benchmarks/fixture/benchmark_fixture.hpp>
#include <benchmarks/synchronization/synchronization.hpp>

#include <cudf/copying.hpp>
<<<<<<< HEAD
#include <cudf/filling.hpp>
#include <cudf/scalar/scalar_factories.hpp>
=======
>>>>>>> 581e4b88
#include <cudf/types.hpp>

#include <thrust/reverse.h>
#include <thrust/shuffle.h>
<<<<<<< HEAD

#include <algorithm>
=======
>>>>>>> 581e4b88

class Scatter : public cudf::benchmark {
};

template <class TypeParam, bool coalesce>
void BM_scatter(benchmark::State& state)
{
<<<<<<< HEAD
  const cudf::size_type source_size{(cudf::size_type)state.range(0)};
  const auto n_cols = (cudf::size_type)state.range(1);

  // Gather indices
  auto init = cudf::make_fixed_width_scalar<cudf::size_type>(static_cast<cudf::size_type>(0));
  auto scatter_map      = cudf::sequence(source_size, *init);
  auto scatter_map_view = scatter_map->mutable_view();

  if (coalesce) {
    thrust::reverse(thrust::device,
                    scatter_map_view.begin<cudf::size_type>(),
                    scatter_map_view.end<cudf::size_type>());
  } else {
    thrust::shuffle(thrust::device,
                    scatter_map_view.begin<cudf::size_type>(),
                    scatter_map_view.end<cudf::size_type>(),
=======
  auto const source_size{static_cast<cudf::size_type>(state.range(0))};
  auto const n_cols{static_cast<cudf::size_type>(state.range(1))};

  // Gather indices
  auto scatter_map_table =
    create_sequence_table({cudf::type_to_id<cudf::size_type>()}, row_count{source_size});
  auto scatter_map = scatter_map_table->get_column(0).mutable_view();

  if (coalesce) {
    thrust::reverse(
      thrust::device, scatter_map.begin<cudf::size_type>(), scatter_map.end<cudf::size_type>());
  } else {
    thrust::shuffle(thrust::device,
                    scatter_map.begin<cudf::size_type>(),
                    scatter_map.end<cudf::size_type>(),
>>>>>>> 581e4b88
                    thrust::default_random_engine());
  }

  // Every element is valid
<<<<<<< HEAD
  auto source_table =
    create_sequence_table({cudf::type_to_id<TypeParam>()}, n_cols, row_count{source_size});
  auto target_table =
    create_sequence_table({cudf::type_to_id<TypeParam>()}, n_cols, row_count{source_size});

  for (auto _ : state) {
    cuda_event_timer raii(state, true);  // flush_l2_cache = true, stream = 0
    cudf::scatter(*source_table, scatter_map_view, *target_table);
=======
  auto source_table = create_sequence_table(cycle_dtypes({cudf::type_to_id<TypeParam>()}, n_cols),
                                            row_count{source_size});
  auto target_table = create_sequence_table(cycle_dtypes({cudf::type_to_id<TypeParam>()}, n_cols),
                                            row_count{source_size});

  for (auto _ : state) {
    cuda_event_timer raii(state, true);  // flush_l2_cache = true, stream = 0
    cudf::scatter(*source_table, scatter_map, *target_table);
>>>>>>> 581e4b88
  }

  state.SetBytesProcessed(static_cast<int64_t>(state.iterations()) * state.range(0) * n_cols * 2 *
                          sizeof(TypeParam));
}

#define SBM_BENCHMARK_DEFINE(name, type, coalesce)              \
  BENCHMARK_DEFINE_F(Scatter, name)(::benchmark::State & state) \
  {                                                             \
    BM_scatter<type, coalesce>(state);                          \
  }                                                             \
  BENCHMARK_REGISTER_F(Scatter, name)                           \
    ->RangeMultiplier(2)                                        \
    ->Ranges({{1 << 10, 1 << 25}, {1, 8}})                      \
    ->UseManualTime();

SBM_BENCHMARK_DEFINE(double_coalesce_x, double, true);
SBM_BENCHMARK_DEFINE(double_coalesce_o, double, false);<|MERGE_RESOLUTION|>--- conflicted
+++ resolved
@@ -14,29 +14,15 @@
  * limitations under the License.
  */
 
-<<<<<<< HEAD
-#include <benchmark/benchmark.h>
-=======
->>>>>>> 581e4b88
 #include <benchmarks/common/generate_input.hpp>
 #include <benchmarks/fixture/benchmark_fixture.hpp>
 #include <benchmarks/synchronization/synchronization.hpp>
 
 #include <cudf/copying.hpp>
-<<<<<<< HEAD
-#include <cudf/filling.hpp>
-#include <cudf/scalar/scalar_factories.hpp>
-=======
->>>>>>> 581e4b88
 #include <cudf/types.hpp>
 
 #include <thrust/reverse.h>
 #include <thrust/shuffle.h>
-<<<<<<< HEAD
-
-#include <algorithm>
-=======
->>>>>>> 581e4b88
 
 class Scatter : public cudf::benchmark {
 };
@@ -44,24 +30,6 @@
 template <class TypeParam, bool coalesce>
 void BM_scatter(benchmark::State& state)
 {
-<<<<<<< HEAD
-  const cudf::size_type source_size{(cudf::size_type)state.range(0)};
-  const auto n_cols = (cudf::size_type)state.range(1);
-
-  // Gather indices
-  auto init = cudf::make_fixed_width_scalar<cudf::size_type>(static_cast<cudf::size_type>(0));
-  auto scatter_map      = cudf::sequence(source_size, *init);
-  auto scatter_map_view = scatter_map->mutable_view();
-
-  if (coalesce) {
-    thrust::reverse(thrust::device,
-                    scatter_map_view.begin<cudf::size_type>(),
-                    scatter_map_view.end<cudf::size_type>());
-  } else {
-    thrust::shuffle(thrust::device,
-                    scatter_map_view.begin<cudf::size_type>(),
-                    scatter_map_view.end<cudf::size_type>(),
-=======
   auto const source_size{static_cast<cudf::size_type>(state.range(0))};
   auto const n_cols{static_cast<cudf::size_type>(state.range(1))};
 
@@ -77,21 +45,10 @@
     thrust::shuffle(thrust::device,
                     scatter_map.begin<cudf::size_type>(),
                     scatter_map.end<cudf::size_type>(),
->>>>>>> 581e4b88
                     thrust::default_random_engine());
   }
 
   // Every element is valid
-<<<<<<< HEAD
-  auto source_table =
-    create_sequence_table({cudf::type_to_id<TypeParam>()}, n_cols, row_count{source_size});
-  auto target_table =
-    create_sequence_table({cudf::type_to_id<TypeParam>()}, n_cols, row_count{source_size});
-
-  for (auto _ : state) {
-    cuda_event_timer raii(state, true);  // flush_l2_cache = true, stream = 0
-    cudf::scatter(*source_table, scatter_map_view, *target_table);
-=======
   auto source_table = create_sequence_table(cycle_dtypes({cudf::type_to_id<TypeParam>()}, n_cols),
                                             row_count{source_size});
   auto target_table = create_sequence_table(cycle_dtypes({cudf::type_to_id<TypeParam>()}, n_cols),
@@ -100,7 +57,6 @@
   for (auto _ : state) {
     cuda_event_timer raii(state, true);  // flush_l2_cache = true, stream = 0
     cudf::scatter(*source_table, scatter_map, *target_table);
->>>>>>> 581e4b88
   }
 
   state.SetBytesProcessed(static_cast<int64_t>(state.iterations()) * state.range(0) * n_cols * 2 *
