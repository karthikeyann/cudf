--- conflicted
+++ resolved
@@ -24,17 +24,10 @@
 - cupy>=12.0.0
 - cxx-compiler
 - cython>=0.29,<0.30
-<<<<<<< HEAD
-- dask-core>=2023.5.1
+- dask-core==2023.7.1
 - dask-cuda==23.10.*
-- dask>=2023.5.1
-- distributed>=2023.5.1
-=======
-- dask-core==2023.7.1
-- dask-cuda==23.8.*
 - dask==2023.7.1
 - distributed==2023.7.1
->>>>>>> 017beb0b
 - dlpack>=0.5,<0.6.0a0
 - doxygen=1.8.20
 - fastavro>=0.22.9
