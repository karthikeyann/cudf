name: cudf_dev
channels:
  - rapidsai
  - nvidia
  - rapidsai-nightly
  - conda-forge
  - defaults
dependencies:
  - cupy>=6.6.0,<8.0.0a0
  - rmm=0.11.*
  - cmake>=3.12
  - cmake_setuptools>=0.1.3
  - python>=3.6,<3.8
<<<<<<< HEAD
  - numba>=0.45.1
  - pandas>=0.25,<0.26
=======
  - numba>=0.46
  - pandas>=0.24.2,<0.25
>>>>>>> 4264bc67
  - pyarrow=0.15.0
  - fastavro>=0.22.9
  - notebook>=0.5.0
  - cython>=0.29,<0.30
  - fsspec>=0.3.3
  - pytest
  - sphinx
  - sphinx_rtd_theme
  - sphinxcontrib-websupport
  - nbsphinx
  - numpydoc
  - ipython
  - recommonmark
  - pandoc=<2.0.0
  - cudatoolkit=10.0
  - pip
  - partd
  - flake8
  - black
  - isort
  - pre_commit
  - dask>=2.1.0
  - distributed>=2.1.0
  - streamz
  - dlpack
  - arrow-cpp=0.15.0
  - boost-cpp
  - double-conversion
  - rapidjson
  - flatbuffers
  - hypothesis
  - pip:
      - sphinx-markdown-tables
      - git+https://github.com/dask/dask.git
      - git+https://github.com/dask/distributed.git
      - git+https://github.com/python-streamz/streamz.git<|MERGE_RESOLUTION|>--- conflicted
+++ resolved
@@ -11,13 +11,8 @@
   - cmake>=3.12
   - cmake_setuptools>=0.1.3
   - python>=3.6,<3.8
-<<<<<<< HEAD
-  - numba>=0.45.1
+  - numba>=0.46
   - pandas>=0.25,<0.26
-=======
-  - numba>=0.46
-  - pandas>=0.24.2,<0.25
->>>>>>> 4264bc67
   - pyarrow=0.15.0
   - fastavro>=0.22.9
   - notebook>=0.5.0
