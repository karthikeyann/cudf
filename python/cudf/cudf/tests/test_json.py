# Copyright (c) 2018-2022, NVIDIA CORPORATION.

import copy
import itertools
import os
from io import BytesIO, StringIO
from pathlib import Path

import numpy as np
import pandas as pd
import pyarrow as pa
import pytest

import cudf
from cudf.core._compat import PANDAS_GE_110
from cudf.testing._utils import DATETIME_TYPES, NUMERIC_TYPES, assert_eq


def make_numeric_dataframe(nrows, dtype):
    df = pd.DataFrame()
    df["col1"] = np.arange(nrows, dtype=dtype)
    df["col2"] = np.arange(1, 1 + nrows, dtype=dtype)
    return df


@pytest.fixture(params=[0, 1, 10, 100])
def pdf(request):
    types = NUMERIC_TYPES + DATETIME_TYPES + ["bool"]
    renamer = {
        "C_l0_g" + str(idx): "col_" + val for (idx, val) in enumerate(types)
    }
    typer = {"col_" + val: val for val in types}
    ncols = len(types)
    nrows = request.param

    # Create a pandas dataframe with random data of mixed types
    test_pdf = pd._testing.makeCustomDataframe(
        nrows=nrows, ncols=ncols, data_gen_f=lambda r, c: r, r_idx_type="i"
    )
    # Delete the name of the column index, and rename the row index
    test_pdf.columns.name = None
    test_pdf.index.name = "test_index"

    # Cast all the column dtypes to objects, rename them, and then cast to
    # appropriate types
    test_pdf = test_pdf.astype("object").rename(renamer, axis=1).astype(typer)

    return test_pdf


@pytest.fixture
def gdf(pdf):
    return cudf.DataFrame.from_pandas(pdf)


index_params = [True, False]
compression_params = ["gzip", "bz2", "zip", "xz", None]
orient_params = ["columns", "records", "table", "split"]
params = itertools.product(index_params, compression_params, orient_params)


@pytest.fixture(params=params)
def json_files(request, tmp_path_factory, pdf):
    index, compression, orient = request.param
    if index is False and orient not in ("split", "table"):
        pytest.skip(
            "'index=False' is only valid when 'orient' is 'split' or "
            "'table'"
        )
    if index is False and orient == "table":
        pytest.skip("'index=False' isn't valid when 'orient' is 'table'")
    fname_df = tmp_path_factory.mktemp("json") / "test_df.json"
    fname_series = tmp_path_factory.mktemp("json") / "test_series.json"
    pdf.to_json(fname_df, index=index, compression=compression, orient=orient)
    pdf["col_int32"].to_json(
        fname_series, index=index, compression=compression, orient=orient
    )
    return (fname_df, fname_series, orient, compression)


@pytest.mark.filterwarnings("ignore:Strings are not yet supported")
@pytest.mark.filterwarnings("ignore:Using CPU")
def test_json_reader(json_files):
    path_df, path_series, orient, compression = json_files
    expect_df = pd.read_json(path_df, orient=orient, compression=compression)
    got_df = cudf.read_json(path_df, orient=orient, compression=compression)
    if len(expect_df) == 0:
        expect_df = expect_df.reset_index(drop=True)
        expect_df.columns = expect_df.columns.astype("object")
    if len(got_df) == 0:
        got_df = got_df.reset_index(drop=True)

    assert_eq(expect_df, got_df, check_categorical=False)

    # Only these orients are allowed for Series, but isn't enforced by Pandas
    if orient in ("split", "records", "index"):
        expect_series = pd.read_json(
            path_series, orient=orient, compression=compression, typ="series"
        )
        got_series = cudf.read_json(
            path_series, orient=orient, compression=compression, typ="series"
        )
        if len(expect_series) == 0:
            expect_series = expect_series.reset_index(drop=True)
        if len(got_df) == 0:
            got_series = got_series.reset_index(drop=True)

        assert_eq(expect_series, got_series)


@pytest.mark.filterwarnings("ignore:Can't infer compression")
@pytest.mark.filterwarnings("ignore:Using CPU")
def test_json_writer(tmpdir, pdf, gdf):
    pdf_df_fname = tmpdir.join("pdf_df.json")
    gdf_df_fname = tmpdir.join("gdf_df.json")

    pdf.to_json(pdf_df_fname)
    gdf.to_json(gdf_df_fname)

    assert os.path.exists(pdf_df_fname)
    assert os.path.exists(gdf_df_fname)

    expect_df = pd.read_json(pdf_df_fname)
    got_df = pd.read_json(gdf_df_fname)

    assert_eq(expect_df, got_df)

    for column in pdf.columns:
        pdf_series_fname = tmpdir.join(column + "_" + "pdf_series.json")
        gdf_series_fname = tmpdir.join(column + "_" + "gdf_series.json")

        pdf[column].to_json(pdf_series_fname)
        gdf[column].to_json(gdf_series_fname)

        assert os.path.exists(pdf_series_fname)
        assert os.path.exists(gdf_series_fname)

        try:
            # xref 'https://github.com/pandas-dev/pandas/pull/33373'
            expect_series = pd.read_json(pdf_series_fname, typ="series")
        except TypeError as e:
            if (
                not PANDAS_GE_110
                and str(e) == "<class 'bool'> is not convertible to datetime"
            ):
                continue
            else:
                raise e

        got_series = pd.read_json(gdf_series_fname, typ="series")

        assert_eq(expect_series, got_series)

        # Make sure results align for regular strings, not just files
        pdf_string = pdf[column].to_json()
        gdf_string = pdf[column].to_json()
        assert_eq(pdf_string, gdf_string)


@pytest.fixture(
    params=["string", "filepath", "pathobj", "bytes_io", "string_io", "url"]
)
def json_input(request, tmp_path_factory):
    input_type = request.param
    buffer = "[1, 2, 3]\n[4, 5, 6]\n[7, 8, 9]\n"
    fname = tmp_path_factory.mktemp("json") / "test_df.json"
    if not os.path.isfile(fname):
        with open(str(fname), "w") as fp:
            fp.write(buffer)

    if input_type == "string":
        return buffer
    if input_type == "filepath":
        return str(fname)
    if input_type == "pathobj":
        return Path(fname)
    if input_type == "bytes_io":
        return BytesIO(buffer.encode())
    if input_type == "string_io":
        return StringIO(buffer)
    if input_type == "url":
        return Path(fname).as_uri()


@pytest.mark.filterwarnings("ignore:Using CPU")
@pytest.mark.parametrize("engine", ["auto", "cudf", "pandas"])
def test_json_lines_basic(json_input, engine):
    cu_df = cudf.read_json(json_input, engine=engine, lines=True)
    pd_df = pd.read_json(json_input, lines=True)

    assert all(cu_df.dtypes == ["int64", "int64", "int64"])
    for cu_col, pd_col in zip(cu_df.columns, pd_df.columns):
        assert str(cu_col) == str(pd_col)
        np.testing.assert_array_equal(pd_df[pd_col], cu_df[cu_col].to_numpy())


@pytest.mark.filterwarnings("ignore:Using CPU")
@pytest.mark.parametrize("engine", ["auto", "cudf"])
def test_json_lines_multiple(tmpdir, json_input, engine):
    tmp_file1 = tmpdir.join("MultiInputs1.json")
    tmp_file2 = tmpdir.join("MultiInputs2.json")

    pdf = pd.read_json(json_input, lines=True)
    pdf.to_json(tmp_file1, compression="infer", lines=True, orient="records")
    pdf.to_json(tmp_file2, compression="infer", lines=True, orient="records")

    cu_df = cudf.read_json([tmp_file1, tmp_file2], engine=engine, lines=True)
    pd_df = pd.concat([pdf, pdf])

    assert all(cu_df.dtypes == ["int64", "int64", "int64"])
    for cu_col, pd_col in zip(cu_df.columns, pd_df.columns):
        assert str(cu_col) == str(pd_col)
        np.testing.assert_array_equal(pd_df[pd_col], cu_df[cu_col].to_numpy())


@pytest.mark.parametrize("engine", ["auto", "cudf"])
def test_json_read_directory(tmpdir, json_input, engine):
    pdf = pd.read_json(json_input, lines=True)
    pdf.to_json(
        tmpdir.join("MultiInputs1.json"),
        compression="infer",
        lines=True,
        orient="records",
    )
    pdf.to_json(
        tmpdir.join("MultiInputs2.json"),
        compression="infer",
        lines=True,
        orient="records",
    )
    pdf.to_json(
        tmpdir.join("MultiInputs3.json"),
        compression="infer",
        lines=True,
        orient="records",
    )

    cu_df = cudf.read_json(tmpdir, engine=engine, lines=True)
    pd_df = pd.concat([pdf, pdf, pdf])

    assert all(cu_df.dtypes == ["int64", "int64", "int64"])
    for cu_col, pd_col in zip(cu_df.columns, pd_df.columns):
        assert str(cu_col) == str(pd_col)
        np.testing.assert_array_equal(pd_df[pd_col], cu_df[cu_col].to_numpy())


def test_json_lines_byte_range(json_input):
    # include the first row and half of the second row
    # should parse the first two rows
    df = cudf.read_json(
        copy.deepcopy(json_input), lines=True, byte_range=(0, 15)
    )
    assert df.shape == (2, 3)

    # include half of the second row and half of the third row
    # should parse only the third row
    df = cudf.read_json(
        copy.deepcopy(json_input), lines=True, byte_range=(15, 10)
    )
    assert df.shape == (1, 3)

    # include half of the second row and entire third row
    # should parse only the third row
    df = cudf.read_json(
        copy.deepcopy(json_input), lines=True, byte_range=(15, 0)
    )
    assert df.shape == (1, 3)

    # include half of the second row till past the end of the file
    # should parse only the third row
    df = cudf.read_json(
        copy.deepcopy(json_input), lines=True, byte_range=(10, 50)
    )
    assert df.shape == (1, 3)


def test_json_lines_dtypes(json_input):
    df = cudf.read_json(
        json_input, lines=True, dtype={1: "int", 2: "short", 0: "float"}
    )
    assert all(df.dtypes == ["float64", "int64", "int16"])


@pytest.mark.parametrize(
    "ext, out_comp, in_comp",
    [
        (".geez", "gzip", "gzip"),
        (".beez", "bz2", "bz2"),
        (".gz", "gzip", "infer"),
        (".bz2", "bz2", "infer"),
        (".data", None, "infer"),
        (".txt", None, None),
        ("", None, None),
    ],
)
def test_json_lines_compression(tmpdir, ext, out_comp, in_comp):
    fname = tmpdir.mkdir("gdf_json").join("tmp_json_compression" + ext)

    nrows = 20
    pd_df = make_numeric_dataframe(nrows, np.int32)
    pd_df.to_json(fname, compression=out_comp, lines=True, orient="records")

    cu_df = cudf.read_json(
        str(fname),
        compression=in_comp,
        lines=True,
        dtype={"col1": "int32", "col2": "int32"},
    )
    assert_eq(pd_df, cu_df)


@pytest.mark.filterwarnings("ignore:Using CPU")
def test_json_engine_selection():
    json = "[1, 2, 3]"

    # should use the cudf engine
    df = cudf.read_json(json, lines=True)
    # column names are strings when parsing with cudf
    for col_name in df.columns:
        assert isinstance(col_name, str)

    # should use the pandas engine
    df = cudf.read_json(json, lines=False)
    # column names are ints when parsing with pandas
    for col_name in df.columns:
        assert isinstance(col_name, int)

    # should use the pandas engine
    df = cudf.read_json(json, lines=True, engine="pandas")
    # column names are ints when parsing with pandas
    for col_name in df.columns:
        assert isinstance(col_name, int)

    # should raise an exception
    with pytest.raises(ValueError):
        cudf.read_json(json, lines=False, engine="cudf")


def test_json_bool_values():
    buffer = "[true,1]\n[false,false]\n[true,true]"
    cu_df = cudf.read_json(buffer, lines=True)
    pd_df = pd.read_json(buffer, lines=True)

    # types should be ['bool', 'int64']
    np.testing.assert_array_equal(pd_df.dtypes, cu_df.dtypes)
    np.testing.assert_array_equal(pd_df[0], cu_df["0"].to_numpy())
    # boolean values should be converted to 0/1
    np.testing.assert_array_equal(pd_df[1], cu_df["1"].to_numpy())

    cu_df = cudf.read_json(
        buffer, lines=True, dtype={"0": "bool", "1": "long"}
    )
    np.testing.assert_array_equal(pd_df.dtypes, cu_df.dtypes)


@pytest.mark.parametrize(
    "buffer",
    [
        "[1.0,]\n[null, ]",
        '{"0":1.0,"1":}\n{"0":null,"1": }',
        '{ "0" : 1.0 , "1" : }\n{ "0" : null , "1" : }',
        '{"0":1.0}\n{"1":}',
    ],
)
def test_json_null_literal(buffer):
    df = cudf.read_json(buffer, lines=True)

    # first column contains a null field, type should be set to float
    # second column contains only empty fields, type should be set to int8
    np.testing.assert_array_equal(df.dtypes, ["float64", "int8"])
    np.testing.assert_array_equal(
        df["0"].to_numpy(na_value=np.nan), [1.0, np.nan]
    )
    np.testing.assert_array_equal(df["1"].to_numpy(na_value=0), [0, 0])


def test_json_bad_protocol_string():
    test_string = '{"field": "s3://path"}'

    expect = pd.DataFrame([{"field": "s3://path"}])
    got = cudf.read_json(test_string, lines=True)

    assert_eq(expect, got)


def test_json_corner_case_with_escape_and_double_quote_char_with_pandas(
    tmpdir,
):
    fname = tmpdir.mkdir("gdf_json").join("tmp_json_escape_double_quote")

    pdf = pd.DataFrame(
        {
            "a": ['ab"cd', "\\\b", "\r\\", "'"],
            "b": ["a\tb\t", "\\", '\\"', "\t"],
            "c": ["aeiou", "try", "json", "cudf"],
        }
    )
    pdf.to_json(fname, compression="infer", lines=True, orient="records")

    df = cudf.read_json(
        fname, compression="infer", lines=True, orient="records"
    )
    pdf = pd.read_json(
        fname, compression="infer", lines=True, orient="records"
    )

    assert_eq(cudf.DataFrame(pdf), df)


def test_json_corner_case_with_escape_and_double_quote_char_with_strings():
    str_buffer = StringIO(
        """{"a":"ab\\"cd","b":"a\\tb\\t","c":"aeiou"}
           {"a":"\\\\\\b","b":"\\\\","c":"try"}
           {"a":"\\r\\\\","b":"\\\\\\"","c":"json"}
           {"a":"\'","b":"\\t","c":"cudf"}"""
    )

    df = cudf.read_json(
        str_buffer, compression="infer", lines=True, orient="records"
    )

    expected = {
        "a": ['ab"cd', "\\\b", "\r\\", "'"],
        "b": ["a\tb\t", "\\", '\\"', "\t"],
        "c": ["aeiou", "try", "json", "cudf"],
    }

    num_rows = df.shape[0]
    for col_name in df._data:
        for i in range(num_rows):
            assert expected[col_name][i] == df[col_name][i]


@pytest.mark.parametrize(
    "gdf,pdf",
    [
        (
            cudf.DataFrame(
                {
                    "int col": cudf.Series(
                        [1, 2, None, 2, 2323, 234, None], dtype="int64"
                    )
                }
            ),
            pd.DataFrame(
                {
                    "int col": pd.Series(
                        [1, 2, None, 2, 2323, 234, None], dtype=pd.Int64Dtype()
                    )
                }
            ),
        ),
        (
            cudf.DataFrame(
                {
                    "int64 col": cudf.Series(
                        [1, 2, None, 2323, None], dtype="int64"
                    ),
                    "string col": cudf.Series(
                        ["abc", "a", None, "", None], dtype="str"
                    ),
                    "float col": cudf.Series(
                        [0.234, None, 234234.2343, None, 0.0], dtype="float64"
                    ),
                    "bool col": cudf.Series(
                        [None, True, False, None, True], dtype="bool"
                    ),
                    "categorical col": cudf.Series(
                        [1, 2, 1, None, 2], dtype="category"
                    ),
                    "datetime col": cudf.Series(
                        [1231233, None, 2323234, None, 1],
                        dtype="datetime64[ns]",
                    ),
                    "timedelta col": cudf.Series(
                        [None, 34687236, 2323234, 1, None],
                        dtype="timedelta64[ns]",
                    ),
                }
            ),
            pd.DataFrame(
                {
                    "int64 col": pd.Series(
                        [1, 2, None, 2323, None], dtype=pd.Int64Dtype()
                    ),
                    "string col": pd.Series(
                        ["abc", "a", None, "", None], dtype=pd.StringDtype()
                    ),
                    "float col": pd.Series(
                        [0.234, None, 234234.2343, None, 0.0], dtype="float64"
                    ),
                    "bool col": pd.Series(
                        [None, True, False, None, True],
                        dtype=pd.BooleanDtype(),
                    ),
                    "categorical col": pd.Series(
                        [1, 2, 1, None, 2], dtype="category"
                    ),
                    "datetime col": pd.Series(
                        [1231233, None, 2323234, None, 1],
                        dtype="datetime64[ns]",
                    ),
                    "timedelta col": pd.Series(
                        [None, 34687236, 2323234, 1, None],
                        dtype="timedelta64[ns]",
                    ),
                }
            ),
        ),
    ],
)
def test_json_to_json_compare_contents(gdf, pdf):
    expected_json = pdf.to_json(lines=True, orient="records")
    actual_json = gdf.to_json(lines=True, orient="records")

    assert expected_json == actual_json


@pytest.mark.filterwarnings("ignore:Using CPU")
@pytest.mark.parametrize("engine", ["cudf", "pandas"])
def test_default_integer_bitwidth(default_integer_bitwidth, engine):
    buf = BytesIO()
    pd.DataFrame({"a": range(10)}).to_json(buf, lines=True, orient="records")
    buf.seek(0)
    df = cudf.read_json(buf, engine=engine, lines=True, orient="records")

    assert df["a"].dtype == np.dtype(f"i{default_integer_bitwidth//8}")


@pytest.mark.filterwarnings("ignore:Using CPU")
@pytest.mark.parametrize(
    "engine",
    [
        pytest.param(
            "cudf",
            marks=pytest.mark.skip(
                reason="cannot partially set dtypes for cudf json engine"
            ),
        ),
        "pandas",
    ],
)
def test_default_integer_bitwidth_partial(default_integer_bitwidth, engine):
    buf = BytesIO()
    pd.DataFrame({"a": range(10), "b": range(10, 20)}).to_json(
        buf, lines=True, orient="records"
    )
    buf.seek(0)
    df = cudf.read_json(
        buf, engine=engine, lines=True, orient="records", dtype={"b": "i8"}
    )

    assert df["a"].dtype == np.dtype(f"i{default_integer_bitwidth//8}")
    assert df["b"].dtype == np.dtype("i8")


@pytest.mark.filterwarnings("ignore:Using CPU")
@pytest.mark.parametrize("engine", ["cudf", "pandas"])
def test_default_integer_bitwidth_extremes(default_integer_bitwidth, engine):
    # Test that integer columns in json are _inferred_ as 32 bit columns.
    buf = StringIO(
        '{"u8":18446744073709551615, "i8":9223372036854775807}\n'
        '{"u8": 0, "i8": -9223372036854775808}'
    )
    df = cudf.read_json(buf, engine=engine, lines=True, orient="records")

    assert df["u8"].dtype == np.dtype(f"u{default_integer_bitwidth//8}")
    assert df["i8"].dtype == np.dtype(f"i{default_integer_bitwidth//8}")


def test_default_float_bitwidth(default_float_bitwidth):
    # Test that float columns in json are _inferred_ as 32 bit columns.
    df = cudf.read_json(
        '{"a": 1.0, "b": 2.5}\n{"a": 3.5, "b": 4.0}',
        engine="cudf",
        lines=True,
        orient="records",
    )
    assert df["a"].dtype == np.dtype(f"f{default_float_bitwidth//8}")
    assert df["b"].dtype == np.dtype(f"f{default_float_bitwidth//8}")


def test_json_nested_basic(tmpdir):
    fname = tmpdir.mkdir("gdf_json").join("tmp_json_nested_basic")
    data = {
        "c1": [{"f1": "sf11", "f2": "sf21"}, {"f1": "sf12", "f2": "sf22"}],
        "c2": [["l11", "l21"], ["l12", "l22"]],
    }
    pdf = pd.DataFrame(data)
    pdf.to_json(fname, orient="records")

    df = cudf.read_json(fname, engine="cudf_experimental", orient="records")
    pdf = pd.read_json(fname, orient="records")

    assert_eq(pdf, df)


@pytest.mark.parametrize(
    "data",
    [
        {
            "c1": [{"f1": "sf11", "f2": "sf21"}, {"f1": "sf12", "f2": "sf22"}],
            "c2": [["l11", "l21"], ["l12", "l22"]],
        },
        # Essential test case to handle omissions
        {
            "c1": [{"f2": "sf21"}, {"f1": "sf12"}],
            "c2": [["l11", "l21"], []],
        },
        # empty input
        {},
    ],
)
@pytest.mark.parametrize("lines", [True, False])
def test_json_nested_lines(data, lines):
    bytes = BytesIO()
    pdf = pd.DataFrame(data)
    pdf.to_json(bytes, orient="records", lines=lines)
    bytes.seek(0)
    df = cudf.read_json(
        bytes, engine="cudf_experimental", orient="records", lines=lines
    )
    bytes.seek(0)
    pdf = pd.read_json(bytes, orient="records", lines=lines)
    # In the second test-case we need to take a detour via pyarrow
    # Pandas omits "f1" in first row, so we have to enforce a common schema,
    # such that pandas would have the f1 member with null
    # Also, pyarrow chooses to select different ordering of a nested column
    # children though key-value pairs are correct.
    pa_table_pdf = pa.Table.from_pandas(
        pdf, schema=df.to_arrow().schema, safe=False
    )
    assert df.to_arrow().equals(pa_table_pdf)


def test_json_nested_data():
    json_str = (
        '[{"0":{},"2":{}},{"1":[[""],[]],"2":{"2":""}},'
        '{"0":{"a":"1"},"2":{"0":"W&RR=+I","1":""}}]'
    )
    df = cudf.read_json(
        StringIO(json_str), engine="cudf_experimental", orient="records"
    )
    pdf = pd.read_json(StringIO(json_str), orient="records")
    pdf.columns = pdf.columns.astype("str")
    pa_table_pdf = pa.Table.from_pandas(
        pdf, schema=df.to_arrow().schema, safe=False
    )
    assert df.to_arrow().equals(pa_table_pdf)


def test_json_empty_types():
    json_str = """ {}
    {"a": [], "b": {}}
    {"a": []}
    {"b": {}}
    {"c": {"d": []}}
    {"e": [{}]}
    """
    df = cudf.read_json(
        StringIO(json_str),
        engine="cudf_experimental",
        orient="records",
        lines=True,
    )
    pdf = pd.read_json(StringIO(json_str), orient="records", lines=True)
    assert_eq(df, pdf)


def test_json_types_data():
    # 0:<0:string,1:float>
    # 1:list<int>
    # 2:<0:bool>
    json_str = (
        '[{"0":null,"2":{}},'
        '{"1":[123],"0":{"0":"foo","1":123.4},"2":{"0":false}},'
        '{"0":{},"1":[],"2":{"0":null}}]'
    )
    df = cudf.read_json(
        StringIO(json_str), engine="cudf_experimental", orient="records"
    )
    pdf = pd.read_json(StringIO(json_str), orient="records")
    pdf.columns = pdf.columns.astype("str")
    pa_table_pdf = pa.Table.from_pandas(
        pdf, schema=df.to_arrow().schema, safe=False
    )
    assert df.to_arrow().equals(pa_table_pdf)


@pytest.mark.parametrize(
    "col_type,json_str",
    [
        # without quotes
        ("int", '[{"k": 1}, {"k": 2}, {"k": 3}, {"k": 4}]'),
        # with quotes
        ("int", '[{"k": "1"}, {"k": "2"}]'),
        # with quotes, mixed
        ("int", '[{"k": "1"}, {"k": "2"}, {"k": 3}, {"k": 4}]'),
        # with quotes, null, mixed
        ("int", '[{"k": "1"}, {"k": "2"}, {"k": null}, {"k": 4}]'),
        # without quotes, null
        ("int", '[{"k": 1}, {"k": 2}, {"k": null}, {"k": 4}]'),
        # without quotes
        ("float", '[{"k": 1}, {"k": 2}, {"k": 3}, {"k": 4}]'),
        # with quotes
        ("float", '[{"k": "1"}, {"k": "2"}]'),
        # with quotes, mixed
        ("float", '[{"k": "1"}, {"k": "2"}, {"k": 3}, {"k": 4}]'),
        # with quotes, null, mixed
        ("float", '[{"k": "1"}, {"k": "2"}, {"k": null}, {"k": 4}]'),
        # with quotes, NAN
        ("float", '[{"k": "1"}, {"k": "2"}, {"k": NaN}, {"k": "4"}]'),
        # without quotes
        ("str", '[{"k": 1}, {"k": 2}, {"k": 3}, {"k": 4}]'),
        # with quotes
        ("str", '[{"k": "1"}, {"k": "2"}]'),
        # with quotes, mixed
        ("str", '[{"k": "1"}, {"k": "2"}, {"k": 3}, {"k": 4}]'),
        # with quotes, null, mixed
        ("str", '[{"k": "1"}, {"k": "2"}, {"k": null}, {"k": 4}]'),
        # without quotes, null
        ("str", '[{"k": 1}, {"k": 2}, {"k": null}, {"k": 4}]'),
    ],
)
def test_json_quoted_values_with_schema(col_type, json_str):
    experimental_df = cudf.read_json(
        StringIO(json_str),
        engine="cudf_experimental",
        orient="records",
        dtype={"k": col_type},
    )
    cudf_df = cudf.read_json(
        StringIO(json_str.replace(",", "\n")[1:-1]),
        engine="cudf",
        orient="records",
        lines=True,
        dtype={"k": col_type},
    )
    assert_eq(cudf_df, experimental_df)


@pytest.mark.parametrize(
<<<<<<< HEAD
=======
    "col_type,json_str,expected",
    [
        # with quotes, mixed
        ("int", '[{"k": "1"}, {"k": "2"}, {"k": 3}, {"k": 4}]', [1, 2, 3, 4]),
        # with quotes, null, mixed
        (
            "int",
            '[{"k": "1"}, {"k": "2"}, {"k": null}, {"k": 4}]',
            [1, 2, None, 4],
        ),
        # with quotes, mixed
        (
            "str",
            '[{"k": "1"}, {"k": "2"}, {"k": 3}, {"k": 4}]',
            ["1", "2", "3", "4"],
        ),
        # with quotes, null, mixed
        (
            "str",
            '[{"k": "1"}, {"k": "2"}, {"k": null}, {"k": 4}]',
            ["1", "2", None, "4"],
        ),
    ],
)
def test_json_quoted_values(col_type, json_str, expected):
    experimental_df = cudf.read_json(
        StringIO(json_str),
        engine="cudf_experimental",
        orient="records",
        dtype={"k": col_type},
    )
    cudf_df = cudf.read_json(
        StringIO(json_str.replace(",", "\n")[1:-1]),
        engine="cudf",
        orient="records",
        lines=True,
        dtype={"k": col_type},
    )
    assert_eq(expected, experimental_df.k.to_arrow().to_pylist())
    assert_eq(expected, cudf_df.k.to_arrow().to_pylist())


@pytest.mark.parametrize(
>>>>>>> e402448b
    "keep_quotes,result",
    [
        (
            True,
            {
                "c1": [
                    {"f1": '"sf11"', "f2": '"sf21"'},
                    {"f1": '"sf12"', "f2": '"sf22"'},
                ],
                "c2": [['"l11"', '"l21"'], ['"l12"', '"l22"']],
            },
        ),
        (
            False,
            {
                "c1": [
                    {"f1": "sf11", "f2": "sf21"},
                    {"f1": "sf12", "f2": "sf22"},
                ],
                "c2": [["l11", "l21"], ["l12", "l22"]],
            },
        ),
    ],
)
def test_json_keep_quotes(keep_quotes, result):
    bytes_file = BytesIO()
    data = {
        "c1": [{"f1": "sf11", "f2": "sf21"}, {"f1": "sf12", "f2": "sf22"}],
        "c2": [["l11", "l21"], ["l12", "l22"]],
    }
    pdf = pd.DataFrame(data)
    pdf.to_json(bytes_file, orient="records", lines=True)

    actual = cudf.read_json(
        bytes_file,
        engine="cudf_experimental",
        orient="records",
        lines=True,
        keep_quotes=keep_quotes,
    )
    expected = pd.DataFrame(result)

    assert_eq(actual, expected)


def test_json_dtypes_nested_data():
    # a: StructDtype({'a': StructDtype({'b': dtype('float64')}),
    #                 'b': dtype('int64')})
    # b: ListDtype(ListDtype(float64))
    actual_json_str = (
        '{"a":{"a":{"b":10.0},"b":11},"b":[[10.0,1.1],[12.0,23.0]]}\n'
        '{"a":{"a":{"b":107.0},"b":5},"b":[[10.0,11.2],[12.0,0.23]]}\n'
        '{"a":{"a":{"b":50.7},"b":2},"b":[[10.0,11.3],[12.0,2.3]]}\n'
        '{"a":{"a":{"b":1.2},"b":67},"b":[[6.0,7.0]]}\n'
        '{"a":{"a":{"b":40.1},"b":1090},"b":null}\n'
    )

    """
    In [3]: df
    Out[3]:
                                   a                             b
    0    {'a': {'b': 10.0}, 'b': 11}   [[10.0, 1.1], [12.0, 23.0]]
    1    {'a': {'b': 107.0}, 'b': 5}  [[10.0, 11.2], [12.0, 0.23]]
    2     {'a': {'b': 50.7}, 'b': 2}   [[10.0, 11.3], [12.0, 2.3]]
    3     {'a': {'b': 1.2}, 'b': 67}                  [[6.0, 7.0]]
    4  {'a': {'b': 40.1}, 'b': 1090}                          None
    """

    # a: StructDtype({'a': StructDtype({'b': dtype('int64')}),
    #                 'b': dtype('float64')})
    # b: ListDtype(ListDtype(int64))
    expected_json_str = (
        '{"a":{"a":{"b":10},"b":11.0},"b":[[10,1],[12,23]]}\n'
        '{"a":{"a":{"b":107},"b":5.0},"b":[[10,11],[12,0]]}\n'
        '{"a":{"a":{"b":50},"b":2.0},"b":[[10,11],[12,2]]}\n'
        '{"a":{"a":{"b":1},"b":67.0},"b":[[6,7]]}\n'
        '{"a":{"a":{"b":40},"b":1090.0},"b":null}\n'
    )

    """
    In [7]: df
    Out[7]:
                                  a                    b
    0    {'a': {'b': 10}, 'b': 11.0}  [[10, 1], [12, 23]]
    1    {'a': {'b': 107}, 'b': 5.0}  [[10, 11], [12, 0]]
    2     {'a': {'b': 50}, 'b': 2.0}  [[10, 11], [12, 2]]
    3     {'a': {'b': 1}, 'b': 67.0}             [[6, 7]]
    4  {'a': {'b': 40}, 'b': 1090.0}                 None
    """

    df = cudf.read_json(
        StringIO(actual_json_str),
        engine="cudf_experimental",
        orient="records",
        lines=True,
        dtype={
            "a": cudf.StructDtype(
                {
                    "a": cudf.StructDtype({"b": cudf.dtype("int64")}),
                    "b": cudf.dtype("float64"),
                }
            ),
            "b": cudf.ListDtype(cudf.ListDtype("int64")),
        },
    )

    pdf = pd.read_json(
        StringIO(expected_json_str), orient="records", lines=True
    )
    pdf.columns = pdf.columns.astype("str")
    pa_table_pdf = pa.Table.from_pandas(
        pdf, schema=df.to_arrow().schema, safe=False
    )
    assert df.to_arrow().equals(pa_table_pdf)<|MERGE_RESOLUTION|>--- conflicted
+++ resolved
@@ -740,8 +740,6 @@
 
 
 @pytest.mark.parametrize(
-<<<<<<< HEAD
-=======
     "col_type,json_str,expected",
     [
         # with quotes, mixed
@@ -785,7 +783,6 @@
 
 
 @pytest.mark.parametrize(
->>>>>>> e402448b
     "keep_quotes,result",
     [
         (
