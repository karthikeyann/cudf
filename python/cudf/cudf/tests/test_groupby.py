--- conflicted
+++ resolved
@@ -7,12 +7,8 @@
 import pandas as pd
 import pytest
 from numba import cuda
-<<<<<<< HEAD
-from numpy.testing import assert_allclose, assert_array_equal
-=======
 from numpy.testing import assert_array_equal
 from decimal import Decimal
->>>>>>> 90dda9c2
 
 import cudf
 from cudf.core import DataFrame, Series
@@ -340,22 +336,6 @@
     assert_eq(got_df, expect_df, check_dtype=check_dtype)
 
 
-<<<<<<< HEAD
-@pytest.mark.parametrize("nelem", [2, 3, 100, 500, 1000])
-@pytest.mark.parametrize(
-    "func", ["min", "max", "idxmin", "idxmax", "count", "sum"],
-)
-def test_groupby_agg_decimal(nelem, func):
-    idx_col = np.arange(nelem)
-    x = (np.random.rand(nelem) * 100).round(2)
-    y = (np.random.rand(nelem) * 100).round(2)
-    pdf = pd.DataFrame({"idx": idx_col, "x": x, "y": y})
-    gdf = DataFrame(
-        {
-            "idx": idx_col,
-            "x": cudf.Series(x).astype(cudf.Decimal64Dtype(3, 2)),
-            "y": cudf.Series(y).astype(cudf.Decimal64Dtype(3, 2)),
-=======
 @pytest.mark.parametrize("num_groups", [2, 3, 10, 50, 100])
 @pytest.mark.parametrize("nelem_per_group", [1, 10, 100])
 @pytest.mark.parametrize(
@@ -405,21 +385,10 @@
             "idx": idx_col,
             "x": cudf.Series(decimal_x),
             "y": cudf.Series(decimal_y),
->>>>>>> 90dda9c2
         }
     )
 
     expect_df = pdf.groupby("idx", sort=True).agg(func)
-<<<<<<< HEAD
-    got_df = gdf.groupby("idx", sort=True).agg(func).astype(float)
-
-    assert_allclose(
-        got_df["x"].to_array(), expect_df["x"], atol=1e-2, rtol=1e-2
-    )
-    assert_allclose(
-        got_df["y"].to_array(), expect_df["y"], atol=1e-2, rtol=1e-2
-    )
-=======
     if rmm._cuda.gpu.runtimeGetVersion() < 11000:
         with pytest.raises(RuntimeError):
             got_df = gdf.groupby("idx", sort=True).agg(func)
@@ -427,7 +396,6 @@
         got_df = gdf.groupby("idx", sort=True).agg(func)
         assert_eq(expect_df["x"], got_df["x"], check_dtype=False)
         assert_eq(expect_df["y"], got_df["y"], check_dtype=False)
->>>>>>> 90dda9c2
 
 
 @pytest.mark.parametrize(
