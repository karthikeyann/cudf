# Copyright (c) 2020-2024, NVIDIA CORPORATION.

import numpy as np
import pyarrow as pa

import cudf

from cython.operator cimport dereference
from libcpp.memory cimport unique_ptr
from libcpp.string cimport string
from libcpp.utility cimport move
from libcpp.vector cimport vector

from cudf._lib.column cimport Column
from cudf._lib.cpp.column.column cimport column, column_view
from cudf._lib.cpp.table.table cimport table
from cudf._lib.cpp.table.table_view cimport table_view
from cudf._lib.cpp.types cimport size_type

try:
    import ujson as json
except ImportError:
    import json

<<<<<<< HEAD
from cudf.api.types import (
    _is_categorical_dtype,
    is_decimal_dtype,
    is_list_dtype,
    is_struct_dtype,
)
=======
>>>>>>> a0c637f5
from cudf.utils.dtypes import np_dtypes_to_pandas_dtypes, np_to_pa_dtype

PARQUET_META_TYPE_MAP = {
    str(cudf_dtype): str(pandas_dtype)
    for cudf_dtype, pandas_dtype in np_dtypes_to_pandas_dtypes.items()
}

cdef table_view table_view_from_columns(columns) except*:
    """Create a cudf::table_view from an iterable of Columns."""
    cdef vector[column_view] column_views

    cdef Column col
    for col in columns:
        column_views.push_back(col.view())

    return table_view(column_views)


cdef table_view table_view_from_table(tbl, ignore_index=False) except*:
    """Create a cudf::table_view from a Table.

    Parameters
    ----------
    ignore_index : bool, default False
        If True, don't include the index in the columns.
    """
    return table_view_from_columns(
        tbl._index._data.columns + tbl._data.columns
        if not ignore_index and tbl._index is not None
        else tbl._data.columns
    )
cdef vector[column_view] make_column_views(object columns):
    cdef vector[column_view] views
    views.reserve(len(columns))
    for col in columns:
        views.push_back((<Column> col).view())
    return views


cdef vector[string] get_column_names(object tbl, object index):
    cdef vector[string] column_names
    if index is not False:
        if isinstance(tbl._index, cudf.core.multiindex.MultiIndex):
            for idx_name in tbl._index.names:
                column_names.push_back(str.encode(idx_name))
        else:
            if tbl._index.name is not None:
                column_names.push_back(str.encode(tbl._index.name))

    for col_name in tbl._column_names:
        column_names.push_back(str.encode(col_name))

    return column_names


cpdef generate_pandas_metadata(table, index):
    col_names = []
    types = []
    index_levels = []
    index_descriptors = []

    # Columns
    for name, col in table._data.items():
        col_names.append(name)
<<<<<<< HEAD
        if _is_categorical_dtype(col):
=======
        if isinstance(col.dtype, cudf.CategoricalDtype):
>>>>>>> a0c637f5
            raise ValueError(
                "'category' column dtypes are currently not "
                + "supported by the gpu accelerated parquet writer"
            )
        elif isinstance(col.dtype, (
            cudf.ListDtype,
            cudf.StructDtype,
            cudf.core.dtypes.DecimalDtype
        )):
            types.append(col.dtype.to_arrow())
        else:
            # A boolean element takes 8 bits in cudf and 1 bit in
            # pyarrow. To make sure the cudf format is interperable
            # in arrow, we use `int8` type when converting from a
            # cudf boolean array.
            if col.dtype.type == np.bool_:
                types.append(pa.int8())
            else:
                types.append(np_to_pa_dtype(col.dtype))

    # Indexes
    if index is not False:
        for level, name in enumerate(table._index.names):
            if isinstance(table._index, cudf.core.multiindex.MultiIndex):
                idx = table.index.get_level_values(level)
            else:
                idx = table.index

            if isinstance(idx, cudf.core.index.RangeIndex):
                if index is None:
                    descr = {
                        "kind": "range",
                        "name": table.index.name,
                        "start": table.index.start,
                        "stop": table.index.stop,
                        "step": table.index.step,
                    }
                else:
                    # When `index=True`, RangeIndex needs to be materialized.
                    materialized_idx = cudf.Index(idx._values, name=idx.name)
                    descr = \
                        _index_level_name(
                            index_name=materialized_idx.name,
                            level=level,
                            column_names=col_names
                        )
                    index_levels.append(materialized_idx)
            else:
                descr = \
                    _index_level_name(
                        index_name=idx.name,
                        level=level,
                        column_names=col_names
                    )
<<<<<<< HEAD
                if _is_categorical_dtype(idx):
=======
                if isinstance(idx.dtype, cudf.CategoricalDtype):
>>>>>>> a0c637f5
                    raise ValueError(
                        "'category' column dtypes are currently not "
                        + "supported by the gpu accelerated parquet writer"
                    )
                elif isinstance(idx.dtype, cudf.ListDtype):
                    types.append(col.dtype.to_arrow())
                else:
                    # A boolean element takes 8 bits in cudf and 1 bit in
                    # pyarrow. To make sure the cudf format is interperable
                    # in arrow, we use `int8` type when converting from a
                    # cudf boolean array.
                    if idx.dtype.type == np.bool_:
                        types.append(pa.int8())
                    else:
                        types.append(np_to_pa_dtype(idx.dtype))

                index_levels.append(idx)
            col_names.append(name)
            index_descriptors.append(descr)

    metadata = pa.pandas_compat.construct_metadata(
        columns_to_convert=[
            col
            for col in table._columns
        ],
        df=table,
        column_names=map(str, col_names),
        index_levels=index_levels,
        index_descriptors=index_descriptors,
        preserve_index=index,
        types=types,
    )

    md_dict = json.loads(metadata[b"pandas"])

    # correct metadata for list and struct and nullable numeric types
    for col_meta in md_dict["columns"]:
        if (
            col_meta["name"] in table._column_names
            and table._data[col_meta["name"]].nullable
            and col_meta["numpy_type"] in PARQUET_META_TYPE_MAP
            and col_meta["pandas_type"] != "decimal"
        ):
            col_meta["numpy_type"] = PARQUET_META_TYPE_MAP[
                col_meta["numpy_type"]
            ]
        if col_meta["numpy_type"] in ("list", "struct"):
            col_meta["numpy_type"] = "object"

    return json.dumps(md_dict)


def _index_level_name(index_name, level, column_names):
    """
    Return the name of an index level or a default name
    if `index_name` is None or is already a column name.

    Parameters
    ----------
    index_name : name of an Index object
    level : level of the Index object

    Returns
    -------
    name : str
    """
    if index_name is not None and index_name not in column_names:
        return index_name
    else:
        return f"__index_level_{level}__"


cdef columns_from_unique_ptr(
    unique_ptr[table] c_tbl
):
    """Convert a libcudf table into list of columns.

    Parameters
    ----------
    c_tbl : unique_ptr[cudf::table]
        The libcudf table whose columns will be extracted

    Returns
    -------
    list[Column]
        A list of columns.
    """
    cdef vector[unique_ptr[column]] c_columns = move(c_tbl.get().release())
    cdef vector[unique_ptr[column]].iterator it = c_columns.begin()

    cdef size_t i

    columns = [Column.from_unique_ptr(move(dereference(it+i)))
               for i in range(c_columns.size())]

    return columns


cdef columns_from_pylibcudf_table(tbl):
    """Convert a pylibcudf table into list of columns.

    Parameters
    ----------
    tbl : pylibcudf.Table
        The pylibcudf table whose columns will be extracted

    Returns
    -------
    list[Column]
        A list of columns.
    """
    return [Column.from_pylibcudf(plc) for plc in tbl.columns()]


cdef data_from_unique_ptr(
    unique_ptr[table] c_tbl, column_names, index_names=None
):
    """Convert a libcudf table into a dict with an index.

    This method is intended to provide the bridge between the columns returned
    from calls to libcudf APIs and the cuDF Python Frame objects, which require
    named columns and a separate index.

    Since cuDF Python has an independent representation of a table as a
    collection of columns, this function simply returns a dict of columns
    suitable for conversion into data to be passed to cuDF constructors.
    This method returns the columns of the table in the order they are
    stored in libcudf, but calling code is responsible for partitioning and
    labeling them as needed.

    Parameters
    ----------
    c_tbl : unique_ptr[cudf::table]
        The libcudf table whose columns will be extracted
    column_names : iterable
        The keys associated with the columns in the output data.
    index_names : iterable, optional
        If provided, an iterable of strings that will be used to label the
        corresponding first set of columns into a (Multi)Index. If this
        argument is omitted, all columns are assumed to be part of the output
        table and no index is constructed.


    Returns
    -------
    tuple(Dict[str, Column], Optional[Index])
        A dict of the columns in the output table.
    """

    columns = columns_from_unique_ptr(move(c_tbl))

    # First construct the index, if any
    index = (
        # TODO: For performance, the _from_data methods of Frame types assume
        # that the passed index object is already an Index because cudf.Index
        # and cudf.as_index are expensive. As a result, this function is
        # currently somewhat inconsistent in returning a dict of columns for
        # the data while actually constructing the Index object here (instead
        # of just returning a dict for that as well). As we clean up the
        # Frame factories we may want to look for a less dissonant approach
        # that does not impose performance penalties. The same applies to
        # data_from_table_view below.
        cudf.core.index._index_from_data(
            {
                name: columns[i]
                for i, name in enumerate(index_names)
            }
        )
        if index_names is not None
        else None
    )
    n_index_columns = len(index_names) if index_names is not None else 0
    data = {
        name: columns[i + n_index_columns]
        for i, name in enumerate(column_names)
    }
    return data, index

cdef columns_from_table_view(
    table_view tv,
    object owners,
):
    """
    Given a ``cudf::table_view``, constructs a list of columns from it,
    along with referencing an owner Python object that owns the memory
    lifetime. owner must be either None or a list of column. If owner
    is a list of columns, the owner of the `i`th ``cudf::column_view``
    in the table view is ``owners[i]``. For more about memory ownership,
    see ``Column.from_column_view``.
    """

    return [
        Column.from_column_view(
            tv.column(i), owners[i] if isinstance(owners, list) else None
        ) for i in range(tv.num_columns())
    ]

cdef data_from_table_view(
    table_view tv,
    object owner,
    object column_names,
    object index_names=None
):
    """
    Given a ``cudf::table_view``, constructs a Frame from it,
    along with referencing an ``owner`` Python object that owns the memory
    lifetime. If ``owner`` is a Frame we reach inside of it and
    reach inside of each ``cudf.Column`` to make the owner of each newly
    created ``Buffer`` underneath the ``cudf.Column`` objects of the
    created Frame the respective ``Buffer`` from the relevant
    ``cudf.Column`` of the ``owner`` Frame
    """
    cdef size_type column_idx = 0
    table_owner = isinstance(owner, cudf.core.frame.Frame)

    # First construct the index, if any
    index = None
    if index_names is not None:
        index_columns = []
        for _ in index_names:
            column_owner = owner
            if table_owner:
                column_owner = owner._index._columns[column_idx]
            index_columns.append(
                Column.from_column_view(
                    tv.column(column_idx),
                    column_owner
                )
            )
            column_idx += 1
        index = cudf.core.index._index_from_data(
            dict(zip(index_names, index_columns)))

    # Construct the data dict
    cdef size_type source_column_idx = 0
    data_columns = []
    for _ in column_names:
        column_owner = owner
        if table_owner:
            column_owner = owner._columns[source_column_idx]
        data_columns.append(
            Column.from_column_view(tv.column(column_idx), column_owner)
        )
        column_idx += 1
        source_column_idx += 1

    return dict(zip(column_names, data_columns)), index<|MERGE_RESOLUTION|>--- conflicted
+++ resolved
@@ -22,15 +22,6 @@
 except ImportError:
     import json
 
-<<<<<<< HEAD
-from cudf.api.types import (
-    _is_categorical_dtype,
-    is_decimal_dtype,
-    is_list_dtype,
-    is_struct_dtype,
-)
-=======
->>>>>>> a0c637f5
 from cudf.utils.dtypes import np_dtypes_to_pandas_dtypes, np_to_pa_dtype
 
 PARQUET_META_TYPE_MAP = {
@@ -95,11 +86,7 @@
     # Columns
     for name, col in table._data.items():
         col_names.append(name)
-<<<<<<< HEAD
-        if _is_categorical_dtype(col):
-=======
         if isinstance(col.dtype, cudf.CategoricalDtype):
->>>>>>> a0c637f5
             raise ValueError(
                 "'category' column dtypes are currently not "
                 + "supported by the gpu accelerated parquet writer"
@@ -154,11 +141,7 @@
                         level=level,
                         column_names=col_names
                     )
-<<<<<<< HEAD
-                if _is_categorical_dtype(idx):
-=======
                 if isinstance(idx.dtype, cudf.CategoricalDtype):
->>>>>>> a0c637f5
                     raise ValueError(
                         "'category' column dtypes are currently not "
                         + "supported by the gpu accelerated parquet writer"
@@ -185,7 +168,7 @@
             for col in table._columns
         ],
         df=table,
-        column_names=map(str, col_names),
+        column_names=col_names,
         index_levels=index_levels,
         index_descriptors=index_descriptors,
         preserve_index=index,
