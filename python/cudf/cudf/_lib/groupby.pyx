--- conflicted
+++ resolved
@@ -20,31 +20,9 @@
 cimport cudf._lib.cpp.aggregation as libcudf_aggregation
 
 
-<<<<<<< HEAD
 # The sets below define the possible aggregations that can be performed on
 # different dtypes. The uppercased versions of these strings correspond to
 # elements of the AggregationKind enum.
-=======
-_GROUPBY_AGGS = {
-    "count",
-    "size",
-    "sum",
-    "idxmin",
-    "idxmax",
-    "min",
-    "max",
-    "mean",
-    "var",
-    "std",
-    "quantile",
-    "median",
-    "nunique",
-    "nth",
-    "collect",
-    "unique",
-}
-
->>>>>>> b0586c4e
 _CATEGORICAL_AGGS = {
     "count",
     "size",
@@ -60,17 +38,13 @@
     "nunique",
     "nth",
     "collect",
-<<<<<<< HEAD
-=======
     "unique",
->>>>>>> b0586c4e
 }
 
 _LIST_AGGS = {
     "collect",
 }
 
-<<<<<<< HEAD
 _STRUCT_AGGS = {
 }
 
@@ -88,8 +62,7 @@
     "nth",
     "collect"
 }
-=======
->>>>>>> b0586c4e
+
 
 cdef class GroupBy:
     cdef unique_ptr[libcudf_groupby.groupby] c_obj
