# Copyright (c) 2020, NVIDIA CORPORATION.

from collections import defaultdict

import numpy as np
import rmm

from libcpp.pair cimport pair
from libcpp.memory cimport unique_ptr
from libcpp.utility cimport move
from libcpp.vector cimport vector
from libcpp cimport bool

from cudf._lib.column cimport Column
from cudf._lib.table cimport Table
from cudf._lib.aggregation cimport Aggregation, make_aggregation

from cudf._lib.cpp.table.table cimport table, table_view
cimport cudf._lib.cpp.types as libcudf_types
cimport cudf._lib.cpp.groupby as libcudf_groupby
<<<<<<< HEAD

from pandas.core.groupby.groupby import DataError
from cudf.utils.dtypes import (
    is_categorical_dtype,
    is_string_dtype,
    is_list_dtype,
    is_interval_dtype,
    is_struct_dtype,
    is_decimal_dtype,
)


# The sets below define the possible aggregations that can be performed on
# different dtypes. These strings must be elements of the AggregationKind enum.
_CATEGORICAL_AGGS = {"COUNT", "SIZE", "NUNIQUE", "UNIQUE"}
_STRING_AGGS = {"COUNT", "SIZE", "MAX", "MIN", "NUNIQUE", "NTH", "COLLECT",
                "UNIQUE"}
_LIST_AGGS = {"COLLECT" }
_STRUCT_AGGS = set()
_INTERVAL_AGGS = set()
_DECIMAL_AGGS = {"COUNT", "SUM", "ARGMIN", "ARGMAX", "MIN", "MAX", "NUNIQUE",
                 "NTH", "COLLECT"}
=======
cimport cudf._lib.cpp.aggregation as libcudf_aggregation


# The sets below define the possible aggregations that can be performed on
# different dtypes. The uppercased versions of these strings correspond to
# elements of the AggregationKind enum.
_CATEGORICAL_AGGS = {
    "count",
    "size",
    "nunique",
    "unique",
}

_STRING_AGGS = {
    "count",
    "size",
    "max",
    "min",
    "nunique",
    "nth",
    "collect",
    "unique",
}

_LIST_AGGS = {
    "collect",
}
>>>>>>> 90dda9c2

_STRUCT_AGGS = {
}

_INTERVAL_AGGS = {
}

_DECIMAL_AGGS = {
    "count",
    "sum",
    "argmin",
    "argmax",
    "min",
    "max",
    "nunique",
    "nth",
    "collect"
}


cdef class GroupBy:
    cdef unique_ptr[libcudf_groupby.groupby] c_obj
    cdef dict __dict__

    def __cinit__(self, Table keys, bool dropna=True, *args, **kwargs):
        cdef libcudf_types.null_policy c_null_handling

        if dropna:
            c_null_handling = libcudf_types.null_policy.EXCLUDE
        else:
            c_null_handling = libcudf_types.null_policy.INCLUDE

        cdef table_view keys_view = keys.view()

        with nogil:
            self.c_obj.reset(
                new libcudf_groupby.groupby(
                    keys_view,
                    c_null_handling,
                )
            )

    def __init__(self, Table keys, bool dropna=True):
        self.keys = keys
        self.dropna = dropna

    def groups(self, Table values):

        cdef table_view values_view = values.view()

        with nogil:
            c_groups = move(self.c_obj.get()[0].get_groups(values_view))

        c_grouped_keys = move(c_groups.keys)
        c_grouped_values = move(c_groups.values)
        c_group_offsets = c_groups.offsets

        grouped_keys = Table.from_unique_ptr(
            move(c_grouped_keys),
            column_names=range(c_grouped_keys.get()[0].num_columns())
        )
        grouped_values = Table.from_unique_ptr(
            move(c_grouped_values),
            index_names=values._index_names,
            column_names=values._column_names
        )
        return grouped_keys, grouped_values, c_group_offsets

    def aggregate(self, Table values, aggregations):
        """
        Parameters
        ----------
        values : Table
        aggregations
            A dict mapping column names in `Table` to a list of aggregations
            to perform on that column

            Each aggregation may be specified as:
            - a string (e.g., "max")
            - a lambda/function

        Returns
        -------
        Table of aggregated values
        """
        from cudf.core.column_accessor import ColumnAccessor
        cdef vector[libcudf_groupby.aggregation_request] c_agg_requests
        cdef Column col
        cdef Aggregation agg_obj

        # TODO: Is allowing users to provide empty aggregations something we do
        # to support pandas semantics? Whereas we need to throw an error if
        # some aggregations are requested when in fact none are possible?
        allow_empty = all(len(v) == 0 for v in aggregations.values())
        empty_aggs = True

        included_aggregations = defaultdict(list)
        idx = 0
        for i, (col_name, aggs) in enumerate(aggregations.items()):
            col = values._data[col_name]
            dtype = col.dtype

            valid_aggregations = (
                _LIST_AGGS if is_list_dtype(dtype)
                else _STRING_AGGS if is_string_dtype(dtype)
                else _CATEGORICAL_AGGS if is_categorical_dtype(dtype)
                else _STRING_AGGS if is_struct_dtype(dtype)
                else _INTERVAL_AGGS if is_interval_dtype(dtype)
                else _DECIMAL_AGGS if is_decimal_dtype(dtype)
                else None
            )

            c_agg_requests.push_back(
                move(libcudf_groupby.aggregation_request())
            )
            c_agg_requests[idx].values = col.view()
            for agg in aggs:
                agg_obj = make_aggregation(agg)
                if valid_aggregations is None or agg_obj.kind in valid_aggregations:
                    empty_aggs = False
                    included_aggregations[col_name].append(agg)
                    c_agg_requests[idx].aggregations.push_back(
                        move(agg_obj.c_obj)
                    )
            if not c_agg_requests[idx].aggregations.size():
                c_agg_requests.pop_back()
            else:
                idx += 1
        if empty_aggs and not allow_empty:
            raise DataError("No numeric types to aggregate")

        cdef pair[
            unique_ptr[table],
            vector[libcudf_groupby.aggregation_result]
        ] c_result

        try:
            with nogil:
                c_result = move(
                    self.c_obj.get()[0].aggregate(
                        c_agg_requests
                    )
                )
        except RuntimeError as e:
            # TODO: remove this try..except after
            # https://github.com/rapidsai/cudf/issues/7611
            # is resolved
            if ("make_empty_column") in str(e):
                raise NotImplementedError(
                    "Aggregation not supported for empty columns"
                ) from e
            else:
                raise

        grouped_keys = Table.from_unique_ptr(
            move(c_result.first),
            column_names=self.keys._column_names
        )

        result_data = ColumnAccessor(multiindex=True)
        for i, col_name in enumerate(included_aggregations):
            for j, agg_name in enumerate(included_aggregations[col_name]):
                if callable(agg_name):
                    agg_name = agg_name.__name__
                result_data[(col_name, agg_name)] = (
                    Column.from_unique_ptr(move(c_result.second[i].results[j]))
                )

        result = Table(data=result_data, index=grouped_keys)
<<<<<<< HEAD
        return result
=======
        return result


def _drop_unsupported_aggs(Table values, aggs):
    """
    Drop any aggregations that are not supported.
    """
    from pandas.core.groupby.groupby import DataError

    if all(len(v) == 0 for v in aggs.values()):
        return aggs

    from cudf.utils.dtypes import (
        is_categorical_dtype,
        is_string_dtype,
        is_list_dtype,
        is_interval_dtype,
        is_struct_dtype,
        is_decimal_dtype,
    )
    result = aggs.copy()

    for col_name in aggs:
        if (
            is_list_dtype(values._data[col_name].dtype)
        ):
            for i, agg_name in enumerate(aggs[col_name]):
                if Aggregation(agg_name).kind not in _LIST_AGGS:
                    del result[col_name][i]
        elif (
            is_string_dtype(values._data[col_name].dtype)
        ):
            for i, agg_name in enumerate(aggs[col_name]):
                if Aggregation(agg_name).kind not in _STRING_AGGS:
                    del result[col_name][i]
        elif (
                is_categorical_dtype(values._data[col_name].dtype)
        ):
            for i, agg_name in enumerate(aggs[col_name]):
                if Aggregation(agg_name).kind not in _CATEGORICAL_AGGS:
                    del result[col_name][i]
        elif (
                is_struct_dtype(values._data[col_name].dtype)
        ):
            for i, agg_name in enumerate(aggs[col_name]):
                if Aggregation(agg_name).kind not in _STRUCT_AGGS:
                    del result[col_name][i]
        elif (
                is_interval_dtype(values._data[col_name].dtype)
        ):
            for i, agg_name in enumerate(aggs[col_name]):
                if Aggregation(agg_name).kind not in _INTERVAL_AGGS:
                    del result[col_name][i]
        elif (
                is_decimal_dtype(values._data[col_name].dtype)
        ):
            if rmm._cuda.gpu.runtimeGetVersion() < 11000:
                raise RuntimeError(
                    "Decimal aggregations are only supported on CUDA >= 11 "
                    "due to an nvcc compiler bug."
                )
            for i, agg_name in enumerate(aggs[col_name]):
                if Aggregation(agg_name).kind not in _DECIMAL_AGGS:
                    del result[col_name][i]

    if all(len(v) == 0 for v in result.values()):
        raise DataError("No numeric types to aggregate")

    return result
>>>>>>> 90dda9c2
<|MERGE_RESOLUTION|>--- conflicted
+++ resolved
@@ -18,7 +18,6 @@
 from cudf._lib.cpp.table.table cimport table, table_view
 cimport cudf._lib.cpp.types as libcudf_types
 cimport cudf._lib.cpp.groupby as libcudf_groupby
-<<<<<<< HEAD
 
 from pandas.core.groupby.groupby import DataError
 from cudf.utils.dtypes import (
@@ -41,53 +40,6 @@
 _INTERVAL_AGGS = set()
 _DECIMAL_AGGS = {"COUNT", "SUM", "ARGMIN", "ARGMAX", "MIN", "MAX", "NUNIQUE",
                  "NTH", "COLLECT"}
-=======
-cimport cudf._lib.cpp.aggregation as libcudf_aggregation
-
-
-# The sets below define the possible aggregations that can be performed on
-# different dtypes. The uppercased versions of these strings correspond to
-# elements of the AggregationKind enum.
-_CATEGORICAL_AGGS = {
-    "count",
-    "size",
-    "nunique",
-    "unique",
-}
-
-_STRING_AGGS = {
-    "count",
-    "size",
-    "max",
-    "min",
-    "nunique",
-    "nth",
-    "collect",
-    "unique",
-}
-
-_LIST_AGGS = {
-    "collect",
-}
->>>>>>> 90dda9c2
-
-_STRUCT_AGGS = {
-}
-
-_INTERVAL_AGGS = {
-}
-
-_DECIMAL_AGGS = {
-    "count",
-    "sum",
-    "argmin",
-    "argmax",
-    "min",
-    "max",
-    "nunique",
-    "nth",
-    "collect"
-}
 
 
 cdef class GroupBy:
@@ -239,76 +191,4 @@
                 )
 
         result = Table(data=result_data, index=grouped_keys)
-<<<<<<< HEAD
-        return result
-=======
-        return result
-
-
-def _drop_unsupported_aggs(Table values, aggs):
-    """
-    Drop any aggregations that are not supported.
-    """
-    from pandas.core.groupby.groupby import DataError
-
-    if all(len(v) == 0 for v in aggs.values()):
-        return aggs
-
-    from cudf.utils.dtypes import (
-        is_categorical_dtype,
-        is_string_dtype,
-        is_list_dtype,
-        is_interval_dtype,
-        is_struct_dtype,
-        is_decimal_dtype,
-    )
-    result = aggs.copy()
-
-    for col_name in aggs:
-        if (
-            is_list_dtype(values._data[col_name].dtype)
-        ):
-            for i, agg_name in enumerate(aggs[col_name]):
-                if Aggregation(agg_name).kind not in _LIST_AGGS:
-                    del result[col_name][i]
-        elif (
-            is_string_dtype(values._data[col_name].dtype)
-        ):
-            for i, agg_name in enumerate(aggs[col_name]):
-                if Aggregation(agg_name).kind not in _STRING_AGGS:
-                    del result[col_name][i]
-        elif (
-                is_categorical_dtype(values._data[col_name].dtype)
-        ):
-            for i, agg_name in enumerate(aggs[col_name]):
-                if Aggregation(agg_name).kind not in _CATEGORICAL_AGGS:
-                    del result[col_name][i]
-        elif (
-                is_struct_dtype(values._data[col_name].dtype)
-        ):
-            for i, agg_name in enumerate(aggs[col_name]):
-                if Aggregation(agg_name).kind not in _STRUCT_AGGS:
-                    del result[col_name][i]
-        elif (
-                is_interval_dtype(values._data[col_name].dtype)
-        ):
-            for i, agg_name in enumerate(aggs[col_name]):
-                if Aggregation(agg_name).kind not in _INTERVAL_AGGS:
-                    del result[col_name][i]
-        elif (
-                is_decimal_dtype(values._data[col_name].dtype)
-        ):
-            if rmm._cuda.gpu.runtimeGetVersion() < 11000:
-                raise RuntimeError(
-                    "Decimal aggregations are only supported on CUDA >= 11 "
-                    "due to an nvcc compiler bug."
-                )
-            for i, agg_name in enumerate(aggs[col_name]):
-                if Aggregation(agg_name).kind not in _DECIMAL_AGGS:
-                    del result[col_name][i]
-
-    if all(len(v) == 0 for v in result.values()):
-        raise DataError("No numeric types to aggregate")
-
-    return result
->>>>>>> 90dda9c2
+        return result