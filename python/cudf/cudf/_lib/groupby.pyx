# Copyright (c) 2020, NVIDIA CORPORATION.

from collections import defaultdict
from pandas.core.groupby.groupby import DataError
from cudf.utils.dtypes import (
    is_categorical_dtype,
    is_string_dtype,
    is_list_dtype,
    is_interval_dtype,
    is_struct_dtype,
    is_decimal_dtype,
)

import numpy as np
import rmm

from libcpp.pair cimport pair
from libcpp.memory cimport unique_ptr
from libcpp.utility cimport move
from libcpp.vector cimport vector
from libcpp cimport bool

from cudf._lib.column cimport Column
from cudf._lib.table cimport Table
from cudf._lib.aggregation cimport Aggregation, make_aggregation

from cudf._lib.cpp.table.table cimport table, table_view
cimport cudf._lib.cpp.types as libcudf_types
cimport cudf._lib.cpp.groupby as libcudf_groupby


# The sets below define the possible aggregations that can be performed on
<<<<<<< HEAD
# different dtypes. The uppercased versions of these strings correspond to
# elements of the AggregationKind enum.
_GROUPBY_SCANS = {
    "cumcount",
    "cumsum",
    "cummin",
    "cummax",
}

_CATEGORICAL_AGGS = {
    "count",
    "size",
    "nunique",
    "unique",
    "cumcount",
}

_STRING_AGGS = {
    "count",
    "size",
    "max",
    "min",
    "nunique",
    "nth",
    "collect",
    "unique",
    "cumcount",
}

_LIST_AGGS = {
    "collect",
    "cumcount",
}

_STRUCT_AGGS = {
    "cumcount",
}

_INTERVAL_AGGS = {
    "cumcount",
}

_DECIMAL_AGGS = {
    "count",
    "sum",
    "argmin",
    "argmax",
    "min",
    "max",
    "nunique",
    "nth",
    "collect",
    "cumcount",  # TODO evaluates on keys, not on individual columns.
}
=======
# different dtypes. These strings must be elements of the AggregationKind enum.
_CATEGORICAL_AGGS = {"COUNT", "SIZE", "NUNIQUE", "UNIQUE"}
_STRING_AGGS = {"COUNT", "SIZE", "MAX", "MIN", "NUNIQUE", "NTH", "COLLECT",
                "UNIQUE"}
_LIST_AGGS = {"COLLECT"}
_STRUCT_AGGS = set()
_INTERVAL_AGGS = set()
_DECIMAL_AGGS = {"COUNT", "SUM", "ARGMIN", "ARGMAX", "MIN", "MAX", "NUNIQUE",
                 "NTH", "COLLECT"}
>>>>>>> affc9c95


cdef class GroupBy:
    cdef unique_ptr[libcudf_groupby.groupby] c_obj
    cdef dict __dict__

    def __cinit__(self, Table keys, bool dropna=True, *args, **kwargs):
        cdef libcudf_types.null_policy c_null_handling

        if dropna:
            c_null_handling = libcudf_types.null_policy.EXCLUDE
        else:
            c_null_handling = libcudf_types.null_policy.INCLUDE

        cdef table_view keys_view = keys.view()

        with nogil:
            self.c_obj.reset(
                new libcudf_groupby.groupby(
                    keys_view,
                    c_null_handling,
                )
            )

    def __init__(self, Table keys, bool dropna=True):
        self.keys = keys
        self.dropna = dropna

    def groups(self, Table values):

        cdef table_view values_view = values.view()

        with nogil:
            c_groups = move(self.c_obj.get()[0].get_groups(values_view))

        c_grouped_keys = move(c_groups.keys)
        c_grouped_values = move(c_groups.values)
        c_group_offsets = c_groups.offsets

        grouped_keys = Table.from_unique_ptr(
            move(c_grouped_keys),
            column_names=range(c_grouped_keys.get()[0].num_columns())
        )
        grouped_values = Table.from_unique_ptr(
            move(c_grouped_values),
            index_names=values._index_names,
            column_names=values._column_names
        )
        return grouped_keys, grouped_values, c_group_offsets

    def aggregate(self, Table values, aggregations):
        """
        Parameters
        ----------
        values : Table
        aggregations
            A dict mapping column names in `Table` to a list of aggregations
            to perform on that column

            Each aggregation may be specified as:
            - a string (e.g., "max")
            - a lambda/function

        Returns
        -------
        Table of aggregated values
        """
        from cudf.core.column_accessor import ColumnAccessor
        cdef vector[libcudf_groupby.aggregation_request] c_agg_requests
        cdef libcudf_groupby.aggregation_request c_agg_request
        cdef Column col
        cdef Aggregation agg_obj

<<<<<<< HEAD
        aggregations = _drop_unsupported_aggs(values, aggregations)
        cdef bool scan = _is_all_scan_aggregate(aggregations)
=======
        allow_empty = all(len(v) == 0 for v in aggregations.values())
>>>>>>> affc9c95

        included_aggregations = defaultdict(list)
        for i, (col_name, aggs) in enumerate(aggregations.items()):
            col = values._data[col_name]
            dtype = col.dtype

            valid_aggregations = (
                _LIST_AGGS if is_list_dtype(dtype)
                else _STRING_AGGS if is_string_dtype(dtype)
                else _CATEGORICAL_AGGS if is_categorical_dtype(dtype)
                else _STRING_AGGS if is_struct_dtype(dtype)
                else _INTERVAL_AGGS if is_interval_dtype(dtype)
                else _DECIMAL_AGGS if is_decimal_dtype(dtype)
                else "ALL"
            )
            if (valid_aggregations is _DECIMAL_AGGS
                    and rmm._cuda.gpu.runtimeGetVersion() < 11000):
                raise RuntimeError(
                    "Decimal aggregations are only supported on CUDA >= 11 "
                    "due to an nvcc compiler bug."
                )

            c_agg_request = move(libcudf_groupby.aggregation_request())
            for agg in aggs:
                agg_obj = make_aggregation(agg)
                if (valid_aggregations == "ALL"
                        or agg_obj.kind in valid_aggregations):
                    included_aggregations[col_name].append(agg)
                    c_agg_request.aggregations.push_back(
                        move(agg_obj.c_obj)
                    )
            if not c_agg_request.aggregations.empty():
                c_agg_request.values = col.view()
                c_agg_requests.push_back(
                    move(c_agg_request)
                )

        if c_agg_requests.empty() and not allow_empty:
            raise DataError("All requested aggregations are unsupported.")

        cdef pair[
            unique_ptr[table],
            vector[libcudf_groupby.aggregation_result]
        ] c_result

        try:
            with nogil:
                if scan:
                    c_result = move(
                        self.c_obj.get()[0].scan(
                            c_agg_requests
                        )
                    )
                else:
                    c_result = move(
                        self.c_obj.get()[0].aggregate(
                            c_agg_requests
                        )
                    )
        except RuntimeError as e:
            # TODO: remove this try..except after
            # https://github.com/rapidsai/cudf/issues/7611
            # is resolved
            if ("make_empty_column") in str(e):
                raise NotImplementedError(
                    "Aggregation not supported for empty columns"
                ) from e
            else:
                raise

        grouped_keys = Table.from_unique_ptr(
            move(c_result.first),
            column_names=self.keys._column_names
        )

        result_data = ColumnAccessor(multiindex=True)
        # Note: This loop relies on the included_aggregations dict being
        # insertion ordered to map results to requested aggregations by index.
        for i, col_name in enumerate(included_aggregations):
            for j, agg_name in enumerate(included_aggregations[col_name]):
                if callable(agg_name):
                    agg_name = agg_name.__name__
                result_data[(col_name, agg_name)] = (
                    Column.from_unique_ptr(move(c_result.second[i].results[j]))
                )

<<<<<<< HEAD
        result = Table(data=result_data, index=grouped_keys)
        return result


def _drop_unsupported_aggs(Table values, aggs):
    """
    Drop any aggregations that are not supported.
    """
    from pandas.core.groupby.groupby import DataError

    if all(len(v) == 0 for v in aggs.values()):
        return aggs

    from cudf.utils.dtypes import (
        is_categorical_dtype,
        is_string_dtype,
        is_list_dtype,
        is_interval_dtype,
        is_struct_dtype,
        is_decimal_dtype,
    )
    result = aggs.copy()

    for col_name in aggs:
        if (
            is_list_dtype(values._data[col_name].dtype)
        ):
            for i, agg_name in enumerate(aggs[col_name]):
                if Aggregation(agg_name).kind not in _LIST_AGGS:
                    del result[col_name][i]
        elif (
            is_string_dtype(values._data[col_name].dtype)
        ):
            for i, agg_name in enumerate(aggs[col_name]):
                if Aggregation(agg_name).kind not in _STRING_AGGS:
                    del result[col_name][i]
        elif (
                is_categorical_dtype(values._data[col_name].dtype)
        ):
            for i, agg_name in enumerate(aggs[col_name]):
                if Aggregation(agg_name).kind not in _CATEGORICAL_AGGS:
                    del result[col_name][i]
        elif (
                is_struct_dtype(values._data[col_name].dtype)
        ):
            for i, agg_name in enumerate(aggs[col_name]):
                if Aggregation(agg_name).kind not in _STRUCT_AGGS:
                    del result[col_name][i]
        elif (
                is_interval_dtype(values._data[col_name].dtype)
        ):
            for i, agg_name in enumerate(aggs[col_name]):
                if Aggregation(agg_name).kind not in _INTERVAL_AGGS:
                    del result[col_name][i]
        elif (
                is_decimal_dtype(values._data[col_name].dtype)
        ):
            if rmm._cuda.gpu.runtimeGetVersion() < 11000:
                raise RuntimeError(
                    "Decimal aggregations are only supported on CUDA >= 11 "
                    "due to an nvcc compiler bug."
                )
            for i, agg_name in enumerate(aggs[col_name]):
                if Aggregation(agg_name).kind not in _DECIMAL_AGGS:
                    del result[col_name][i]

    if all(len(v) == 0 for v in result.values()):
        raise DataError("No numeric types to aggregate")

    return result


def _is_all_scan_aggregate(aggs):
    """
    Returns true if all are scan aggregations.
    Raises
    ------
    NotImplementedError
        If both reduction aggregations and scan aggregations are present.
    """

    def get_name(agg):
        return agg.__name__ if callable(agg) else agg

    all_scan = all(
        all(
            get_name(agg_name) in _GROUPBY_SCANS for agg_name in aggs[col_name]
        )
        for col_name in aggs
    )
    any_scan = any(
        any(
            get_name(agg_name) in _GROUPBY_SCANS for agg_name in aggs[col_name]
        )
        for col_name in aggs
    )

    if not all_scan and any_scan:
        raise NotImplementedError(
            "Cannot perform both aggregation and scan in one operation"
        )
    return all_scan and any_scan
=======
        return Table(data=result_data, index=grouped_keys)
>>>>>>> affc9c95
<|MERGE_RESOLUTION|>--- conflicted
+++ resolved
@@ -30,63 +30,8 @@
 
 
 # The sets below define the possible aggregations that can be performed on
-<<<<<<< HEAD
-# different dtypes. The uppercased versions of these strings correspond to
-# elements of the AggregationKind enum.
-_GROUPBY_SCANS = {
-    "cumcount",
-    "cumsum",
-    "cummin",
-    "cummax",
-}
-
-_CATEGORICAL_AGGS = {
-    "count",
-    "size",
-    "nunique",
-    "unique",
-    "cumcount",
-}
-
-_STRING_AGGS = {
-    "count",
-    "size",
-    "max",
-    "min",
-    "nunique",
-    "nth",
-    "collect",
-    "unique",
-    "cumcount",
-}
-
-_LIST_AGGS = {
-    "collect",
-    "cumcount",
-}
-
-_STRUCT_AGGS = {
-    "cumcount",
-}
-
-_INTERVAL_AGGS = {
-    "cumcount",
-}
-
-_DECIMAL_AGGS = {
-    "count",
-    "sum",
-    "argmin",
-    "argmax",
-    "min",
-    "max",
-    "nunique",
-    "nth",
-    "collect",
-    "cumcount",  # TODO evaluates on keys, not on individual columns.
-}
-=======
 # different dtypes. These strings must be elements of the AggregationKind enum.
+_GROUPBY_SCANS = {"cumcount", "cumsum", "cummin", "cummax"}
 _CATEGORICAL_AGGS = {"COUNT", "SIZE", "NUNIQUE", "UNIQUE"}
 _STRING_AGGS = {"COUNT", "SIZE", "MAX", "MIN", "NUNIQUE", "NTH", "COLLECT",
                 "UNIQUE"}
@@ -95,7 +40,6 @@
 _INTERVAL_AGGS = set()
 _DECIMAL_AGGS = {"COUNT", "SUM", "ARGMIN", "ARGMAX", "MIN", "MAX", "NUNIQUE",
                  "NTH", "COLLECT"}
->>>>>>> affc9c95
 
 
 cdef class GroupBy:
@@ -169,12 +113,8 @@
         cdef Column col
         cdef Aggregation agg_obj
 
-<<<<<<< HEAD
-        aggregations = _drop_unsupported_aggs(values, aggregations)
         cdef bool scan = _is_all_scan_aggregate(aggregations)
-=======
         allow_empty = all(len(v) == 0 for v in aggregations.values())
->>>>>>> affc9c95
 
         included_aggregations = defaultdict(list)
         for i, (col_name, aggs) in enumerate(aggregations.items()):
@@ -261,77 +201,7 @@
                     Column.from_unique_ptr(move(c_result.second[i].results[j]))
                 )
 
-<<<<<<< HEAD
-        result = Table(data=result_data, index=grouped_keys)
-        return result
-
-
-def _drop_unsupported_aggs(Table values, aggs):
-    """
-    Drop any aggregations that are not supported.
-    """
-    from pandas.core.groupby.groupby import DataError
-
-    if all(len(v) == 0 for v in aggs.values()):
-        return aggs
-
-    from cudf.utils.dtypes import (
-        is_categorical_dtype,
-        is_string_dtype,
-        is_list_dtype,
-        is_interval_dtype,
-        is_struct_dtype,
-        is_decimal_dtype,
-    )
-    result = aggs.copy()
-
-    for col_name in aggs:
-        if (
-            is_list_dtype(values._data[col_name].dtype)
-        ):
-            for i, agg_name in enumerate(aggs[col_name]):
-                if Aggregation(agg_name).kind not in _LIST_AGGS:
-                    del result[col_name][i]
-        elif (
-            is_string_dtype(values._data[col_name].dtype)
-        ):
-            for i, agg_name in enumerate(aggs[col_name]):
-                if Aggregation(agg_name).kind not in _STRING_AGGS:
-                    del result[col_name][i]
-        elif (
-                is_categorical_dtype(values._data[col_name].dtype)
-        ):
-            for i, agg_name in enumerate(aggs[col_name]):
-                if Aggregation(agg_name).kind not in _CATEGORICAL_AGGS:
-                    del result[col_name][i]
-        elif (
-                is_struct_dtype(values._data[col_name].dtype)
-        ):
-            for i, agg_name in enumerate(aggs[col_name]):
-                if Aggregation(agg_name).kind not in _STRUCT_AGGS:
-                    del result[col_name][i]
-        elif (
-                is_interval_dtype(values._data[col_name].dtype)
-        ):
-            for i, agg_name in enumerate(aggs[col_name]):
-                if Aggregation(agg_name).kind not in _INTERVAL_AGGS:
-                    del result[col_name][i]
-        elif (
-                is_decimal_dtype(values._data[col_name].dtype)
-        ):
-            if rmm._cuda.gpu.runtimeGetVersion() < 11000:
-                raise RuntimeError(
-                    "Decimal aggregations are only supported on CUDA >= 11 "
-                    "due to an nvcc compiler bug."
-                )
-            for i, agg_name in enumerate(aggs[col_name]):
-                if Aggregation(agg_name).kind not in _DECIMAL_AGGS:
-                    del result[col_name][i]
-
-    if all(len(v) == 0 for v in result.values()):
-        raise DataError("No numeric types to aggregate")
-
-    return result
+        return Table(data=result_data, index=grouped_keys)
 
 
 def _is_all_scan_aggregate(aggs):
@@ -363,7 +233,4 @@
         raise NotImplementedError(
             "Cannot perform both aggregation and scan in one operation"
         )
-    return all_scan and any_scan
-=======
-        return Table(data=result_data, index=grouped_keys)
->>>>>>> affc9c95
+    return all_scan and any_scan