--- conflicted
+++ resolved
@@ -1,9 +1,4 @@
 # Copyright (c) 2020-2022, NVIDIA CORPORATION.
-<<<<<<< HEAD
-
-import pandas as pd
-=======
->>>>>>> 01d08af1
 
 from libcpp cimport bool
 from libcpp.memory cimport unique_ptr
@@ -28,12 +23,7 @@
 from cudf._lib.cpp.table.table cimport table
 from cudf._lib.cpp.table.table_view cimport table_view
 from cudf._lib.cpp.types cimport null_order, null_policy, order
-<<<<<<< HEAD
-from cudf._lib.utils cimport data_from_unique_ptr, table_view_from_table
-=======
-from cudf._lib.sort cimport underlying_type_t_rank_method
 from cudf._lib.utils cimport columns_from_unique_ptr, table_view_from_columns
->>>>>>> 01d08af1
 
 
 def is_sorted(
@@ -202,19 +192,7 @@
     return Column.from_unique_ptr(move(c_result))
 
 
-<<<<<<< HEAD
-def rank_columns(source_table, object method, str na_option,
-=======
-class RankMethod(IntEnum):
-    FIRST = < underlying_type_t_rank_method > rank_method.FIRST
-    AVERAGE = < underlying_type_t_rank_method > rank_method.AVERAGE
-    MIN = < underlying_type_t_rank_method > rank_method.MIN
-    MAX = < underlying_type_t_rank_method > rank_method.MAX
-    DENSE = < underlying_type_t_rank_method > rank_method.DENSE
-
-
 def rank_columns(list source_columns, object method, str na_option,
->>>>>>> 01d08af1
                  bool ascending, bool pct
                  ):
     """
