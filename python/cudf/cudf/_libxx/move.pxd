--- conflicted
+++ resolved
@@ -8,7 +8,6 @@
     size_type,
 )
 from cudf._libxx.cpp.aggregation cimport aggregation
-from cudf._libxx.cpp.io.types cimport source_info, table_with_metadata
 from cudf._libxx.cpp.scalar.scalar cimport scalar
 from cudf._libxx.cpp.column.column cimport column, column_contents
 from cudf._libxx.cpp.table.table cimport table
@@ -51,10 +50,6 @@
         pair[unique_ptr[device_buffer], size_type]
     )
     cdef column_contents move(column_contents)
-<<<<<<< HEAD
-    cdef source_info move(source_info)
-    cdef table_with_metadata move(table_with_metadata)
-=======
+    cdef cudf_io_types.source_info move(cudf_io_types.source_info)
     cdef cudf_io_types.table_with_metadata move(
-        cudf_io_types.table_with_metadata)
->>>>>>> ffc6402e
+        cudf_io_types.table_with_metadata)