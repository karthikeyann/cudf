--- conflicted
+++ resolved
@@ -6,16 +6,12 @@
 from numba.cuda.cudadrv.devicearray import DeviceNDArray
 
 import cudf
-<<<<<<< HEAD
+from cudf._lib.nvtx import annotate
 from cudf.utils.dtypes import (
     is_categorical_dtype,
     is_scalar,
     to_cudf_compatible_scalar,
 )
-=======
-from cudf._lib.nvtx import annotate
-from cudf.utils.dtypes import is_categorical_dtype, is_scalar
->>>>>>> 4594c3aa
 
 
 def indices_from_labels(obj, labels):
