# Copyright (c) 2020, NVIDIA CORPORATION.
import collections
import functools
import pickle
import warnings

import pandas as pd
from nvtx import annotate

import cudf
from cudf._lib import groupby as libgroupby
from cudf.core.abc import Serializable
from cudf.utils.utils import cached_property


# Note that all valid aggregation methods (e.g. GroupBy.min) are bound to the
# class after its definition (see below).
class GroupBy(Serializable):

    _MAX_GROUPS_BEFORE_WARN = 100

    def __init__(
        self, obj, by=None, level=None, sort=False, as_index=True, dropna=True
    ):
        """
        Group a DataFrame or Series by a set of columns.

        Parameters
        ----------
        by : optional
            Specifies the grouping columns. Can be any of the following:
            - A Python function called on each value of the object's index
            - A dict or Series that maps index labels to group names
            - A cudf.Index object
            - A str indicating a column name
            - An array of the same length as the object
            - A Grouper object
            - A list of the above
        level : int, level_name or list, optional
            For objects with a MultiIndex, `level` can be used to specify
            grouping by one or more levels of the MultiIndex.
        sort : bool, default False
            Sort the result by group keys. Differ from Pandas, cudf defaults
            to False for better performance.
        as_index : bool, optional
            If as_index=True (default), the group names appear
            as the keys of the resulting DataFrame.
            If as_index=False, the groups are returned as ordinary
            columns of the resulting DataFrame, *if they are named columns*.
        dropna : bool, optional
            If True (default), do not include the "null" group.
        """
        self.obj = obj
        self._as_index = as_index
        self._sort = sort
        self._dropna = dropna

        if isinstance(by, _Grouping):
            self.grouping = by
        else:
            self.grouping = _Grouping(obj, by, level)

<<<<<<< HEAD
    def __getattribute__(self, key):
        try:
            return super().__getattribute__(key)
        except AttributeError:
            if key in libgroupby._GROUPBY_AGGS:
                return functools.partial(self._agg_func_name_with_args, key)
            if key in libgroupby._GROUPBY_SCANS:
                return functools.partial(self._agg_func_name_with_args, key)
            raise

=======
>>>>>>> 35e04686
    def __iter__(self):
        group_names, offsets, _, grouped_values = self._grouped()
        if isinstance(group_names, cudf.Index):
            group_names = group_names.to_pandas()
        for i, name in enumerate(group_names):
            yield name, grouped_values[offsets[i] : offsets[i + 1]]

    @cached_property
    def groups(self):
        """
        Returns a dictionary mapping group keys to row labels.
        """
        group_names, offsets, _, grouped_values = self._grouped()
        grouped_index = grouped_values.index

        if len(group_names) > self._MAX_GROUPS_BEFORE_WARN:
            warnings.warn(
                f"GroupBy.groups() performance scales poorly with "
                f"number of groups. Got {len(group_names)} groups."
            )

        return dict(
            zip(group_names.to_pandas(), grouped_index._split(offsets[1:-1]))
        )

    def size(self):
        """
        Return the size of each group.
        """
        return (
            cudf.Series(
                cudf.core.column.column_empty(
                    len(self.obj), "int8", masked=False
                )
            )
            .groupby(self.grouping, sort=self._sort)
            .agg("size")
        )

    @cached_property
    def _groupby(self):
        return libgroupby.GroupBy(self.grouping.keys, dropna=self._dropna)

    @annotate("GROUPBY_AGG", domain="cudf_python")
    def agg(self, func):
        """
        Apply aggregation(s) to the groups.

        Parameters
        ----------
        func : str, callable, list or dict

        Returns
        -------
        A Series or DataFrame containing the combined results of the
        aggregation.

        Examples
        --------
        >>> import cudf
        >>> a = cudf.DataFrame(
            {'a': [1, 1, 2], 'b': [1, 2, 3], 'c': [2, 2, 1]})
        >>> a.groupby('a').agg('sum')
           b
        a
        2  3
        1  3

        Specifying a list of aggregations to perform on each column.

        >>> a.groupby('a').agg(['sum', 'min'])
            b       c
          sum min sum min
        a
        2   3   3   1   1
        1   3   1   4   2

        Using a dict to specify aggregations to perform per column.

        >>> a.groupby('a').agg({'a': 'max', 'b': ['min', 'mean']})
            a   b
          max min mean
        a
        2   2   3  3.0
        1   1   1  1.5

        Using lambdas/callables to specify aggregations taking parameters.

        >>> f1 = lambda x: x.quantile(0.5); f1.__name__ = "q0.5"
        >>> f2 = lambda x: x.quantile(0.75); f2.__name__ = "q0.75"
        >>> a.groupby('a').agg([f1, f2])
             b          c
          q0.5 q0.75 q0.5 q0.75
        a
        1  1.5  1.75  2.0   2.0
        2  3.0  3.00  1.0   1.0
        """
        normalized_aggs = self._normalize_aggs(func)

        # Note: When there are no key columns, the below produces
        # a Float64Index, while Pandas returns an Int64Index
        # (GH: 6945)
        result = self._groupby.aggregate(self.obj, normalized_aggs)

        result = cudf.DataFrame._from_table(result)

        if self._sort:
            result = result.sort_index()

        if not _is_multi_agg(func):
            if result.columns.nlevels == 1:
                # make sure it's a flat index:
                result.columns = result.columns.get_level_values(0)

            if result.columns.nlevels > 1:
                try:
                    # drop the last level
                    result.columns = result.columns.droplevel(-1)
                except IndexError:
                    # Pandas raises an IndexError if we are left
                    # with an all-nan MultiIndex when dropping
                    # the last level
                    if result.shape[1] == 1:
                        result.columns = [None]
                    else:
                        raise

        # set index names to be group key names
        if len(result):
            result.index.names = self.grouping.names

        # copy categorical information from keys to the result index:
        result.index._copy_type_metadata(self.grouping.keys)
        result._index = cudf.core.index.Index._from_table(result._index)

        if not self._as_index:
            for col_name in reversed(self.grouping._named_columns):
                result.insert(
                    0,
                    col_name,
                    result.index.get_level_values(col_name)._values,
                )
            result.index = cudf.core.index.RangeIndex(len(result))

        return result

    aggregate = agg

    def nth(self, n):
        """
        Return the nth row from each group.
        """
        result = self.agg(lambda x: x.nth(n))
        sizes = self.size()
        return result[n < sizes]

    def serialize(self):
        header = {}
        frames = []

        header["kwargs"] = {
            "sort": self._sort,
            "dropna": self._dropna,
            "as_index": self._as_index,
        }

        obj_header, obj_frames = self.obj.serialize()
        header["obj"] = obj_header
        header["obj_type"] = pickle.dumps(type(self.obj))
        header["num_obj_frames"] = len(obj_frames)
        frames.extend(obj_frames)

        grouping_header, grouping_frames = self.grouping.serialize()
        header["grouping"] = grouping_header
        header["num_grouping_frames"] = len(grouping_frames)
        frames.extend(grouping_frames)

        return header, frames

    @classmethod
    def deserialize(cls, header, frames):
        kwargs = header["kwargs"]

        obj_type = pickle.loads(header["obj_type"])
        obj = obj_type.deserialize(
            header["obj"], frames[: header["num_obj_frames"]]
        )
        grouping = _Grouping.deserialize(
            header["grouping"], frames[header["num_obj_frames"] :]
        )
        return cls(obj, grouping, **kwargs)

    def _grouped(self):
        grouped_keys, grouped_values, offsets = self._groupby.groups(self.obj)

        grouped_keys = cudf.Index._from_table(grouped_keys)
        grouped_values = self.obj.__class__._from_table(grouped_values)
        grouped_values._copy_type_metadata(self.obj)
        group_names = grouped_keys.unique()
        return (group_names, offsets, grouped_keys, grouped_values)

    def _normalize_aggs(self, aggs):
        """
        Normalize aggs to a dict mapping column names
        to a list of aggregations.
        """
        if not isinstance(aggs, collections.abc.Mapping):
            # Make col_name->aggs mapping from aggs.
            # Do not include named key columns

            # Can't do set arithmetic here as sets are
            # not ordered
            if isinstance(self, SeriesGroupBy):
                columns = [self.obj.name]
            else:
                columns = [
                    col_name
                    for col_name in self.obj._data
                    if col_name not in self.grouping._named_columns
                ]
            out = dict.fromkeys(columns, aggs)
        else:
            out = aggs.copy()

        # Convert all values to list-like:
        for col, agg in out.items():
            if not pd.api.types.is_list_like(agg):
                out[col] = [agg]
            else:
                out[col] = list(agg)

        return out

    def pipe(self, func, *args, **kwargs):
        """
        Apply a function `func` with arguments to this GroupBy
        object and return the function’s result.

        Parameters
        ----------
        func : function
            Function to apply to this GroupBy object or,
            alternatively, a ``(callable, data_keyword)`` tuple where
            ``data_keyword`` is a string indicating the keyword of
            ``callable`` that expects the GroupBy object.
        args : iterable, optional
            Positional arguments passed into ``func``.
        kwargs : mapping, optional
            A dictionary of keyword arguments passed into ``func``.

        Returns
        -------
        object : the return type of ``func``.

        See also
        --------
        cudf.core.series.Series.pipe
            Apply a function with arguments to a series.

        cudf.core.dataframe.DataFrame.pipe
            Apply a function with arguments to a dataframe.

        apply
            Apply function to each group instead of to the full GroupBy object.

        Examples
        --------
        >>> import cudf
        >>> df = cudf.DataFrame({'A': ['a', 'b', 'a', 'b'], 'B': [1, 2, 3, 4]})
        >>> df
        A  B
        0  a  1
        1  b  2
        2  a  3
        3  b  4

        To get the difference between each groups maximum and minimum value
        in one pass, you can do

        >>> df.groupby('A').pipe(lambda x: x.max() - x.min())
        B
        A
        a  2
        b  2
        """
        return cudf.core.common.pipe(self, func, *args, **kwargs)

    def apply(self, function):
        """Apply a python transformation function over the grouped chunk.

        Parameters
        ----------
        func : function
          The python transformation function that will be applied
          on the grouped chunk.

        Examples
        --------
        .. code-block:: python

          from cudf import DataFrame
          df = DataFrame()
          df['key'] = [0, 0, 1, 1, 2, 2, 2]
          df['val'] = [0, 1, 2, 3, 4, 5, 6]
          groups = df.groupby(['key'])

          # Define a function to apply to each row in a group
          def mult(df):
            df['out'] = df['key'] * df['val']
            return df

          result = groups.apply(mult)
          print(result)

        Output:

        .. code-block:: python

             key  val  out
          0    0    0    0
          1    0    1    0
          2    1    2    2
          3    1    3    3
          4    2    4    8
          5    2    5   10
          6    2    6   12
        """
        if not callable(function):
            raise TypeError(f"type {type(function)} is not callable")
        _, offsets, _, grouped_values = self._grouped()

        ngroups = len(offsets) - 1
        if ngroups > self._MAX_GROUPS_BEFORE_WARN:
            warnings.warn(
                f"GroupBy.apply() performance scales poorly with "
                f"number of groups. Got {ngroups} groups."
            )

        chunks = [
            grouped_values[s:e] for s, e in zip(offsets[:-1], offsets[1:])
        ]
        chunk_results = [function(chk) for chk in chunks]

        if not len(chunk_results):
            return self.obj.__class__()

        if cudf.utils.dtypes.is_scalar(chunk_results[0]):
            result = cudf.Series(
                chunk_results, index=self.grouping.keys[offsets[:-1]]
            )
            result.index.names = self.grouping.names
        elif isinstance(chunk_results[0], cudf.Series):
            result = cudf.concat(chunk_results, axis=1).T
            result.index.names = self.grouping.names
        else:
            result = cudf.concat(chunk_results)

        if self._sort:
            result = result.sort_index()
        return result

    def apply_grouped(self, function, **kwargs):
        """Apply a transformation function over the grouped chunk.

        This uses numba's CUDA JIT compiler to convert the Python
        transformation function into a CUDA kernel, thus will have a
        compilation overhead during the first run.

        Parameters
        ----------
        func : function
          The transformation function that will be executed on the CUDA GPU.
        incols: list
          A list of names of input columns.
        outcols: list
          A dictionary of output column names and their dtype.
        kwargs : dict
          name-value of extra arguments. These values are passed directly into
          the function.

        Examples
        --------
        .. code-block:: python

            from cudf import DataFrame
            from numba import cuda
            import numpy as np

            df = DataFrame()
            df['key'] = [0, 0, 1, 1, 2, 2, 2]
            df['val'] = [0, 1, 2, 3, 4, 5, 6]
            groups = df.groupby(['key'])

            # Define a function to apply to each group
            def mult_add(key, val, out1, out2):
                for i in range(cuda.threadIdx.x, len(key), cuda.blockDim.x):
                    out1[i] = key[i] * val[i]
                    out2[i] = key[i] + val[i]

            result = groups.apply_grouped(mult_add,
                                          incols=['key', 'val'],
                                          outcols={'out1': np.int32,
                                                   'out2': np.int32},
                                          # threads per block
                                          tpb=8)

            print(result)

        Output:

        .. code-block:: python

               key  val out1 out2
            0    0    0    0    0
            1    0    1    0    1
            2    1    2    2    3
            3    1    3    3    4
            4    2    4    8    6
            5    2    5   10    7
            6    2    6   12    8



        .. code-block:: python

            import cudf
            import numpy as np
            from numba import cuda
            import pandas as pd
            from random import randint


            # Create a random 15 row dataframe with one categorical
            # feature and one random integer valued feature
            df = cudf.DataFrame(
                    {
                        "cat": [1] * 5 + [2] * 5 + [3] * 5,
                        "val": [randint(0, 100) for _ in range(15)],
                    }
                 )

            # Group the dataframe by its categorical feature
            groups = df.groupby("cat")

            # Define a kernel which takes the moving average of a
            # sliding window
            def rolling_avg(val, avg):
                win_size = 3
                for i in range(cuda.threadIdx.x, len(val), cuda.blockDim.x):
                    if i < win_size - 1:
                        # If there is not enough data to fill the window,
                        # take the average to be NaN
                        avg[i] = np.nan
                    else:
                        total = 0
                        for j in range(i - win_size + 1, i + 1):
                            total += val[j]
                        avg[i] = total / win_size

            # Compute moving averages on all groups
            results = groups.apply_grouped(rolling_avg,
                                           incols=['val'],
                                           outcols=dict(avg=np.float64))
            print("Results:", results)

            # Note this gives the same result as its pandas equivalent
            pdf = df.to_pandas()
            pd_results = pdf.groupby('cat')['val'].rolling(3).mean()


        Output:

        .. code-block:: python

            Results:
                 cat  val                 avg
            0    1   16
            1    1   45
            2    1   62                41.0
            3    1   45  50.666666666666664
            4    1   26  44.333333333333336
            5    2    5
            6    2   51
            7    2   77  44.333333333333336
            8    2    1                43.0
            9    2   46  41.333333333333336
            [5 more rows]

        This is functionally equivalent to `pandas.DataFrame.Rolling
        <https://pandas.pydata.org/pandas-docs/stable/reference/api/pandas.DataFrame.rolling.html>`_

        """
        if not callable(function):
            raise TypeError(f"type {type(function)} is not callable")

        _, offsets, _, grouped_values = self._grouped()
        kwargs.update({"chunks": offsets})
        return grouped_values.apply_chunks(function, **kwargs)

    def rolling(self, *args, **kwargs):
        """
        Returns a `RollingGroupby` object that enables rolling window
        calculations on the groups.

        See also
        --------
        cudf.core.window.Rolling
        """
        return cudf.core.window.rolling.RollingGroupby(self, *args, **kwargs)


# Set of valid groupby aggregations that are monkey-patched into the GroupBy
# namespace.
_VALID_GROUPBY_AGGS = {
    "count",
    "sum",
    "idxmin",
    "idxmax",
    "min",
    "max",
    "mean",
    "var",
    "std",
    "quantile",
    "median",
    "nunique",
    "collect",
    "unique",
}


# Dynamically bind the different aggregation methods.
def _agg_func_name_with_args(self, func_name, *args, **kwargs):
    """
    Aggregate given an aggregate function name and arguments to the
    function, e.g., `_agg_func_name_with_args("quantile", 0.5)`. The named
    aggregations must be members of _AggregationFactory.
    """

    def func(x):
        """Compute the {} of the group.""".format(func_name)
        return getattr(x, func_name)(*args, **kwargs)

    func.__name__ = func_name
    return self.agg(func)


for key in _VALID_GROUPBY_AGGS:
    setattr(
        GroupBy, key, functools.partialmethod(_agg_func_name_with_args, key)
    )


class DataFrameGroupBy(GroupBy):
    def __init__(
        self, obj, by=None, level=None, sort=False, as_index=True, dropna=True
    ):
        """
        Group DataFrame using a mapper or by a Series of columns.

        A groupby operation involves some combination of splitting the object,
        applying a function, and combining the results. This can be used to
        group large amounts of data and compute operations on these groups.

        Parameters
        ----------
        by : mapping, function, label, or list of labels
            Used to determine the groups for the groupby. If by is a
            function, it’s called on each value of the object’s index.
            If a dict or Series is passed, the Series or dict VALUES will
            be used to determine the groups (the Series’ values are first
            aligned; see .align() method). If a cupy array is passed, the
            values are used as-is determine the groups. A label or list
            of labels may be passed to group by the columns in self.
            Notice that a tuple is interpreted as a (single) key.
        level : int, level name, or sequence of such, default None
            If the axis is a MultiIndex (hierarchical), group by a particular
            level or levels.
        as_index : bool, default True
            For aggregated output, return object with group labels as
            the index. Only relevant for DataFrame input.
            as_index=False is effectively “SQL-style” grouped output.
        sort : bool, default False
            Sort result by group key. Differ from Pandas, cudf defaults to
            ``False`` for better performance. Note this does not influence
            the order of observations within each group. Groupby preserves
            the order of rows within each group.
        dropna : bool, optional
            If True (default), do not include the "null" group.

        Returns
        -------
            DataFrameGroupBy
                Returns a groupby object that contains information
                about the groups.

        Examples
        --------
        >>> import cudf
        >>> import pandas as pd
        >>> df = cudf.DataFrame({'Animal': ['Falcon', 'Falcon',
        ...                               'Parrot', 'Parrot'],
        ...                    'Max Speed': [380., 370., 24., 26.]})
        >>> df
        Animal  Max Speed
        0  Falcon      380.0
        1  Falcon      370.0
        2  Parrot       24.0
        3  Parrot       26.0
        >>> df.groupby(['Animal']).mean()
                Max Speed
        Animal
        Falcon      375.0
        Parrot       25.0

        >>> arrays = [['Falcon', 'Falcon', 'Parrot', 'Parrot'],
        ... ['Captive', 'Wild', 'Captive', 'Wild']]
        >>> index = pd.MultiIndex.from_arrays(arrays, names=('Animal', 'Type'))
        >>> df = cudf.DataFrame({'Max Speed': [390., 350., 30., 20.]},
                index=index)
        >>> df
                        Max Speed
        Animal Type
        Falcon Captive      390.0
            Wild         350.0
        Parrot Captive       30.0
            Wild          20.0
        >>> df.groupby(level=0).mean()
                Max Speed
        Animal
        Falcon      370.0
        Parrot       25.0
        >>> df.groupby(level="Type").mean()
                Max Speed
        Type
        Wild         185.0
        Captive      210.0

        """
        super().__init__(
            obj=obj,
            by=by,
            level=level,
            sort=sort,
            as_index=as_index,
            dropna=dropna,
        )

    def __getattr__(self, key):
        # Without this check, copying can trigger a RecursionError. See
        # https://nedbatchelder.com/blog/201010/surprising_getattr_recursion.html  # noqa: E501
        # for an explanation.
        if key == "obj":
            raise AttributeError
        try:
            return self[key]
        except KeyError:
            raise AttributeError

    def __getitem__(self, key):
        return self.obj[key].groupby(
            self.grouping, dropna=self._dropna, sort=self._sort
        )

    def nunique(self):
        """
        Return the number of unique values per group
        """
        return self.agg("nunique")


class SeriesGroupBy(GroupBy):
    def __init__(
        self, obj, by=None, level=None, sort=False, as_index=True, dropna=True
    ):
        """
        Group Series using a mapper or by a Series of columns.

        A groupby operation involves some combination of splitting the object,
        applying a function, and combining the results. This can be used to
        group large amounts of data and compute operations on these groups.

        Parameters
        ----------
        by : mapping, function, label, or list of labels
            Used to determine the groups for the groupby. If by is a
            function, it’s called on each value of the object’s index.
            If a dict or Series is passed, the Series or dict VALUES will
            be used to determine the groups (the Series’ values are first
            aligned; see .align() method). If an cupy array is passed, the
            values are used as-is determine the groups. A label or list
            of labels may be passed to group by the columns in self.
            Notice that a tuple is interpreted as a (single) key.
        level : int, level name, or sequence of such, default None
            If the axis is a MultiIndex (hierarchical), group by a particular
            level or levels.
        as_index : bool, default True
            For aggregated output, return object with group labels as
            the index. Only relevant for DataFrame input.
            as_index=False is effectively “SQL-style” grouped output.
        sort : bool, default False
            Sort result by group key. Differ from Pandas, cudf defaults to
            ``False`` for better performance. Note this does not influence
            the order of observations within each group. Groupby preserves
            the order of rows within each group.

        Returns
        -------
            SeriesGroupBy
                Returns a groupby object that contains information
                about the groups.

        Examples
        --------
        >>> ser = cudf.Series([390., 350., 30., 20.],
        ...                 index=['Falcon', 'Falcon', 'Parrot', 'Parrot'],
        ...                 name="Max Speed")
        >>> ser
        Falcon    390.0
        Falcon    350.0
        Parrot     30.0
        Parrot     20.0
        Name: Max Speed, dtype: float64
        >>> ser.groupby(level=0).mean()
        Falcon    370.0
        Parrot     25.0
        Name: Max Speed, dtype: float64
        >>> ser.groupby(ser > 100).mean()
        Max Speed
        False     25.0
        True     370.0
        Name: Max Speed, dtype: float64

        """
        super().__init__(
            obj=obj,
            by=by,
            level=level,
            sort=sort,
            as_index=as_index,
            dropna=dropna,
        )

    def agg(self, func):
        result = super().agg(func)

        # downcast the result to a Series:
        if len(result._data):
            if result.shape[1] == 1 and not pd.api.types.is_list_like(func):
                return result.iloc[:, 0]

        # drop the first level if we have a multiindex
        if (
            isinstance(result.columns, pd.MultiIndex)
            and result.columns.nlevels > 1
        ):
            result.columns = result.columns.droplevel(0)

        return result


class Grouper(object):
    def __init__(self, key=None, level=None):
        if key is not None and level is not None:
            raise ValueError("Grouper cannot specify both key and level")
        if key is None and level is None:
            raise ValueError("Grouper must specify either key or level")
        self.key = key
        self.level = level


class _Grouping(Serializable):
    def __init__(self, obj, by=None, level=None):
        self._obj = obj
        self._key_columns = []
        self.names = []

        # Need to keep track of named key columns
        # to support `as_index=False` correctly
        self._named_columns = []
        self._handle_by_or_level(by, level)

        if len(obj) and not len(self._key_columns):
            raise ValueError("No group keys passed")

    def _handle_by_or_level(self, by=None, level=None):
        if level is not None:
            if by is not None:
                raise ValueError("Cannot specify both by and level")
            level_list = level if isinstance(level, list) else [level]
            for level in level_list:
                self._handle_level(level)
        else:
            by_list = by if isinstance(by, list) else [by]

            for by in by_list:
                if callable(by):
                    self._handle_callable(by)
                elif isinstance(by, cudf.Series):
                    self._handle_series(by)
                elif isinstance(by, cudf.Index):
                    self._handle_index(by)
                elif isinstance(by, collections.abc.Mapping):
                    self._handle_mapping(by)
                elif isinstance(by, Grouper):
                    self._handle_grouper(by)
                else:
                    try:
                        self._handle_label(by)
                    except (KeyError, TypeError):
                        self._handle_misc(by)

    @property
    def keys(self):
        nkeys = len(self._key_columns)

        if nkeys == 0:
            return cudf.core.index.as_index([], name=None)
        elif nkeys > 1:
            return cudf.MultiIndex(
                source_data=cudf.DataFrame(
                    dict(zip(range(nkeys), self._key_columns))
                ),
                names=self.names,
            )
        else:
            return cudf.core.index.as_index(
                self._key_columns[0], name=self.names[0]
            )

    def _handle_callable(self, by):
        by = by(self._obj.index)
        self.__init__(self._obj, by)

    def _handle_series(self, by):
        by = by._align_to_index(self._obj.index, how="right")
        self._key_columns.append(by._column)
        self.names.append(by.name)

    def _handle_index(self, by):
        self._key_columns.extend(by._data.columns)
        self.names.extend(by._data.names)

    def _handle_mapping(self, by):
        by = cudf.Series(by.values(), index=by.keys())
        self._handle_series(by)

    def _handle_label(self, by):
        self._key_columns.append(self._obj._data[by])
        self.names.append(by)
        self._named_columns.append(by)

    def _handle_grouper(self, by):
        if by.key:
            self._handle_label(by.key)
        else:
            self._handle_level(by.level)

    def _handle_level(self, by):
        level_values = self._obj.index.get_level_values(by)
        self._key_columns.append(level_values._values)
        self.names.append(level_values.name)

    def _handle_misc(self, by):
        by = cudf.core.column.as_column(by)
        if len(by) != len(self._obj):
            raise ValueError("Grouper and object must have same length")
        self._key_columns.append(by)
        self.names.append(None)

    def serialize(self):
        header = {}
        frames = []
        header["names"] = pickle.dumps(self.names)
        header["_named_columns"] = pickle.dumps(self._named_columns)
        column_header, column_frames = cudf.core.column.serialize_columns(
            self._key_columns
        )
        header["columns"] = column_header
        frames.extend(column_frames)
        return header, frames

    @classmethod
    def deserialize(cls, header, frames):
        names = pickle.loads(header["names"])
        _named_columns = pickle.loads(header["_named_columns"])
        key_columns = cudf.core.column.deserialize_columns(
            header["columns"], frames
        )
        out = _Grouping.__new__(_Grouping)
        out.names = names
        out._named_columns = _named_columns
        out._key_columns = key_columns
        return out


def _is_multi_agg(aggs):
    """
    Returns True if more than one aggregation is performed
    on any of the columns as specified in `aggs`.
    """
    if isinstance(aggs, collections.abc.Mapping):
        return any(pd.api.types.is_list_like(agg) for agg in aggs.values())
    if pd.api.types.is_list_like(aggs):
        return True
    return False<|MERGE_RESOLUTION|>--- conflicted
+++ resolved
@@ -60,19 +60,6 @@
         else:
             self.grouping = _Grouping(obj, by, level)
 
-<<<<<<< HEAD
-    def __getattribute__(self, key):
-        try:
-            return super().__getattribute__(key)
-        except AttributeError:
-            if key in libgroupby._GROUPBY_AGGS:
-                return functools.partial(self._agg_func_name_with_args, key)
-            if key in libgroupby._GROUPBY_SCANS:
-                return functools.partial(self._agg_func_name_with_args, key)
-            raise
-
-=======
->>>>>>> 35e04686
     def __iter__(self):
         group_names, offsets, _, grouped_values = self._grouped()
         if isinstance(group_names, cudf.Index):
@@ -601,6 +588,10 @@
     "nunique",
     "collect",
     "unique",
+    "cumcount",
+    "cumsum",
+    "cummin",
+    "cummax",
 }
 
 
