# Copyright (c) 2020, NVIDIA CORPORATION.
import collections
import pickle
import warnings

import pandas as pd
from nvtx import annotate

import cudf
from cudf._lib import groupby as libgroupby
from cudf.core.abc import Serializable
from cudf.utils.utils import cached_property


# Note that all valid aggregation methods (e.g. GroupBy.min) are bound to the
# class after its definition (see below).
class GroupBy(Serializable):

    _MAX_GROUPS_BEFORE_WARN = 100

    def __init__(
        self, obj, by=None, level=None, sort=False, as_index=True, dropna=True
    ):
        """
        Group a DataFrame or Series by a set of columns.

        Parameters
        ----------
        by : optional
            Specifies the grouping columns. Can be any of the following:
            - A Python function called on each value of the object's index
            - A dict or Series that maps index labels to group names
            - A cudf.Index object
            - A str indicating a column name
            - An array of the same length as the object
            - A Grouper object
            - A list of the above
        level : int, level_name or list, optional
            For objects with a MultiIndex, `level` can be used to specify
            grouping by one or more levels of the MultiIndex.
        sort : bool, default False
            Sort the result by group keys. Differ from Pandas, cudf defaults
            to False for better performance.
        as_index : bool, optional
            If as_index=True (default), the group names appear
            as the keys of the resulting DataFrame.
            If as_index=False, the groups are returned as ordinary
            columns of the resulting DataFrame, *if they are named columns*.
        dropna : bool, optional
            If True (default), do not include the "null" group.
        """
        self.obj = obj
        self._as_index = as_index
        self._sort = sort
        self._dropna = dropna

        if isinstance(by, _Grouping):
            self.grouping = by
        else:
            self.grouping = _Grouping(obj, by, level)

    def __iter__(self):
        group_names, offsets, _, grouped_values = self._grouped()
        if isinstance(group_names, cudf.Index):
            group_names = group_names.to_pandas()
        for i, name in enumerate(group_names):
            yield name, grouped_values[offsets[i] : offsets[i + 1]]

    @cached_property
    def groups(self):
        """
        Returns a dictionary mapping group keys to row labels.
        """
        group_names, offsets, _, grouped_values = self._grouped()
        grouped_index = grouped_values.index

        if len(group_names) > self._MAX_GROUPS_BEFORE_WARN:
            warnings.warn(
                f"GroupBy.groups() performance scales poorly with "
                f"number of groups. Got {len(group_names)} groups."
            )

        return dict(
            zip(group_names.to_pandas(), grouped_index._split(offsets[1:-1]))
        )

    def size(self):
        """
        Return the size of each group.
        """
        return (
            cudf.Series(
                cudf.core.column.column_empty(
                    len(self.obj), "int8", masked=False
                )
            )
            .groupby(self.grouping, sort=self._sort)
            .agg("size")
        )

    def cumcount(self):
        """
        Return the cumulative count of keys in each group.
        """
        return (
            cudf.Series(
                cudf.core.column.column_empty(
                    len(self.obj), "int8", masked=False
                )
            )
            .groupby(self.grouping, sort=self._sort)
            .agg("cumcount")
        )

    @cached_property
    def _groupby(self):
        return libgroupby.GroupBy(self.grouping.keys, dropna=self._dropna)

    @annotate("GROUPBY_AGG", domain="cudf_python")
    def agg(self, func):
        """
        Apply aggregation(s) to the groups.

        Parameters
        ----------
        func : str, callable, list or dict

        Returns
        -------
        A Series or DataFrame containing the combined results of the
        aggregation.

        Examples
        --------
        >>> import cudf
        >>> a = cudf.DataFrame(
            {'a': [1, 1, 2], 'b': [1, 2, 3], 'c': [2, 2, 1]})
        >>> a.groupby('a').agg('sum')
           b
        a
        2  3
        1  3

        Specifying a list of aggregations to perform on each column.

        >>> a.groupby('a').agg(['sum', 'min'])
            b       c
          sum min sum min
        a
        2   3   3   1   1
        1   3   1   4   2

        Using a dict to specify aggregations to perform per column.

        >>> a.groupby('a').agg({'a': 'max', 'b': ['min', 'mean']})
            a   b
          max min mean
        a
        2   2   3  3.0
        1   1   1  1.5

        Using lambdas/callables to specify aggregations taking parameters.

        >>> f1 = lambda x: x.quantile(0.5); f1.__name__ = "q0.5"
        >>> f2 = lambda x: x.quantile(0.75); f2.__name__ = "q0.75"
        >>> a.groupby('a').agg([f1, f2])
             b          c
          q0.5 q0.75 q0.5 q0.75
        a
        1  1.5  1.75  2.0   2.0
        2  3.0  3.00  1.0   1.0
        """
        normalized_aggs = self._normalize_aggs(func)

        # Note: When there are no key columns, the below produces
        # a Float64Index, while Pandas returns an Int64Index
        # (GH: 6945)
        result = self._groupby.aggregate(self.obj, normalized_aggs)

        result = cudf.DataFrame._from_table(result)

        if self._sort:
            result = result.sort_index()

        if not _is_multi_agg(func):
            if result.columns.nlevels == 1:
                # make sure it's a flat index:
                result.columns = result.columns.get_level_values(0)

            if result.columns.nlevels > 1:
                try:
                    # drop the last level
                    result.columns = result.columns.droplevel(-1)
                except IndexError:
                    # Pandas raises an IndexError if we are left
                    # with an all-nan MultiIndex when dropping
                    # the last level
                    if result.shape[1] == 1:
                        result.columns = [None]
                    else:
                        raise

        # set index names to be group key names
        if len(result):
            result.index.names = self.grouping.names

        # copy categorical information from keys to the result index:
        result.index._copy_type_metadata(self.grouping.keys)
        result._index = cudf.core.index.Index._from_table(result._index)

        if not self._as_index:
            for col_name in reversed(self.grouping._named_columns):
                result.insert(
                    0,
                    col_name,
                    result.index.get_level_values(col_name)._values,
                )
            result.index = cudf.core.index.RangeIndex(len(result))

        return result

    aggregate = agg

    def nth(self, n):
        """
        Return the nth row from each group.
        """
        result = self.agg(lambda x: x.nth(n))
        sizes = self.size()
        return result[n < sizes]

    def serialize(self):
        header = {}
        frames = []

        header["kwargs"] = {
            "sort": self._sort,
            "dropna": self._dropna,
            "as_index": self._as_index,
        }

        obj_header, obj_frames = self.obj.serialize()
        header["obj"] = obj_header
        header["obj_type"] = pickle.dumps(type(self.obj))
        header["num_obj_frames"] = len(obj_frames)
        frames.extend(obj_frames)

        grouping_header, grouping_frames = self.grouping.serialize()
        header["grouping"] = grouping_header
        header["num_grouping_frames"] = len(grouping_frames)
        frames.extend(grouping_frames)

        return header, frames

    @classmethod
    def deserialize(cls, header, frames):
        kwargs = header["kwargs"]

        obj_type = pickle.loads(header["obj_type"])
        obj = obj_type.deserialize(
            header["obj"], frames[: header["num_obj_frames"]]
        )
        grouping = _Grouping.deserialize(
            header["grouping"], frames[header["num_obj_frames"] :]
        )
        return cls(obj, grouping, **kwargs)

    def _grouped(self):
        grouped_keys, grouped_values, offsets = self._groupby.groups(self.obj)

        grouped_keys = cudf.Index._from_table(grouped_keys)
        grouped_values = self.obj.__class__._from_table(grouped_values)
        grouped_values._copy_type_metadata(self.obj)
        group_names = grouped_keys.unique()
        return (group_names, offsets, grouped_keys, grouped_values)

    def _normalize_aggs(self, aggs):
        """
        Normalize aggs to a dict mapping column names
        to a list of aggregations.
        """
        if not isinstance(aggs, collections.abc.Mapping):
            # Make col_name->aggs mapping from aggs.
            # Do not include named key columns

            # Can't do set arithmetic here as sets are
            # not ordered
            if isinstance(self, SeriesGroupBy):
                columns = [self.obj.name]
            else:
                columns = [
                    col_name
                    for col_name in self.obj._data
                    if col_name not in self.grouping._named_columns
                ]
            out = dict.fromkeys(columns, aggs)
        else:
            out = aggs.copy()

        # Convert all values to list-like:
        for col, agg in out.items():
            if not pd.api.types.is_list_like(agg):
                out[col] = [agg]
            else:
                out[col] = list(agg)

        return out

    def pipe(self, func, *args, **kwargs):
        """
        Apply a function `func` with arguments to this GroupBy
        object and return the function’s result.

        Parameters
        ----------
        func : function
            Function to apply to this GroupBy object or,
            alternatively, a ``(callable, data_keyword)`` tuple where
            ``data_keyword`` is a string indicating the keyword of
            ``callable`` that expects the GroupBy object.
        args : iterable, optional
            Positional arguments passed into ``func``.
        kwargs : mapping, optional
            A dictionary of keyword arguments passed into ``func``.

        Returns
        -------
        object : the return type of ``func``.

        See also
        --------
        cudf.core.series.Series.pipe
            Apply a function with arguments to a series.

        cudf.core.dataframe.DataFrame.pipe
            Apply a function with arguments to a dataframe.

        apply
            Apply function to each group instead of to the full GroupBy object.

        Examples
        --------
        >>> import cudf
        >>> df = cudf.DataFrame({'A': ['a', 'b', 'a', 'b'], 'B': [1, 2, 3, 4]})
        >>> df
        A  B
        0  a  1
        1  b  2
        2  a  3
        3  b  4

        To get the difference between each groups maximum and minimum value
        in one pass, you can do

        >>> df.groupby('A').pipe(lambda x: x.max() - x.min())
        B
        A
        a  2
        b  2
        """
        return cudf.core.common.pipe(self, func, *args, **kwargs)

    def apply(self, function):
        """Apply a python transformation function over the grouped chunk.

        Parameters
        ----------
        func : function
          The python transformation function that will be applied
          on the grouped chunk.

        Examples
        --------
        .. code-block:: python

          from cudf import DataFrame
          df = DataFrame()
          df['key'] = [0, 0, 1, 1, 2, 2, 2]
          df['val'] = [0, 1, 2, 3, 4, 5, 6]
          groups = df.groupby(['key'])

          # Define a function to apply to each row in a group
          def mult(df):
            df['out'] = df['key'] * df['val']
            return df

          result = groups.apply(mult)
          print(result)

        Output:

        .. code-block:: python

             key  val  out
          0    0    0    0
          1    0    1    0
          2    1    2    2
          3    1    3    3
          4    2    4    8
          5    2    5   10
          6    2    6   12
        """
        if not callable(function):
            raise TypeError(f"type {type(function)} is not callable")
        _, offsets, _, grouped_values = self._grouped()

        ngroups = len(offsets) - 1
        if ngroups > self._MAX_GROUPS_BEFORE_WARN:
            warnings.warn(
                f"GroupBy.apply() performance scales poorly with "
                f"number of groups. Got {ngroups} groups."
            )

        chunks = [
            grouped_values[s:e] for s, e in zip(offsets[:-1], offsets[1:])
        ]
        chunk_results = [function(chk) for chk in chunks]

        if not len(chunk_results):
            return self.obj.__class__()

        if cudf.utils.dtypes.is_scalar(chunk_results[0]):
            result = cudf.Series(
                chunk_results, index=self.grouping.keys[offsets[:-1]]
            )
            result.index.names = self.grouping.names
        elif isinstance(chunk_results[0], cudf.Series):
            result = cudf.concat(chunk_results, axis=1).T
            result.index.names = self.grouping.names
        else:
            result = cudf.concat(chunk_results)

        if self._sort:
            result = result.sort_index()
        return result

    def apply_grouped(self, function, **kwargs):
        """Apply a transformation function over the grouped chunk.

        This uses numba's CUDA JIT compiler to convert the Python
        transformation function into a CUDA kernel, thus will have a
        compilation overhead during the first run.

        Parameters
        ----------
        func : function
          The transformation function that will be executed on the CUDA GPU.
        incols: list
          A list of names of input columns.
        outcols: list
          A dictionary of output column names and their dtype.
        kwargs : dict
          name-value of extra arguments. These values are passed directly into
          the function.

        Examples
        --------
        .. code-block:: python

            from cudf import DataFrame
            from numba import cuda
            import numpy as np

            df = DataFrame()
            df['key'] = [0, 0, 1, 1, 2, 2, 2]
            df['val'] = [0, 1, 2, 3, 4, 5, 6]
            groups = df.groupby(['key'])

            # Define a function to apply to each group
            def mult_add(key, val, out1, out2):
                for i in range(cuda.threadIdx.x, len(key), cuda.blockDim.x):
                    out1[i] = key[i] * val[i]
                    out2[i] = key[i] + val[i]

            result = groups.apply_grouped(mult_add,
                                          incols=['key', 'val'],
                                          outcols={'out1': np.int32,
                                                   'out2': np.int32},
                                          # threads per block
                                          tpb=8)

            print(result)

        Output:

        .. code-block:: python

               key  val out1 out2
            0    0    0    0    0
            1    0    1    0    1
            2    1    2    2    3
            3    1    3    3    4
            4    2    4    8    6
            5    2    5   10    7
            6    2    6   12    8



        .. code-block:: python

            import cudf
            import numpy as np
            from numba import cuda
            import pandas as pd
            from random import randint


            # Create a random 15 row dataframe with one categorical
            # feature and one random integer valued feature
            df = cudf.DataFrame(
                    {
                        "cat": [1] * 5 + [2] * 5 + [3] * 5,
                        "val": [randint(0, 100) for _ in range(15)],
                    }
                 )

            # Group the dataframe by its categorical feature
            groups = df.groupby("cat")

            # Define a kernel which takes the moving average of a
            # sliding window
            def rolling_avg(val, avg):
                win_size = 3
                for i in range(cuda.threadIdx.x, len(val), cuda.blockDim.x):
                    if i < win_size - 1:
                        # If there is not enough data to fill the window,
                        # take the average to be NaN
                        avg[i] = np.nan
                    else:
                        total = 0
                        for j in range(i - win_size + 1, i + 1):
                            total += val[j]
                        avg[i] = total / win_size

            # Compute moving averages on all groups
            results = groups.apply_grouped(rolling_avg,
                                           incols=['val'],
                                           outcols=dict(avg=np.float64))
            print("Results:", results)

            # Note this gives the same result as its pandas equivalent
            pdf = df.to_pandas()
            pd_results = pdf.groupby('cat')['val'].rolling(3).mean()


        Output:

        .. code-block:: python

            Results:
                 cat  val                 avg
            0    1   16
            1    1   45
            2    1   62                41.0
            3    1   45  50.666666666666664
            4    1   26  44.333333333333336
            5    2    5
            6    2   51
            7    2   77  44.333333333333336
            8    2    1                43.0
            9    2   46  41.333333333333336
            [5 more rows]

        This is functionally equivalent to `pandas.DataFrame.Rolling
        <https://pandas.pydata.org/pandas-docs/stable/reference/api/pandas.DataFrame.rolling.html>`_

        """
        if not callable(function):
            raise TypeError(f"type {type(function)} is not callable")

        _, offsets, _, grouped_values = self._grouped()
        kwargs.update({"chunks": offsets})
        return grouped_values.apply_chunks(function, **kwargs)

    def rolling(self, *args, **kwargs):
        """
        Returns a `RollingGroupby` object that enables rolling window
        calculations on the groups.

        See also
        --------
        cudf.core.window.Rolling
        """
        return cudf.core.window.rolling.RollingGroupby(self, *args, **kwargs)

    def count(self, dropna=True):
        """Compute the number of values in each column.

<<<<<<< HEAD
# Set of valid groupby aggregations that are monkey-patched into the GroupBy
# namespace.
_VALID_GROUPBY_AGGS = {
    "count",
    "sum",
    "idxmin",
    "idxmax",
    "min",
    "max",
    "mean",
    "var",
    "std",
    "quantile",
    "median",
    "nunique",
    "collect",
    "unique",
    "cumcount",
    "cumsum",
    "cummin",
    "cummax",
}


# Dynamically bind the different aggregation methods.
def _agg_func_name_with_args(self, func_name, *args, **kwargs):
    """
    Aggregate given an aggregate function name and arguments to the
    function, e.g., `_agg_func_name_with_args("quantile", 0.5)`. The named
    aggregations must be members of _AggregationFactory.
    """
=======
        Parameters
        ----------
        dropna : bool
            If ``True``, don't include null values in the count.
        """

        def func(x):
            return getattr(x, "count")(dropna=dropna)

        return self.agg(func)

    def sum(self):
        """Compute the column-wise sum of the values in each group."""
        return self.agg("sum")

    def idxmin(self):
        """Get the column-wise index of the minimum value in each group."""
        return self.agg("idxmin")
>>>>>>> affc9c95

    def idxmax(self):
        """Get the column-wise index of the maximum value in each group."""
        return self.agg("idxmax")

    def min(self):
        """Get the column-wise minimum value in each group."""
        return self.agg("min")

    def max(self):
        """Get the column-wise maximum value in each group."""
        return self.agg("max")

    def mean(self):
        """Compute the column-wise mean of the values in each group."""
        return self.agg("mean")

    def median(self):
        """Get the column-wise median of the values in each group."""
        return self.agg("median")

    def var(self, ddof=1):
        """Compute the column-wise variance of the values in each group.

        Parameters
        ----------
        ddof : int
            The delta degrees of freedom. N - ddof is the divisor used to
            normalize the variance.
        """

        def func(x):
            return getattr(x, "var")(ddof=ddof)

        return self.agg(func)

    def std(self, ddof=1):
        """Compute the column-wise std of the values in each group.

        Parameters
        ----------
        ddof : int
            The delta degrees of freedom. N - ddof is the divisor used to
            normalize the standard deviation.
        """

        def func(x):
            return getattr(x, "std")(ddof=ddof)

        return self.agg(func)

    def quantile(self, q=0.5, interpolation="linear"):
        """Compute the column-wise quantiles of the values in each group.

        Parameters
        ----------
        q : float or array-like
            The quantiles to compute.
        interpolation : {"linear", "lower", "higher", "midpoint", "nearest"}
            The interpolation method to use when the desired quantile lies
            between two data points. Defaults to "linear".
       """

        def func(x):
            return getattr(x, "quantile")(q=q, interpolation=interpolation)

        return self.agg(func)

    def nunique(self):
        """Compute the number of unique values in each column in each group."""
        return self.agg("nunique")

    def collect(self):
        """Get a list of all the values for each column in each group."""
        return self.agg("collect")

    def unique(self):
        """Get a list of the unique values for each column in each group."""
        return self.agg("unique")


class DataFrameGroupBy(GroupBy):
    def __init__(
        self, obj, by=None, level=None, sort=False, as_index=True, dropna=True
    ):
        """
        Group DataFrame using a mapper or by a Series of columns.

        A groupby operation involves some combination of splitting the object,
        applying a function, and combining the results. This can be used to
        group large amounts of data and compute operations on these groups.

        Parameters
        ----------
        by : mapping, function, label, or list of labels
            Used to determine the groups for the groupby. If by is a
            function, it’s called on each value of the object’s index.
            If a dict or Series is passed, the Series or dict VALUES will
            be used to determine the groups (the Series’ values are first
            aligned; see .align() method). If a cupy array is passed, the
            values are used as-is determine the groups. A label or list
            of labels may be passed to group by the columns in self.
            Notice that a tuple is interpreted as a (single) key.
        level : int, level name, or sequence of such, default None
            If the axis is a MultiIndex (hierarchical), group by a particular
            level or levels.
        as_index : bool, default True
            For aggregated output, return object with group labels as
            the index. Only relevant for DataFrame input.
            as_index=False is effectively “SQL-style” grouped output.
        sort : bool, default False
            Sort result by group key. Differ from Pandas, cudf defaults to
            ``False`` for better performance. Note this does not influence
            the order of observations within each group. Groupby preserves
            the order of rows within each group.
        dropna : bool, optional
            If True (default), do not include the "null" group.

        Returns
        -------
            DataFrameGroupBy
                Returns a groupby object that contains information
                about the groups.

        Examples
        --------
        >>> import cudf
        >>> import pandas as pd
        >>> df = cudf.DataFrame({'Animal': ['Falcon', 'Falcon',
        ...                               'Parrot', 'Parrot'],
        ...                    'Max Speed': [380., 370., 24., 26.]})
        >>> df
        Animal  Max Speed
        0  Falcon      380.0
        1  Falcon      370.0
        2  Parrot       24.0
        3  Parrot       26.0
        >>> df.groupby(['Animal']).mean()
                Max Speed
        Animal
        Falcon      375.0
        Parrot       25.0

        >>> arrays = [['Falcon', 'Falcon', 'Parrot', 'Parrot'],
        ... ['Captive', 'Wild', 'Captive', 'Wild']]
        >>> index = pd.MultiIndex.from_arrays(arrays, names=('Animal', 'Type'))
        >>> df = cudf.DataFrame({'Max Speed': [390., 350., 30., 20.]},
                index=index)
        >>> df
                        Max Speed
        Animal Type
        Falcon Captive      390.0
            Wild         350.0
        Parrot Captive       30.0
            Wild          20.0
        >>> df.groupby(level=0).mean()
                Max Speed
        Animal
        Falcon      370.0
        Parrot       25.0
        >>> df.groupby(level="Type").mean()
                Max Speed
        Type
        Wild         185.0
        Captive      210.0

        """
        super().__init__(
            obj=obj,
            by=by,
            level=level,
            sort=sort,
            as_index=as_index,
            dropna=dropna,
        )

    def __getattr__(self, key):
        # Without this check, copying can trigger a RecursionError. See
        # https://nedbatchelder.com/blog/201010/surprising_getattr_recursion.html  # noqa: E501
        # for an explanation.
        if key == "obj":
            raise AttributeError
        try:
            return self[key]
        except KeyError:
            raise AttributeError

    def __getitem__(self, key):
        return self.obj[key].groupby(
            self.grouping, dropna=self._dropna, sort=self._sort
        )

    def nunique(self):
        """
        Return the number of unique values per group
        """
        return self.agg("nunique")


class SeriesGroupBy(GroupBy):
    def __init__(
        self, obj, by=None, level=None, sort=False, as_index=True, dropna=True
    ):
        """
        Group Series using a mapper or by a Series of columns.

        A groupby operation involves some combination of splitting the object,
        applying a function, and combining the results. This can be used to
        group large amounts of data and compute operations on these groups.

        Parameters
        ----------
        by : mapping, function, label, or list of labels
            Used to determine the groups for the groupby. If by is a
            function, it’s called on each value of the object’s index.
            If a dict or Series is passed, the Series or dict VALUES will
            be used to determine the groups (the Series’ values are first
            aligned; see .align() method). If an cupy array is passed, the
            values are used as-is determine the groups. A label or list
            of labels may be passed to group by the columns in self.
            Notice that a tuple is interpreted as a (single) key.
        level : int, level name, or sequence of such, default None
            If the axis is a MultiIndex (hierarchical), group by a particular
            level or levels.
        as_index : bool, default True
            For aggregated output, return object with group labels as
            the index. Only relevant for DataFrame input.
            as_index=False is effectively “SQL-style” grouped output.
        sort : bool, default False
            Sort result by group key. Differ from Pandas, cudf defaults to
            ``False`` for better performance. Note this does not influence
            the order of observations within each group. Groupby preserves
            the order of rows within each group.

        Returns
        -------
            SeriesGroupBy
                Returns a groupby object that contains information
                about the groups.

        Examples
        --------
        >>> ser = cudf.Series([390., 350., 30., 20.],
        ...                 index=['Falcon', 'Falcon', 'Parrot', 'Parrot'],
        ...                 name="Max Speed")
        >>> ser
        Falcon    390.0
        Falcon    350.0
        Parrot     30.0
        Parrot     20.0
        Name: Max Speed, dtype: float64
        >>> ser.groupby(level=0).mean()
        Falcon    370.0
        Parrot     25.0
        Name: Max Speed, dtype: float64
        >>> ser.groupby(ser > 100).mean()
        Max Speed
        False     25.0
        True     370.0
        Name: Max Speed, dtype: float64

        """
        super().__init__(
            obj=obj,
            by=by,
            level=level,
            sort=sort,
            as_index=as_index,
            dropna=dropna,
        )

    def agg(self, func):
        result = super().agg(func)

        # downcast the result to a Series:
        if len(result._data):
            if result.shape[1] == 1 and not pd.api.types.is_list_like(func):
                return result.iloc[:, 0]

        # drop the first level if we have a multiindex
        if (
            isinstance(result.columns, pd.MultiIndex)
            and result.columns.nlevels > 1
        ):
            result.columns = result.columns.droplevel(0)

        return result


class Grouper(object):
    def __init__(self, key=None, level=None):
        if key is not None and level is not None:
            raise ValueError("Grouper cannot specify both key and level")
        if key is None and level is None:
            raise ValueError("Grouper must specify either key or level")
        self.key = key
        self.level = level


class _Grouping(Serializable):
    def __init__(self, obj, by=None, level=None):
        self._obj = obj
        self._key_columns = []
        self.names = []

        # Need to keep track of named key columns
        # to support `as_index=False` correctly
        self._named_columns = []
        self._handle_by_or_level(by, level)

        if len(obj) and not len(self._key_columns):
            raise ValueError("No group keys passed")

    def _handle_by_or_level(self, by=None, level=None):
        if level is not None:
            if by is not None:
                raise ValueError("Cannot specify both by and level")
            level_list = level if isinstance(level, list) else [level]
            for level in level_list:
                self._handle_level(level)
        else:
            by_list = by if isinstance(by, list) else [by]

            for by in by_list:
                if callable(by):
                    self._handle_callable(by)
                elif isinstance(by, cudf.Series):
                    self._handle_series(by)
                elif isinstance(by, cudf.Index):
                    self._handle_index(by)
                elif isinstance(by, collections.abc.Mapping):
                    self._handle_mapping(by)
                elif isinstance(by, Grouper):
                    self._handle_grouper(by)
                else:
                    try:
                        self._handle_label(by)
                    except (KeyError, TypeError):
                        self._handle_misc(by)

    @property
    def keys(self):
        nkeys = len(self._key_columns)

        if nkeys == 0:
            return cudf.core.index.as_index([], name=None)
        elif nkeys > 1:
            return cudf.MultiIndex(
                source_data=cudf.DataFrame(
                    dict(zip(range(nkeys), self._key_columns))
                ),
                names=self.names,
            )
        else:
            return cudf.core.index.as_index(
                self._key_columns[0], name=self.names[0]
            )

    def _handle_callable(self, by):
        by = by(self._obj.index)
        self.__init__(self._obj, by)

    def _handle_series(self, by):
        by = by._align_to_index(self._obj.index, how="right")
        self._key_columns.append(by._column)
        self.names.append(by.name)

    def _handle_index(self, by):
        self._key_columns.extend(by._data.columns)
        self.names.extend(by._data.names)

    def _handle_mapping(self, by):
        by = cudf.Series(by.values(), index=by.keys())
        self._handle_series(by)

    def _handle_label(self, by):
        self._key_columns.append(self._obj._data[by])
        self.names.append(by)
        self._named_columns.append(by)

    def _handle_grouper(self, by):
        if by.key:
            self._handle_label(by.key)
        else:
            self._handle_level(by.level)

    def _handle_level(self, by):
        level_values = self._obj.index.get_level_values(by)
        self._key_columns.append(level_values._values)
        self.names.append(level_values.name)

    def _handle_misc(self, by):
        by = cudf.core.column.as_column(by)
        if len(by) != len(self._obj):
            raise ValueError("Grouper and object must have same length")
        self._key_columns.append(by)
        self.names.append(None)

    def serialize(self):
        header = {}
        frames = []
        header["names"] = pickle.dumps(self.names)
        header["_named_columns"] = pickle.dumps(self._named_columns)
        column_header, column_frames = cudf.core.column.serialize_columns(
            self._key_columns
        )
        header["columns"] = column_header
        frames.extend(column_frames)
        return header, frames

    @classmethod
    def deserialize(cls, header, frames):
        names = pickle.loads(header["names"])
        _named_columns = pickle.loads(header["_named_columns"])
        key_columns = cudf.core.column.deserialize_columns(
            header["columns"], frames
        )
        out = _Grouping.__new__(_Grouping)
        out.names = names
        out._named_columns = _named_columns
        out._key_columns = key_columns
        return out


def _is_multi_agg(aggs):
    """
    Returns True if more than one aggregation is performed
    on any of the columns as specified in `aggs`.
    """
    if isinstance(aggs, collections.abc.Mapping):
        return any(pd.api.types.is_list_like(agg) for agg in aggs.values())
    if pd.api.types.is_list_like(aggs):
        return True
    return False<|MERGE_RESOLUTION|>--- conflicted
+++ resolved
@@ -586,39 +586,6 @@
     def count(self, dropna=True):
         """Compute the number of values in each column.
 
-<<<<<<< HEAD
-# Set of valid groupby aggregations that are monkey-patched into the GroupBy
-# namespace.
-_VALID_GROUPBY_AGGS = {
-    "count",
-    "sum",
-    "idxmin",
-    "idxmax",
-    "min",
-    "max",
-    "mean",
-    "var",
-    "std",
-    "quantile",
-    "median",
-    "nunique",
-    "collect",
-    "unique",
-    "cumcount",
-    "cumsum",
-    "cummin",
-    "cummax",
-}
-
-
-# Dynamically bind the different aggregation methods.
-def _agg_func_name_with_args(self, func_name, *args, **kwargs):
-    """
-    Aggregate given an aggregate function name and arguments to the
-    function, e.g., `_agg_func_name_with_args("quantile", 0.5)`. The named
-    aggregations must be members of _AggregationFactory.
-    """
-=======
         Parameters
         ----------
         dropna : bool
@@ -637,7 +604,6 @@
     def idxmin(self):
         """Get the column-wise index of the minimum value in each group."""
         return self.agg("idxmin")
->>>>>>> affc9c95
 
     def idxmax(self):
         """Get the column-wise index of the maximum value in each group."""
@@ -717,6 +683,19 @@
     def unique(self):
         """Get a list of the unique values for each column in each group."""
         return self.agg("unique")
+
+    def cumsum(self):
+        """Compute the column-wise cumulative sum of the values in
+        each group."""
+        return self.agg("cumsum")
+
+    def cummin(self):
+        """Get the column-wise cumulative minimum value in each group."""
+        return self.agg("cummin")
+
+    def cummax(self):
+        """Get the column-wise cumulative maximum value in each group."""
+        return self.agg("cummax")
 
 
 class DataFrameGroupBy(GroupBy):
