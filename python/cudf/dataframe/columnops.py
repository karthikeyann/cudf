--- conflicted
+++ resolved
@@ -349,11 +349,7 @@
         except TypeError:
             try:
                 data = as_column(pa.array(arbitrary, from_pandas=nan_as_null),
-<<<<<<< HEAD
-                                 dtype=dtype)
-=======
                                  dtype=dtype, nan_as_null=nan_as_null)
->>>>>>> 6fe24272
             except pa.ArrowInvalid:
                 data = as_column(np.array(arbitrary), dtype=dtype,
                                  nan_as_null=nan_as_null)
